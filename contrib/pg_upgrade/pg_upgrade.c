/*
 *	pg_upgrade.c
 *
 *	main source file
 *
 *	Portions Copyright (c) 2016, Pivotal Software Inc
 *	Copyright (c) 2010-2011, PostgreSQL Global Development Group
 *	contrib/pg_upgrade/pg_upgrade.c
 */

/*
 *	To simplify the upgrade process, we force certain system values to be
 *	identical between old and new clusters:
 *
 *	We control all assignments of pg_class.oid (and relfilenode) so toast
 *	oids are the same between old and new clusters.  This is important
 *	because toast oids are stored as toast pointers in user tables.
 *
 *	FYI, while pg_class.oid and pg_class.relfilenode are intially the same
 *	in a cluster, but they can diverge due to CLUSTER, REINDEX, or VACUUM
 *	FULL.  The new cluster will have matching pg_class.oid and
 *	pg_class.relfilenode values and be based on the old oid value.	This can
 *	cause the old and new pg_class.relfilenode values to differ.  In summary,
 *	old and new pg_class.oid and new pg_class.relfilenode will have the
 *	same value, and old pg_class.relfilenode might differ.
 *
 *	We control all assignments of pg_type.oid because these oids are stored
 *	in user composite type values.
 *
 *	We control all assignments of pg_enum.oid because these oids are stored
 *	in user tables as enum values.
 *
 *	We control all assignments of pg_auth.oid because these oids are stored
 *	in pg_largeobject_metadata.
 */



#include "pg_upgrade.h"

#include "catalog/pg_magic_oid.h"

#ifdef HAVE_LANGINFO_H
#include <langinfo.h>
#endif

static void disable_old_cluster(void);
static void prepare_new_cluster(void);
static void prepare_new_databases(void);
static void create_new_objects(void);
static void copy_clog_xlog_xid(void);
static void copy_distributedlog(void);
static void set_frozenxids(void);
static void setup(char *argv0, bool live_check);
static void cleanup(void);
static void get_restricted_token(const char *progname);

#ifdef WIN32
static char * pg_strdupn(const char *str);
static int	CreateRestrictedProcess(char *cmd, PROCESS_INFORMATION *processInfo, const char *progname);
#endif

#ifdef WIN32
static char *restrict_env;
#endif

/* This is the database used by pg_dumpall to restore global tables */
#define GLOBAL_DUMP_DB	"postgres"

ClusterInfo old_cluster,
			new_cluster;
OSInfo		os_info;

int
main(int argc, char **argv)
{
	char	   *sequence_script_file_name = NULL;
	char	   *deletion_script_file_name = NULL;
	bool		live_check = false;

	parseCommandLine(argc, argv);

	get_restricted_token(os_info.progname);

	output_check_banner(&live_check);

	setup(argv[0], live_check);

	report_progress(NULL, CHECK, "Checking cluster compatability");
	check_cluster_versions();
	check_cluster_compatibility(live_check);

	check_old_cluster(live_check, &sequence_script_file_name);


	/* -- NEW -- */
	start_postmaster(&new_cluster);

	check_new_cluster();
	report_clusters_compatible();

	pg_log(PG_REPORT, "\nPerforming Upgrade\n");
	pg_log(PG_REPORT, "------------------\n");

	disable_old_cluster();
	prepare_new_cluster();

	stop_postmaster(false);

	/*
	 * Destructive Changes to New Cluster
	 */

	copy_clog_xlog_xid();
	copy_distributedlog();

	/* New now using xids of the old system */

	/* -- NEW -- */
	start_postmaster(&new_cluster);

	prepare_new_databases();

	create_new_objects();

	stop_postmaster(false);

	transfer_all_new_dbs(&old_cluster.dbarr, &new_cluster.dbarr,
						 old_cluster.pgdata, new_cluster.pgdata);

	/*
	 * Assuming OIDs are only used in system tables, there is no need to
	 * restore the OID counter because we have not transferred any OIDs from
	 * the old system, but we do it anyway just in case.  We do it late here
	 * because there is no need to have the schema load use new oids.
	 */
	prep_status("Setting next oid for new cluster");
	exec_prog(true, SYSTEMQUOTE "\"%s/pg_resetxlog\" -y -o %u \"%s\" > "
			  DEVNULL SYSTEMQUOTE,
			  new_cluster.bindir, old_cluster.controldata.chkpnt_nxtoid, new_cluster.pgdata);
	check_ok();

	create_script_for_old_cluster_deletion(&deletion_script_file_name);

	issue_warnings(sequence_script_file_name);

	pg_log(PG_REPORT, "\nUpgrade complete\n");
	pg_log(PG_REPORT, "----------------\n");

	report_progress(NULL, DONE, "Upgrade complete");
	close_progress();

	output_completion_banner(deletion_script_file_name);

	pg_free(deletion_script_file_name);
	pg_free(sequence_script_file_name);

	cleanup();

	return 0;
}

#ifdef WIN32
typedef BOOL(WINAPI * __CreateRestrictedToken) (HANDLE, DWORD, DWORD, PSID_AND_ATTRIBUTES, DWORD, PLUID_AND_ATTRIBUTES, DWORD, PSID_AND_ATTRIBUTES, PHANDLE);

/* Windows API define missing from some versions of MingW headers */
#ifndef  DISABLE_MAX_PRIVILEGE
#define DISABLE_MAX_PRIVILEGE	0x1
#endif

/*
* Create a restricted token and execute the specified process with it.
*
* Returns 0 on failure, non-zero on success, same as CreateProcess().
*
* On NT4, or any other system not containing the required functions, will
* NOT execute anything.
*/
static int
CreateRestrictedProcess(char *cmd, PROCESS_INFORMATION *processInfo, const char *progname)
{
	BOOL		b;
	STARTUPINFO si;
	HANDLE		origToken;
	HANDLE		restrictedToken;
	SID_IDENTIFIER_AUTHORITY NtAuthority = { SECURITY_NT_AUTHORITY };
	SID_AND_ATTRIBUTES dropSids[2];
	__CreateRestrictedToken _CreateRestrictedToken = NULL;
	HANDLE		Advapi32Handle;

	ZeroMemory(&si, sizeof(si));
	si.cb = sizeof(si);

	Advapi32Handle = LoadLibrary("ADVAPI32.DLL");
	if (Advapi32Handle != NULL)
	{
		_CreateRestrictedToken = (__CreateRestrictedToken)GetProcAddress(Advapi32Handle, "CreateRestrictedToken");
	}

	if (_CreateRestrictedToken == NULL)
	{
		fprintf(stderr, _("%s: WARNING: cannot create restricted tokens on this platform\n"), progname);
		if (Advapi32Handle != NULL)
			FreeLibrary(Advapi32Handle);
		return 0;
	}

	/* Open the current token to use as a base for the restricted one */
	if (!OpenProcessToken(GetCurrentProcess(), TOKEN_ALL_ACCESS, &origToken))
	{
		fprintf(stderr, _("%s: could not open process token: error code %lu\n"), progname, GetLastError());
		return 0;
	}

	/* Allocate list of SIDs to remove */
	ZeroMemory(&dropSids, sizeof(dropSids));
	if (!AllocateAndInitializeSid(&NtAuthority, 2,
		SECURITY_BUILTIN_DOMAIN_RID, DOMAIN_ALIAS_RID_ADMINS, 0, 0, 0, 0, 0,
		0, &dropSids[0].Sid) ||
		!AllocateAndInitializeSid(&NtAuthority, 2,
		SECURITY_BUILTIN_DOMAIN_RID, DOMAIN_ALIAS_RID_POWER_USERS, 0, 0, 0, 0, 0,
		0, &dropSids[1].Sid))
	{
		fprintf(stderr, _("%s: could not allocate SIDs: error code %lu\n"), progname, GetLastError());
		return 0;
	}

	b = _CreateRestrictedToken(origToken,
						DISABLE_MAX_PRIVILEGE,
						sizeof(dropSids) / sizeof(dropSids[0]),
						dropSids,
						0, NULL,
						0, NULL,
						&restrictedToken);

	FreeSid(dropSids[1].Sid);
	FreeSid(dropSids[0].Sid);
	CloseHandle(origToken);
	FreeLibrary(Advapi32Handle);

	if (!b)
	{
		fprintf(stderr, _("%s: could not create restricted token: error code %lu\n"), progname, GetLastError());
		return 0;
	}

#ifndef __CYGWIN__
	AddUserToTokenDacl(restrictedToken);
#endif

	if (!CreateProcessAsUser(restrictedToken,
							NULL,
							cmd,
							NULL,
							NULL,
							TRUE,
							CREATE_SUSPENDED,
							NULL,
							NULL,
							&si,
							processInfo))

	{
		fprintf(stderr, _("%s: could not start process for command \"%s\": error code %lu\n"), progname, cmd, GetLastError());
		return 0;
	}

	return ResumeThread(processInfo->hThread);
}
#endif

static void
get_restricted_token(const char *progname)
{
#ifdef WIN32

	/*
	* Before we execute another program, make sure that we are running with a
	* restricted token. If not, re-execute ourselves with one.
	*/

	if ((restrict_env = getenv("PG_RESTRICT_EXEC")) == NULL
		|| strcmp(restrict_env, "1") != 0)
	{
		PROCESS_INFORMATION pi;
		char	   *cmdline;

		ZeroMemory(&pi, sizeof(pi));

		cmdline = pg_strdupn(GetCommandLine());

		putenv("PG_RESTRICT_EXEC=1");

		if (!CreateRestrictedProcess(cmdline, &pi, progname))
		{
			fprintf(stderr, _("%s: could not re-execute with restricted token: error code %lu\n"), progname, GetLastError());
		}
		else
		{
			/*
			* Successfully re-execed. Now wait for child process to capture
			* exitcode.
			*/
			DWORD		x;

			CloseHandle(pi.hThread);
			WaitForSingleObject(pi.hProcess, INFINITE);

			if (!GetExitCodeProcess(pi.hProcess, &x))
			{
				fprintf(stderr, _("%s: could not get exit code from subprocess: error code %lu\n"), progname, GetLastError());
				exit(1);
			}
			exit(x);
		}
	}
#endif
}

static void
setup(char *argv0, bool live_check)
{
	char		exec_path[MAXPGPATH];	/* full path to my executable */

	/*
	 * make sure the user has a clean environment, otherwise, we may confuse
	 * libpq when we connect to one (or both) of the servers.
	 */
	check_pghost_envvar();

	verify_directories();

	/* no postmasters should be running */
	if (!live_check && is_server_running(old_cluster.pgdata))
		pg_log(PG_FATAL, "There seems to be a postmaster servicing the old cluster.\n"
			   "Please shutdown that postmaster and try again.\n");

	/* same goes for the new postmaster */
	if (is_server_running(new_cluster.pgdata))
		pg_log(PG_FATAL, "There seems to be a postmaster servicing the new cluster.\n"
			   "Please shutdown that postmaster and try again.\n");

	/* get path to pg_upgrade executable */
	if (find_my_exec(argv0, exec_path) < 0)
		pg_log(PG_FATAL, "Could not get pathname to pg_upgrade: %s\n", getErrorText(errno));

	/* Trim off program name and keep just path */
	*last_dir_separator(exec_path) = '\0';
	canonicalize_path(exec_path);
	os_info.exec_path = pg_strdup(exec_path);
}


static void
disable_old_cluster(void)
{
	/* rename pg_control so old server cannot be accidentally started */
	rename_old_pg_control();
}


static void
prepare_new_cluster(void)
{
	/*
	 * It would make more sense to freeze after loading the schema, but that
	 * would cause us to lose the frozenids restored by the load. We use
	 * --analyze so autovacuum doesn't update statistics later
	 */
	prep_status("Analyzing all rows in the new cluster");
	exec_prog(true,
			  SYSTEMQUOTE "PGOPTIONS='-c gp_session_role=utility' \"%s/vacuumdb\" --port %d --username \"%s\" "
			  "--all --analyze >> \"%s\" 2>&1" SYSTEMQUOTE,
	  new_cluster.bindir, new_cluster.port, os_info.user,
#ifndef WIN32
	  log_opts.filename
#else
	  DEVNULL
#endif
	  );
	check_ok();

	/*
	 * We do freeze after analyze so pg_statistic is also frozen. template0 is
	 * not frozen here, but data rows were frozen by initdb, and we set its
	 * datfrozenxid and relfrozenxids later to match the new xid counter
	 * later.
	 */
	prep_status("Freezing all rows on the new cluster");
	exec_prog(true,
			  SYSTEMQUOTE "PGOPTIONS='-c gp_session_role=utility' \"%s/vacuumdb\" --port %d --username \"%s\" "
			  "--all --freeze >> \"%s\" 2>&1" SYSTEMQUOTE,
	  new_cluster.bindir, new_cluster.port, os_info.user,
#ifndef WIN32
	  log_opts.filename
#else
	  DEVNULL
#endif
	  );
	check_ok();

	get_pg_database_relfilenode(&new_cluster);
}


static void
prepare_new_databases(void)
{
	/*
	 * We set autovacuum_freeze_max_age to its maximum value so autovacuum
	 * does not launch here and delete clog files, before the frozen xids are
	 * set.
	 */

	set_frozenxids();

	prep_status("Creating databases in the new cluster");

	/*
	 * Install support functions in the global-restore database to preserve
	 * pg_authid.oid.
	 */
	install_support_functions_in_new_db(GLOBAL_DUMP_DB);

	/*
	 * We have to create the databases first so we can install support
	 * functions in all the other databases.  Ideally we could create the
	 * support functions in template1 but pg_dumpall creates database using
	 * the template0 template.
	 */
	exec_prog(true,
			  SYSTEMQUOTE "PGOPTIONS='-c gp_session_role=utility' \"%s/psql\" --set ON_ERROR_STOP=on "
	/* --no-psqlrc prevents AUTOCOMMIT=off */
			  "--no-psqlrc --port %d --username \"%s\" "
			  "-f \"%s/%s\" --dbname template1 >> \"%s\"" SYSTEMQUOTE,
			  new_cluster.bindir, new_cluster.port, os_info.user, os_info.cwd,
			  GLOBALS_DUMP_FILE,
#ifndef WIN32
			  log_opts.filename
#else
			  DEVNULL
#endif
			  );
	check_ok();

	/* we load this to get a current list of databases */
	get_db_and_rel_infos(&new_cluster);
}

static void
create_new_objects(void)
{
	int			dbnum;

	prep_status("Adding support functions to new cluster");

	for (dbnum = 0; dbnum < new_cluster.dbarr.ndbs; dbnum++)
	{
		DbInfo	   *new_db = &new_cluster.dbarr.dbs[dbnum];

		/* skip db we already installed */
		if (strcmp(new_db->db_name, GLOBAL_DUMP_DB) != 0)
			install_support_functions_in_new_db(new_db->db_name);
	}
	check_ok();

	prep_status("Restoring database schema to new cluster");
	exec_prog(true,
			  SYSTEMQUOTE "PGOPTIONS='-c gp_session_role=utility' \"%s/psql\" --set ON_ERROR_STOP=on "
			  "--no-psqlrc --port %d --username \"%s\" "
			  "-f \"%s/%s\" --dbname template1 >> \"%s\"" SYSTEMQUOTE,
			  new_cluster.bindir, new_cluster.port, os_info.user, os_info.cwd,
			  DB_DUMP_FILE,
#ifndef WIN32
			  log_opts.filename
#else
			  DEVNULL
#endif
			  );
	check_ok();

	/* Restore contents of AO auxiliary tables */
	restore_aosegment_tables();

	/* regenerate now that we have objects in the databases */
	get_db_and_rel_infos(&new_cluster);

	uninstall_support_functions_from_new_cluster();

	/*
	 * If we're upgrading from GPDB4, mark all indexes as invalid.
	 * The page format is incompatible, and while convert heap
	 * and AO tables automatically, we don't have similar code for
	 * indexes. Also, the heap conversion relocates tuples, so
	 * any indexes on heaps would need to be rebuilt for that
	 * reason, anyway.
	 */
	if (GET_MAJOR_VERSION(old_cluster.major_version) <= 802)
		new_gpdb5_0_invalidate_indexes(user_opts.check);
	else
	{
		/* TODO: Bitmap indexes are not supported, so mark them as invalid. */
		new_gpdb_invalidate_bitmap_indexes(user_opts.check);
	}

	/* Before shutting down the cluster, dump all OIDs, if this was the QD node */
	if (user_opts.dispatcher_mode)
		dump_new_oids();
}

/*
 * In upgrading from GPDB4, copy the pg_distributedlog over in
 * vanilla. The assumption that this works needs to be verified
 */
static void
copy_distributedlog(void)
{
	char		old_dlog_path[MAXPGPATH];
	char		new_dlog_path[MAXPGPATH];

	prep_status("Deleting new distributedlog");

	snprintf(old_dlog_path, sizeof(old_dlog_path), "%s/pg_distributedlog", old_cluster.pgdata);
	snprintf(new_dlog_path, sizeof(new_dlog_path), "%s/pg_distributedlog", new_cluster.pgdata);
	if (rmtree(new_dlog_path, true) != true)
		pg_log(PG_FATAL, "Unable to delete directory %s\n", new_dlog_path);
	check_ok();

	prep_status("Copying old distributedlog to new server");
	/* libpgport's copydir() doesn't work in FRONTEND code */
#ifndef WIN32
	exec_prog(true, SYSTEMQUOTE "%s \"%s\" \"%s\"" SYSTEMQUOTE,
			  "cp -Rf",
#else
	/* flags: everything, no confirm, quiet, overwrite read-only */
	exec_prog(true, SYSTEMQUOTE "%s \"%s\" \"%s\\\"" SYSTEMQUOTE,
			  "xcopy /e /y /q /r",
#endif
			  old_dlog_path, new_dlog_path);
	check_ok();
}

static void
copy_clog_xlog_xid(void)
{
	char		old_clog_path[MAXPGPATH];
	char		new_clog_path[MAXPGPATH];

	/* copy old commit logs to new data dir */
	prep_status("Deleting new commit clogs");

	snprintf(old_clog_path, sizeof(old_clog_path), "%s/pg_clog", old_cluster.pgdata);
	snprintf(new_clog_path, sizeof(new_clog_path), "%s/pg_clog", new_cluster.pgdata);
	if (!rmtree(new_clog_path, true))
		pg_log(PG_FATAL, "unable to delete directory %s\n", new_clog_path);
	check_ok();

	prep_status("Copying old commit clogs to new server");
#ifndef WIN32
	exec_prog(true, SYSTEMQUOTE "%s \"%s\" \"%s\"" SYSTEMQUOTE,
			  "cp -Rf",
#else
	/* flags: everything, no confirm, quiet, overwrite read-only */
	exec_prog(true, SYSTEMQUOTE "%s \"%s\" \"%s\\\"" SYSTEMQUOTE,
			  "xcopy /e /y /q /r",
#endif
			  old_clog_path, new_clog_path);
	check_ok();

	/* set the next transaction id of the new cluster */
	prep_status("Setting next transaction id for new cluster");
	exec_prog(true, SYSTEMQUOTE "\"%s/pg_resetxlog\" -y -f -x %u \"%s\" > " DEVNULL SYSTEMQUOTE,
			  new_cluster.bindir, old_cluster.controldata.chkpnt_nxtxid, new_cluster.pgdata);
	check_ok();

	/* now reset the wal archives in the new cluster */
	prep_status("Resetting WAL archives");
	exec_prog(true, SYSTEMQUOTE "\"%s/pg_resetxlog\" -y -l 1,%u,%u \"%s\" >> \"%s\" 2>&1" SYSTEMQUOTE,
			  new_cluster.bindir,
			old_cluster.controldata.logid, old_cluster.controldata.nxtlogseg,
			  new_cluster.pgdata,
#ifndef WIN32
			  log_opts.filename
#else
			  DEVNULL
#endif
			  );
	check_ok();
}


/*
 *	set_frozenxids()
 *
 *	We have frozen all xids, so set relfrozenxid and datfrozenxid
 *	to be the old cluster's xid counter, which we just set in the new
 *	cluster.  User-table frozenxid values will be set by pg_dumpall
 *	--binary-upgrade, but objects not set by the pg_dump must have
 *	proper frozen counters.
 */
static
void
set_frozenxids(void)
{
	int			dbnum;
	PGconn	   *conn,
			   *conn_template1;
	PGresult   *dbres;
	int			ntups;
	int			i_datname;
	int			i_datallowconn;

	prep_status("Setting frozenxid counters in new cluster");

	conn_template1 = connectToServer(&new_cluster, "template1");

	/*
	 * GPDB doesn't allow hacking the catalogs without setting
	 * allow_system_table_mods first.
	 */
	PQclear(executeQueryOrDie(conn_template1,
							  "set allow_system_table_mods='dml'"));


	/* set pg_database.datfrozenxid */
	PQclear(executeQueryOrDie(conn_template1,
							  "UPDATE pg_catalog.pg_database "
							  "SET	datfrozenxid = '%u'",
							  old_cluster.controldata.chkpnt_nxtxid));

	/* get database names */
	dbres = executeQueryOrDie(conn_template1,
							  "SELECT	datname, datallowconn "
							  "FROM	pg_catalog.pg_database");

	i_datname = PQfnumber(dbres, "datname");
	i_datallowconn = PQfnumber(dbres, "datallowconn");

	ntups = PQntuples(dbres);
	for (dbnum = 0; dbnum < ntups; dbnum++)
	{
		char	   *datname = PQgetvalue(dbres, dbnum, i_datname);
		char	   *datallowconn = PQgetvalue(dbres, dbnum, i_datallowconn);

		/*
		 * We must update databases where datallowconn = false, e.g.
		 * template0, because autovacuum increments their datfrozenxids and
		 * relfrozenxids even if autovacuum is turned off, and even though all
		 * the data rows are already frozen  To enable this, we temporarily
		 * change datallowconn.
		 */
		if (strcmp(datallowconn, "f") == 0)
			PQclear(executeQueryOrDie(conn_template1,
									  "UPDATE pg_catalog.pg_database "
									  "SET	datallowconn = true "
									  "WHERE datname = '%s'", datname));

		conn = connectToServer(&new_cluster, datname);

		/*
		 * GPDB doesn't allow hacking the catalogs without setting
		 * allow_system_table_mods first.
		 */
		PQclear(executeQueryOrDie(conn, "set allow_system_table_mods='dml'"));

		/* set pg_class.relfrozenxid */
		PQclear(executeQueryOrDie(conn,
								  "UPDATE	pg_catalog.pg_class "
								  "SET	relfrozenxid = '%u' "
<<<<<<< HEAD
		/* only heap and TOAST are vacuumed */
								  "WHERE	relkind IN ('r', 't')",
								  old_cluster.controldata.chkpnt_nxtxid));
=======
		/*
		 * only heap and TOAST are vacuumed,
		 * exclude relations with external storage as well as AO and CO tables
		 *
		 * The logic here should keep consistent with function
		 * should_have_valid_relfrozenxid().
		 */
								  "WHERE	(relkind = 'r' AND relstorage "
								  "NOT IN ('x', 'f', 'v', 'a', 'c')) "
								  "OR (relkind IN ('t', 'o', 'b', 'm'))",
								  ctx->old.controldata.chkpnt_nxtxid));
>>>>>>> e82dd3bd
		PQfinish(conn);

		/* Reset datallowconn flag */
		if (strcmp(datallowconn, "f") == 0)
			PQclear(executeQueryOrDie(conn_template1,
									  "UPDATE pg_catalog.pg_database "
									  "SET	datallowconn = false "
									  "WHERE datname = '%s'", datname));
	}

	PQclear(dbres);

	PQfinish(conn_template1);

	check_ok();
}


static void
cleanup(void)
{
	char		filename[MAXPGPATH];

	if (log_opts.fd)
		fclose(log_opts.fd);

	if (log_opts.debug_fd)
		fclose(log_opts.debug_fd);

	if (log_opts.debug)
		return;

	snprintf(filename, sizeof(filename), "%s/%s", os_info.cwd, ALL_DUMP_FILE);
	unlink(filename);
	snprintf(filename, sizeof(filename), "%s/%s", os_info.cwd, GLOBALS_DUMP_FILE);
	unlink(filename);
	snprintf(filename, sizeof(filename), "%s/%s", os_info.cwd, DB_DUMP_FILE);
	unlink(filename);
}

#ifdef WIN32
static char *
pg_strdupn(const char *str)
{
       char    *result = strdup(str);

       if (!result)
       {
               fprintf(stderr, _("out of memory\n"));
               exit(1);
       }
       return result;
}
#endif<|MERGE_RESOLUTION|>--- conflicted
+++ resolved
@@ -667,11 +667,6 @@
 		PQclear(executeQueryOrDie(conn,
 								  "UPDATE	pg_catalog.pg_class "
 								  "SET	relfrozenxid = '%u' "
-<<<<<<< HEAD
-		/* only heap and TOAST are vacuumed */
-								  "WHERE	relkind IN ('r', 't')",
-								  old_cluster.controldata.chkpnt_nxtxid));
-=======
 		/*
 		 * only heap and TOAST are vacuumed,
 		 * exclude relations with external storage as well as AO and CO tables
@@ -682,8 +677,7 @@
 								  "WHERE	(relkind = 'r' AND relstorage "
 								  "NOT IN ('x', 'f', 'v', 'a', 'c')) "
 								  "OR (relkind IN ('t', 'o', 'b', 'm'))",
-								  ctx->old.controldata.chkpnt_nxtxid));
->>>>>>> e82dd3bd
+								  old_cluster.controldata.chkpnt_nxtxid));
 		PQfinish(conn);
 
 		/* Reset datallowconn flag */
