--- conflicted
+++ resolved
@@ -94,11 +94,7 @@
   </para>
 
   <para>
-<<<<<<< HEAD
    Databases and tablespaces owned by the role(s) will not be removed.
-=======
-   Databases owned by the role(s) will not be removed.
->>>>>>> 1084f317
   </para>
  </refsect1>
 
