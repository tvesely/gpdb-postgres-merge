--- conflicted
+++ resolved
@@ -10,11 +10,7 @@
  *	Win32 (NT4 and newer).
  *
  * IDENTIFICATION
-<<<<<<< HEAD
- *	  $PostgreSQL: pgsql/src/port/dirmod.c,v 1.63 2010/07/06 19:19:01 momjian Exp $
-=======
  *	  $PostgreSQL: pgsql/src/port/dirmod.c,v 1.45 2006/12/04 22:23:40 momjian Exp $
->>>>>>> 782d68e3
  *
  *-------------------------------------------------------------------------
  */
@@ -280,11 +276,7 @@
 		FormatMessage(FORMAT_MESSAGE_ALLOCATE_BUFFER | FORMAT_MESSAGE_FROM_SYSTEM,
 					  NULL, GetLastError(),
 					  MAKELANGID(LANG_ENGLISH, SUBLANG_DEFAULT),
-<<<<<<< HEAD
 					  (LPSTR) &msg, 0, NULL);
-=======
-					  (LPSTR) & msg, 0, NULL);
->>>>>>> 782d68e3
 #ifndef FRONTEND
 		ereport(ERROR,
 				(errcode_for_file_access(),
