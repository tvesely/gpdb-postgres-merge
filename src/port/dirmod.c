/*-------------------------------------------------------------------------
 *
 * dirmod.c
 *	  directory handling functions
 *
<<<<<<< HEAD
 * Portions Copyright (c) 1996-2010, PostgreSQL Global Development Group
=======
 * Portions Copyright (c) 1996-2007, PostgreSQL Global Development Group
>>>>>>> 29dccf5f
 * Portions Copyright (c) 1994, Regents of the University of California
 *
 *	This includes replacement versions of functions that work on
 *	Win32 (NT4 and newer).
 *
 * IDENTIFICATION
 *	  $PostgreSQL: pgsql/src/port/dirmod.c,v 1.46 2007/01/05 22:20:02 momjian Exp $
 *
 *-------------------------------------------------------------------------
 */

#ifndef FRONTEND
#include "postgres.h"
#else
#include "postgres_fe.h"
#endif

/* Don't modify declarations in system headers */
#if defined(WIN32) || defined(__CYGWIN__)
#undef rename
#undef unlink
#endif

#include <unistd.h>
#include <dirent.h>
#include <sys/stat.h>

#if defined(WIN32) || defined(__CYGWIN__)
#ifndef __CYGWIN__
#include <winioctl.h>
#else
#include <windows.h>
#include <w32api/winioctl.h>
#endif
#endif


#ifndef FRONTEND

/*
 *	On Windows, call non-macro versions of palloc; we can't reference
 *	CurrentMemoryContext in this file because of PGDLLIMPORT conflict.
 */
#if defined(WIN32) || defined(__CYGWIN__)
#undef palloc
#undef pstrdup
#define palloc(sz)		pgport_palloc(sz)
#define pstrdup(str)	pgport_pstrdup(str)
#endif
#else							/* FRONTEND */

/*
 *	In frontend, fake palloc behavior with these
 */
#undef palloc
#undef pstrdup
#define palloc(sz)		fe_palloc(sz)
#define pstrdup(str)	fe_pstrdup(str)
#define repalloc(pointer,sz)	fe_repalloc(pointer,sz)
#define pfree(pointer)	free(pointer)

static void *
fe_palloc(Size size)
{
	void	   *res;

	if ((res = malloc(size)) == NULL)
	{
		fprintf(stderr, _("out of memory\n"));
		exit(1);
	}
	return res;
}

static char *
fe_pstrdup(const char *string)
{
	char	   *res;

	if ((res = strdup(string)) == NULL)
	{
		fprintf(stderr, _("out of memory\n"));
		exit(1);
	}
	return res;
}

static void *
fe_repalloc(void *pointer, Size size)
{
	void	   *res;

	if ((res = realloc(pointer, size)) == NULL)
	{
		fprintf(stderr, _("out of memory\n"));
		exit(1);
	}
	return res;
}
#endif   /* FRONTEND */


#if defined(WIN32) || defined(__CYGWIN__)

/*
 *	pgrename
 */
int
pgrename(const char *from, const char *to)
{
	int			loops = 0;

	/*
	 * We need to loop because even though PostgreSQL uses flags that allow
	 * rename while the file is open, other applications might have the file
	 * open without those flags.  However, we won't wait indefinitely for
	 * someone else to close the file, as the caller might be holding locks
	 * and blocking other backends.
	 */
#if defined(WIN32) && !defined(__CYGWIN__)
	while (!MoveFileEx(from, to, MOVEFILE_REPLACE_EXISTING))
#else
	while (rename(from, to) < 0)
#endif
	{
#if defined(WIN32) && !defined(__CYGWIN__)
		DWORD		err = GetLastError();

		_dosmaperr(err);

		/*
		 * Modern NT-based Windows versions return ERROR_SHARING_VIOLATION if
		 * another process has the file open without FILE_SHARE_DELETE.
		 * ERROR_LOCK_VIOLATION has also been seen with some anti-virus
		 * software. This used to check for just ERROR_ACCESS_DENIED, so
		 * presumably you can get that too with some OS versions. We don't
		 * expect real permission errors where we currently use rename().
		 */
		if (err != ERROR_ACCESS_DENIED &&
			err != ERROR_SHARING_VIOLATION &&
			err != ERROR_LOCK_VIOLATION)
			return -1;
#else
		if (errno != EACCES)
			return -1;
#endif

		if (++loops > 100)		/* time out after 10 sec */
			return -1;
		pg_usleep(100000);		/* us */
	}
	return 0;
}


/*
 *	pgunlink
 */
int
pgunlink(const char *path)
{
	int			loops = 0;

	/*
	 * We need to loop because even though PostgreSQL uses flags that allow
	 * unlink while the file is open, other applications might have the file
	 * open without those flags.  However, we won't wait indefinitely for
	 * someone else to close the file, as the caller might be holding locks
	 * and blocking other backends.
	 */
	while (unlink(path))
	{
		if (errno != EACCES)
			return -1;
		if (++loops > 100)		/* time out after 10 sec */
			return -1;
		pg_usleep(100000);		/* us */
	}
	return 0;
}

/* We undefined these above; now redefine for possible use below */
#define rename(from, to)		pgrename(from, to)
#define unlink(path)			pgunlink(path)
#endif   /* defined(WIN32) || defined(__CYGWIN__) */


#if defined(WIN32) && !defined(__CYGWIN__)		/* Cygwin has its own symlinks */

/*
 *	pgsymlink support:
 *
 *	This struct is a replacement for REPARSE_DATA_BUFFER which is defined in VC6 winnt.h
 *	but omitted in later SDK functions.
 *	We only need the SymbolicLinkReparseBuffer part of the original struct's union.
 */
typedef struct
{
	DWORD		ReparseTag;
	WORD		ReparseDataLength;
	WORD		Reserved;
	/* SymbolicLinkReparseBuffer */
	WORD		SubstituteNameOffset;
	WORD		SubstituteNameLength;
	WORD		PrintNameOffset;
	WORD		PrintNameLength;
	WCHAR		PathBuffer[1];
}	REPARSE_JUNCTION_DATA_BUFFER;

#define REPARSE_JUNCTION_DATA_BUFFER_HEADER_SIZE   \
		FIELD_OFFSET(REPARSE_JUNCTION_DATA_BUFFER, SubstituteNameOffset)


/*
 *	pgsymlink - uses Win32 junction points
 *
 *	For reference:	http://www.codeproject.com/KB/winsdk/junctionpoints.aspx
 */
int
pgsymlink(const char *oldpath, const char *newpath)
{
	HANDLE		dirhandle;
	DWORD		len;
	char		buffer[MAX_PATH * sizeof(WCHAR) + sizeof(REPARSE_JUNCTION_DATA_BUFFER)];
	char		nativeTarget[MAX_PATH];
	char	   *p = nativeTarget;
	REPARSE_JUNCTION_DATA_BUFFER *reparseBuf = (REPARSE_JUNCTION_DATA_BUFFER *) buffer;

	CreateDirectory(newpath, 0);
	dirhandle = CreateFile(newpath, GENERIC_READ | GENERIC_WRITE,
						   0, 0, OPEN_EXISTING,
			   FILE_FLAG_OPEN_REPARSE_POINT | FILE_FLAG_BACKUP_SEMANTICS, 0);

	if (dirhandle == INVALID_HANDLE_VALUE)
		return -1;

	/* make sure we have an unparsed native win32 path */
	if (memcmp("\\??\\", oldpath, 4))
		sprintf(nativeTarget, "\\??\\%s", oldpath);
	else
		strcpy(nativeTarget, oldpath);

	while ((p = strchr(p, '/')) != 0)
		*p++ = '\\';

	len = strlen(nativeTarget) * sizeof(WCHAR);
	reparseBuf->ReparseTag = IO_REPARSE_TAG_MOUNT_POINT;
	reparseBuf->ReparseDataLength = len + 12;
	reparseBuf->Reserved = 0;
	reparseBuf->SubstituteNameOffset = 0;
	reparseBuf->SubstituteNameLength = len;
	reparseBuf->PrintNameOffset = len + sizeof(WCHAR);
	reparseBuf->PrintNameLength = 0;
	MultiByteToWideChar(CP_ACP, 0, nativeTarget, -1,
						reparseBuf->PathBuffer, MAX_PATH);

	/*
	 * FSCTL_SET_REPARSE_POINT is coded differently depending on SDK version;
	 * we use our own definition
	 */
	if (!DeviceIoControl(dirhandle,
	 CTL_CODE(FILE_DEVICE_FILE_SYSTEM, 41, METHOD_BUFFERED, FILE_ANY_ACCESS),
						 reparseBuf,
	reparseBuf->ReparseDataLength + REPARSE_JUNCTION_DATA_BUFFER_HEADER_SIZE,
						 0, 0, &len, 0))
	{
		LPSTR		msg;

		errno = 0;
		FormatMessage(FORMAT_MESSAGE_ALLOCATE_BUFFER | FORMAT_MESSAGE_FROM_SYSTEM,
					  NULL, GetLastError(),
					  MAKELANGID(LANG_ENGLISH, SUBLANG_DEFAULT),
					  (LPSTR) &msg, 0, NULL);
#ifndef FRONTEND
		ereport(ERROR,
				(errcode_for_file_access(),
				 errmsg("could not set junction for \"%s\": %s",
						nativeTarget, msg)));
#else
		fprintf(stderr, _("could not set junction for \"%s\": %s\n"),
				nativeTarget, msg);
#endif
		LocalFree(msg);

		CloseHandle(dirhandle);
		RemoveDirectory(newpath);
		return -1;
	}

	CloseHandle(dirhandle);

	return 0;
}
#endif   /* defined(WIN32) && !defined(__CYGWIN__) */


/*
 * pgfnames
 *
 * return a list of the names of objects in the argument directory.  Caller
 * must call pgfnames_cleanup later to free the memory allocated by this
 * function.
 */
char	  **
pgfnames(const char *path)
{
	DIR		   *dir;
	struct dirent *file;
	char	  **filenames;
	int			numnames = 0;
	int			fnsize = 200;	/* enough for many small dbs */

	dir = opendir(path);
	if (dir == NULL)
	{
#ifndef FRONTEND
		elog(WARNING, "could not open directory \"%s\": %m", path);
#else
		fprintf(stderr, _("could not open directory \"%s\": %s\n"),
				path, strerror(errno));
#endif
		return NULL;
	}

	filenames = (char **) palloc(fnsize * sizeof(char *));

	errno = 0;
	while ((file = readdir(dir)) != NULL)
	{
		if (strcmp(file->d_name, ".") != 0 && strcmp(file->d_name, "..") != 0)
		{
			if (numnames + 1 >= fnsize)
			{
				fnsize *= 2;
				filenames = (char **) repalloc(filenames,
											   fnsize * sizeof(char *));
			}
			filenames[numnames++] = pstrdup(file->d_name);
		}
		errno = 0;
	}
#ifdef WIN32

	/*
	 * This fix is in mingw cvs (runtime/mingwex/dirent.c rev 1.4), but not in
	 * released version
	 */
	if (GetLastError() == ERROR_NO_MORE_FILES)
		errno = 0;
#endif
	if (errno)
	{
#ifndef FRONTEND
		elog(WARNING, "could not read directory \"%s\": %m", path);
#else
		fprintf(stderr, _("could not read directory \"%s\": %s\n"),
				path, strerror(errno));
#endif
	}

	filenames[numnames] = NULL;

	closedir(dir);

	return filenames;
}


/*
 *	pgfnames_cleanup
 *
 *	deallocate memory used for filenames
 */
void
pgfnames_cleanup(char **filenames)
{
	char	  **fn;

	for (fn = filenames; *fn; fn++)
		pfree(*fn);

	pfree(filenames);
}


/*
 *	rmtree
 *
 *	Delete a directory tree recursively.
 *	Assumes path points to a valid directory.
 *	Deletes everything under path.
 *	If rmtopdir is true deletes the directory too.
 *	Returns true if successful, false if there was any problem.
 *	(The details of the problem are reported already, so caller
 *	doesn't really have to say anything more, but most do.)
 */
bool
rmtree(const char *path, bool rmtopdir)
{
	bool		result = true;
	char		pathbuf[MAXPGPATH];
	char	  **filenames;
	char	  **filename;
	struct stat statbuf;

	/*
	 * we copy all the names out of the directory before we start modifying
	 * it.
	 */
	filenames = pgfnames(path);

	if (filenames == NULL)
		return false;

	/* now we have the names we can start removing things */
	for (filename = filenames; *filename; filename++)
	{
		snprintf(pathbuf, MAXPGPATH, "%s/%s", path, *filename);

		/*
		 * It's ok if the file is not there anymore; we were just about to
		 * delete it anyway.
		 *
		 * This is not an academic possibility. One scenario where this
		 * happens is when bgwriter has a pending unlink request for a file in
		 * a database that's being dropped. In dropdb(), we call
		 * ForgetDatabaseFsyncRequests() to flush out any such pending unlink
		 * requests, but because that's asynchronous, it's not guaranteed that
		 * the bgwriter receives the message in time.
		 */
		if (lstat(pathbuf, &statbuf) != 0)
		{
			if (errno != ENOENT)
			{
#ifndef FRONTEND
				elog(WARNING, "could not stat file or directory \"%s\": %m",
					 pathbuf);
#else
				fprintf(stderr, _("could not stat file or directory \"%s\": %s\n"),
						pathbuf, strerror(errno));
#endif
				result = false;
			}
			continue;
		}

		if (S_ISDIR(statbuf.st_mode))
		{
			/* call ourselves recursively for a directory */
			if (!rmtree(pathbuf, true))
			{
				/* we already reported the error */
				result = false;
			}
		}
		else
		{
			if (unlink(pathbuf) != 0)
			{
				if (errno != ENOENT)
				{
#ifndef FRONTEND
					elog(WARNING, "could not remove file or directory \"%s\": %m",
						 pathbuf);
#else
					fprintf(stderr, _("could not remove file or directory \"%s\": %s\n"),
							pathbuf, strerror(errno));
#endif
					result = false;
				}
			}
		}
	}

	if (rmtopdir)
	{
		if (rmdir(path) != 0)
		{
#ifndef FRONTEND
			elog(WARNING, "could not remove file or directory \"%s\": %m",
				 path);
#else
			fprintf(stderr, _("could not remove file or directory \"%s\": %s\n"),
					path, strerror(errno));
#endif
			result = false;
		}
	}

	pgfnames_cleanup(filenames);

	return result;
}


#if defined(WIN32) && !defined(__CYGWIN__)

#undef stat

/*
 * The stat() function in win32 is not guaranteed to update the st_size
 * field when run. So we define our own version that uses the Win32 API
 * to update this field.
 */
int
pgwin32_safestat(const char *path, struct stat * buf)
{
	int			r;
	WIN32_FILE_ATTRIBUTE_DATA attr;

	r = stat(path, buf);
	if (r < 0)
		return r;

	// MPP-24774: just return if path refer to a windows named pipe file.
	// no need to get size of a windows named pipe file
	if (strlen(path) >2)
	{
		if (path[0] == '\\' && path[1] == '\\')
		{
			return r;
		}
	}

	if (!GetFileAttributesEx(path, GetFileExInfoStandard, &attr))
	{
		_dosmaperr(GetLastError());
		return -1;
	}

	/*
	 * XXX no support for large files here, but we don't do that in general on
	 * Win32 yet.
	 */
	buf->st_size = attr.nFileSizeLow;

	return 0;
}

#endif<|MERGE_RESOLUTION|>--- conflicted
+++ resolved
@@ -3,11 +3,7 @@
  * dirmod.c
  *	  directory handling functions
  *
-<<<<<<< HEAD
  * Portions Copyright (c) 1996-2010, PostgreSQL Global Development Group
-=======
- * Portions Copyright (c) 1996-2007, PostgreSQL Global Development Group
->>>>>>> 29dccf5f
  * Portions Copyright (c) 1994, Regents of the University of California
  *
  *	This includes replacement versions of functions that work on
