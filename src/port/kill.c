/*-------------------------------------------------------------------------
 *
 * kill.c
 *	  kill()
 *
 * Copyright (c) 1996-2010, PostgreSQL Global Development Group
 *
 *	This is a replacement version of kill for Win32 which sends
 *	signals that the backend can recognize.
 *
 * IDENTIFICATION
<<<<<<< HEAD
 *	  $PostgreSQL: pgsql/src/port/kill.c,v 1.14 2010/01/31 17:18:28 mha Exp $
=======
 *	  $PostgreSQL: pgsql/src/port/kill.c,v 1.12 2009/02/15 13:58:18 mha Exp $
>>>>>>> 4d53a2f9
 *
 *-------------------------------------------------------------------------
 */

#include "c.h"

#ifdef WIN32
/* signal sending */
int
pgkill(int pid, int sig)
{
	char		pipename[128];
	BYTE		sigData = sig;
	BYTE		sigRet = 0;
	DWORD		bytes;
	int			pipe_tries;

	/* we allow signal 0 here, but it will be ignored in pg_queue_signal */
	if (sig >= PG_SIGNAL_COUNT || sig < 0)
	{
		errno = EINVAL;
		return -1;
	}
	if (pid <= 0)
	{
		/* No support for process groups */
		errno = EINVAL;
		return -1;
	}
	snprintf(pipename, sizeof(pipename), "\\\\.\\pipe\\pgsignal_%u", pid);

<<<<<<< HEAD
	if (CallNamedPipe(pipename, &sigData, 1, &sigRet, 1, &bytes, 1000))
	{
		if (bytes != 1 || sigRet != sig)
		{
			errno = ESRCH;
			return -1;
		}
		return 0;
=======
	/*
	 * Writing data to the named pipe can fail for transient reasons.
	 * Therefore, it is useful to retry if it fails.  The maximum number of
	 * calls to make was empirically determined from a 90-hour notification
	 * stress test.
	 */
	for (pipe_tries = 0; pipe_tries < 3; pipe_tries++)
	{
		if (CallNamedPipe(pipename, &sigData, 1, &sigRet, 1, &bytes, 1000))
		{
			if (bytes != 1 || sigRet != sig)
			{
				errno = ESRCH;
				return -1;
			}
			return 0;
		}
>>>>>>> 4d53a2f9
	}

	if (GetLastError() == ERROR_FILE_NOT_FOUND)
		errno = ESRCH;
	else if (GetLastError() == ERROR_ACCESS_DENIED)
		errno = EPERM;
	else
		errno = EINVAL;
	return -1;
}

#endif<|MERGE_RESOLUTION|>--- conflicted
+++ resolved
@@ -9,11 +9,7 @@
  *	signals that the backend can recognize.
  *
  * IDENTIFICATION
-<<<<<<< HEAD
  *	  $PostgreSQL: pgsql/src/port/kill.c,v 1.14 2010/01/31 17:18:28 mha Exp $
-=======
- *	  $PostgreSQL: pgsql/src/port/kill.c,v 1.12 2009/02/15 13:58:18 mha Exp $
->>>>>>> 4d53a2f9
  *
  *-------------------------------------------------------------------------
  */
@@ -45,7 +41,6 @@
 	}
 	snprintf(pipename, sizeof(pipename), "\\\\.\\pipe\\pgsignal_%u", pid);
 
-<<<<<<< HEAD
 	if (CallNamedPipe(pipename, &sigData, 1, &sigRet, 1, &bytes, 1000))
 	{
 		if (bytes != 1 || sigRet != sig)
@@ -54,25 +49,6 @@
 			return -1;
 		}
 		return 0;
-=======
-	/*
-	 * Writing data to the named pipe can fail for transient reasons.
-	 * Therefore, it is useful to retry if it fails.  The maximum number of
-	 * calls to make was empirically determined from a 90-hour notification
-	 * stress test.
-	 */
-	for (pipe_tries = 0; pipe_tries < 3; pipe_tries++)
-	{
-		if (CallNamedPipe(pipename, &sigData, 1, &sigRet, 1, &bytes, 1000))
-		{
-			if (bytes != 1 || sigRet != sig)
-			{
-				errno = ESRCH;
-				return -1;
-			}
-			return 0;
-		}
->>>>>>> 4d53a2f9
 	}
 
 	if (GetLastError() == ERROR_FILE_NOT_FOUND)
