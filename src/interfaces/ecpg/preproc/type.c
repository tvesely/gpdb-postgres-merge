--- conflicted
+++ resolved
@@ -1,8 +1,4 @@
-<<<<<<< HEAD
-/* $PostgreSQL: pgsql/src/interfaces/ecpg/preproc/type.c,v 1.78 2008/03/02 10:54:11 meskes Exp $ */
-=======
 /* $PostgreSQL: pgsql/src/interfaces/ecpg/preproc/type.c,v 1.85 2009/09/03 09:59:20 meskes Exp $ */
->>>>>>> 78a09145
 
 #include "postgres_fe.h"
 
