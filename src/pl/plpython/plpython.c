--- conflicted
+++ resolved
@@ -1,11 +1,7 @@
 /**********************************************************************
  * plpython.c - python as a procedural language for PostgreSQL
  *
-<<<<<<< HEAD
  *	src/pl/plpython/plpython.c
-=======
- *	$PostgreSQL: pgsql/src/pl/plpython/plpython.c,v 1.117 2008/12/11 07:34:09 petere Exp $
->>>>>>> 38e93482
  *
  *********************************************************************
  */
@@ -101,10 +97,7 @@
 #include "executor/spi.h"
 #include "funcapi.h"
 #include "fmgr.h"
-<<<<<<< HEAD
 #include "mb/pg_wchar.h"
-=======
->>>>>>> 38e93482
 #include "miscadmin.h"
 #include "nodes/makefuncs.h"
 #include "parser/parse_type.h"
@@ -123,10 +116,7 @@
 #undef TEXTDOMAIN
 #define TEXTDOMAIN PG_TEXTDOMAIN("plpython")
 
-<<<<<<< HEAD
 /* Python header files beyond the basic Python.h */
-=======
->>>>>>> 38e93482
 #include <compile.h>
 #include <eval.h>
 
@@ -2733,12 +2723,6 @@
 PLyObject_ToTuple(PLyTypeInfo *info, TupleDesc desc, PyObject *plrv, bool innarray)
 {
 	HeapTuple	tuple;
-<<<<<<< HEAD
-=======
-	Datum	   *values;
-	bool	   *nulls;
-	volatile int i;
->>>>>>> 38e93482
 
 	if (PySequence_Check(plrv))
 		/* composite type as sequence (tuple, list etc) */
@@ -2753,7 +2737,6 @@
 	return tuple;
 }
 
-<<<<<<< HEAD
 /*
  * Convert a Python object to a PostgreSQL bool datum.	This can't go
  * through the generic conversion function, because Python attaches a
@@ -2767,50 +2750,6 @@
 
 	Assert(plrv != Py_None);
 	rv = BoolGetDatum(PyObject_IsTrue(plrv));
-=======
-	/* Build tuple */
-	values = palloc(sizeof(Datum) * desc->natts);
-	nulls = palloc(sizeof(bool) * desc->natts);
-	for (i = 0; i < desc->natts; ++i)
-	{
-		char	   *key;
-		PyObject   *volatile value,
-				   *volatile so;
-
-		key = NameStr(desc->attrs[i]->attname);
-		value = so = NULL;
-		PG_TRY();
-		{
-			value = PyMapping_GetItemString(mapping, key);
-			if (value == Py_None)
-			{
-				values[i] = (Datum) NULL;
-				nulls[i] = true;
-			}
-			else if (value)
-			{
-				char	   *valuestr;
-
-				so = PyObject_Str(value);
-				if (so == NULL)
-					PLy_elog(ERROR, "cannot convert mapping type");
-				valuestr = PyString_AsString(so);
-
-				values[i] = InputFunctionCall(&info->out.r.atts[i].typfunc
-											  ,valuestr
-											  ,info->out.r.atts[i].typioparam
-											  ,-1);
-				Py_DECREF(so);
-				so = NULL;
-				nulls[i] = false;
-			}
-			else
-				ereport(ERROR,
-						(errcode(ERRCODE_UNDEFINED_COLUMN),
-						 errmsg("no mapping found with key \"%s\"", key),
-						 errhint("to return null in specific column, "
-					  "add value None to map with key named after column")));
->>>>>>> 38e93482
 
 	//if (get_typtype(arg->typoid) == TYPTYPE_DOMAIN)
 	//	domain_check(rv, false, arg->typoid, &arg->typfunc.fn_extra, arg->typfunc.fn_mcxt);
@@ -3215,7 +3154,7 @@
 			value = PyMapping_GetItemString(mapping, key);
 			if (value == Py_None)
 			{
-				values[i] = (Datum) 0; 
+				values[i] = (Datum) NULL;
 				nulls[i] = true;
 			}
 			else if (value)
@@ -3230,7 +3169,6 @@
 						 errhint("To return null in a column, "
 								 "add the value None to the mapping with the key named after the column.")));
 
-<<<<<<< HEAD
 			Py_XDECREF(value);
 			value = NULL;
 		}
@@ -3242,8 +3180,6 @@
 		PG_END_TRY();
 	}
 
-=======
->>>>>>> 38e93482
 	tuple = heap_form_tuple(desc, values, nulls);
 	ReleaseTupleDesc(desc);
 	pfree(values);
@@ -3258,10 +3194,7 @@
 	HeapTuple	tuple;
 	Datum	   *values;
 	bool	   *nulls;
-<<<<<<< HEAD
 	volatile int idx;
-=======
->>>>>>> 38e93482
 	volatile int i;
 
 	Assert(PySequence_Check(sequence));
@@ -3289,10 +3222,7 @@
 	/* Build tuple */
 	values = palloc(sizeof(Datum) * desc->natts);
 	nulls = palloc(sizeof(bool) * desc->natts);
-<<<<<<< HEAD
 	idx = 0;
-=======
->>>>>>> 38e93482
 	for (i = 0; i < desc->natts; ++i)
 	{
 		PyObject   *volatile value;
@@ -3309,31 +3239,12 @@
 			Assert(value);
 			if (value == Py_None)
 			{
-<<<<<<< HEAD
-				values[i] = (Datum) 0; 
-=======
 				values[i] = (Datum) NULL;
->>>>>>> 38e93482
 				nulls[i] = true;
 			}
 			else if (value)
 			{
-<<<<<<< HEAD
 				values[i] = (att->func) (att, -1, value, false);
-=======
-				char	   *valuestr;
-
-				so = PyObject_Str(value);
-				if (so == NULL)
-					PLy_elog(ERROR, "cannot convert sequence type");
-				valuestr = PyString_AsString(so);
-				values[i] = InputFunctionCall(&info->out.r.atts[i].typfunc
-											  ,valuestr
-											  ,info->out.r.atts[i].typioparam
-											  ,-1);
-				Py_DECREF(so);
-				so = NULL;
->>>>>>> 38e93482
 				nulls[i] = false;
 			}
 
@@ -3391,31 +3302,12 @@
 			value = PyObject_GetAttrString(object, key);
 			if (value == Py_None)
 			{
-<<<<<<< HEAD
-				values[i] = (Datum) 0; 
-=======
 				values[i] = (Datum) NULL;
->>>>>>> 38e93482
 				nulls[i] = true;
 			}
 			else if (value)
 			{
-<<<<<<< HEAD
 				values[i] = (att->func) (att, -1, value, false);
-=======
-				char	   *valuestr;
-
-				so = PyObject_Str(value);
-				if (so == NULL)
-					PLy_elog(ERROR, "cannot convert object type");
-				valuestr = PyString_AsString(so);
-				values[i] = InputFunctionCall(&info->out.r.atts[i].typfunc
-											  ,valuestr
-											  ,info->out.r.atts[i].typioparam
-											  ,-1);
-				Py_DECREF(so);
-				so = NULL;
->>>>>>> 38e93482
 				nulls[i] = false;
 			}
 			else
@@ -4635,7 +4527,6 @@
 	if (inited)
 		return;
 
-<<<<<<< HEAD
 	/* Be sure we don't run Python 2 and 3 in the same session (might crash) */
 	version_ptr = (const int **) find_rendezvous_variable("plpython_python_version");
 	if (!(*version_ptr))
@@ -4655,10 +4546,6 @@
 #if PY_MAJOR_VERSION >= 3
 	PyImport_AppendInittab("plpy", PyInit_plpy);
 #endif
-=======
-	pg_bindtextdomain(TEXTDOMAIN);
-
->>>>>>> 38e93482
 	Py_Initialize();
 #if PY_MAJOR_VERSION >= 3
 	PyImport_ImportModule("plpy");
