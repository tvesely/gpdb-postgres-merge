--- conflicted
+++ resolved
@@ -452,10 +452,7 @@
 	LOCK	   *lock;			/* associated LOCK object in shared mem */
 	PROCLOCK   *proclock;		/* associated PROCLOCK object in shmem */
 	uint32		hashcode;		/* copy of LOCKTAG's hash value */
-<<<<<<< HEAD
 	bool		preparable;		/* MPP: During prepare we populate this to avoid MPP-1094 */
-=======
->>>>>>> 38e93482
 	int64		nLocks;			/* total number of times lock is held */
 	int			numLockOwners;	/* # of relevant ResourceOwners */
 	int			maxLockOwners;	/* allocated size of array */
