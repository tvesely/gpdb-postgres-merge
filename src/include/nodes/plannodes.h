
/*-------------------------------------------------------------------------
 *
 * plannodes.h
 *	  definitions for query plan nodes
 *
 *
 * Portions Copyright (c) 2005-2008, Greenplum inc
 * Portions Copyright (c) 2012-Present Pivotal Software, Inc.
 * Portions Copyright (c) 1996-2008, PostgreSQL Global Development Group
 * Portions Copyright (c) 1994, Regents of the University of California
 *
 * $PostgreSQL: pgsql/src/include/nodes/plannodes.h,v 1.104 2008/10/04 21:56:55 tgl Exp $
 *
 *-------------------------------------------------------------------------
 */
#ifndef PLANNODES_H
#define PLANNODES_H

#include "access/sdir.h"
#include "nodes/bitmapset.h"
#include "nodes/primnodes.h"
#include "storage/itemptr.h"

typedef struct DirectDispatchInfo
{
     /**
      * if true then this Slice requires an n-gang but the gang can be targeted to
      *   fewer segments than the entire cluster.
      *
      * When true, directDispatchContentId and directDispathCount will combine to indicate
      *    the content ids that need segments.
      */
	bool isDirectDispatch;
    List *contentIds;
} DirectDispatchInfo;

typedef enum PlanGenerator
{
	PLANGEN_PLANNER,			/* plan produced by the planner*/
	PLANGEN_OPTIMIZER,			/* plan produced by the optimizer*/
} PlanGenerator;

/* DML Actions */
typedef enum DMLAction
{
	DML_DELETE,
	DML_INSERT
} DMLAction;

/* ----------------------------------------------------------------
 *						node definitions
 * ----------------------------------------------------------------
 */

/* ----------------
 *		PlannedStmt node
 *
 * The output of the planner is a Plan tree headed by a PlannedStmt node.
 * PlannedStmt holds the "one time" information needed by the executor.
 * ----------------
 */
typedef struct PlannedStmt
{
	NodeTag		type;

	CmdType		commandType;	/* select|insert|update|delete */

	PlanGenerator	planGen;		/* optimizer generation */

	bool		canSetTag;		/* do I set the command result tag? */

	bool		transientPlan;	/* redo plan when TransactionXmin changes? */
	bool		oneoffPlan;		/* redo plan on every execution? */

<<<<<<< HEAD
	bool		simplyUpdatable; /* can be used with CURRENT OF */
=======
	bool		simplyUpdatable; /* can be used with CURRENT OF? */
>>>>>>> 91411ac4

	struct Plan *planTree;		/* tree of Plan nodes */

	List	   *rtable;			/* list of RangeTblEntry nodes */

	/* rtable indexes of target relations for INSERT/UPDATE/DELETE */
	List	   *resultRelations;	/* integer list of RT indexes, or NIL */

	Node	   *utilityStmt;	/* non-null if this is DECLARE CURSOR */

	IntoClause *intoClause;		/* target for SELECT INTO / CREATE TABLE AS */

	List	   *subplans;		/* Plan trees for SubPlan expressions */

	Bitmapset  *rewindPlanIDs;	/* indices of subplans that require REWIND */

	/*
	 * If the query has a returningList then the planner will store a list of
	 * processed targetlists (one per result relation) here.  We must have a
	 * separate RETURNING targetlist for each result rel because column
	 * numbers may vary within an inheritance tree.  In the targetlists, Vars
	 * referencing the result relation will have their original varno and
	 * varattno, while Vars referencing other rels will be converted to have
	 * varno OUTER and varattno referencing a resjunk entry in the top plan
	 * node's targetlist.
	 */
	List	   *returningLists; /* list of lists of TargetEntry, or NIL */

	/*
	 * If the resultRelation turns out to be the parent of an inheritance
	 * tree, the planner will add all the child tables to the rtable and store
	 * a list of the rtindexes of all the result relations here. This is done
	 * at plan time, not parse time, since we don't want to commit to the
	 * exact set of child tables at parse time. This field used to be in Query.
	 */
	struct PartitionNode *result_partitions;

	List	   *result_aosegnos; /* AO file 'seg' numbers for resultRels to use */

	/*
	 * Relation oids and partitioning metadata for all partitions
	 * that are involved in a query.
	 */
	List	   *queryPartOids;
	List	   *queryPartsMetadata;
	/*
	 * List containing the number of partition selectors for every scan id.
	 * Element #i in the list corresponds to scan id i
	 */
	List	   *numSelectorsPerScanId;

	List	   *rowMarks;		/* a list of RowMarkClause's */

	List	   *relationOids;	/* OIDs of relations the plan depends on */

	List	   *invalItems;		/* other dependencies, as PlanInvalItems */

	int			nParamExec;		/* number of PARAM_EXEC Params used */

	int			nMotionNodes;	/* number of Motion nodes in plan */

	int			nInitPlans;		/* number of initPlans in plan */

	/* GPDB: Used only on QD. Don't serialize.  Cloned from top Query node
	 *       at the end of planning.  Holds the result distribution policy
	 *       for SELECT ... INTO and set operations.
	 */
	struct GpPolicy  *intoPolicy;

	/* What is the memory reserved for this query's execution? */
	uint64		query_mem;

	/* The overall memory consumption account (i.e., outside of an operator) */
	MemoryAccountIdType memoryAccountId;
} PlannedStmt;

/*
 * Fetch the Plan associated with a SubPlan node in a completed PlannedStmt.
 */
static inline struct Plan *exec_subplan_get_plan(struct PlannedStmt *plannedstmt, SubPlan *subplan)
{
	return (struct Plan *) list_nth(plannedstmt->subplans, subplan->plan_id - 1);
}

/*
 * Rewrite the Plan associated with a SubPlan node in a completed PlannedStmt.
 */
static inline void exec_subplan_put_plan(struct PlannedStmt *plannedstmt, SubPlan *subplan, struct Plan *plan)
{
	ListCell *cell = list_nth_cell(plannedstmt->subplans, subplan->plan_id-1);
	cell->data.ptr_value = plan;
}


/* ----------------
 *		Plan node
 *
 * All plan nodes "derive" from the Plan structure by having the
 * Plan structure as the first field.  This ensures that everything works
 * when nodes are cast to Plan's.  (node pointers are frequently cast to Plan*
 * when passed around generically in the executor)
 *
 * We never actually instantiate any Plan nodes; this is just the common
 * abstract superclass for all Plan-type nodes.
 * ----------------
 */
typedef struct Plan
{
	NodeTag		type;

	/* Plan node id */
	int			plan_node_id;	/* unique across entire final plan tree */

	/*
	 * estimated execution costs for plan (see costsize.c for more info)
	 */
	Cost		startup_cost;	/* cost expended before fetching any tuples */
	Cost		total_cost;		/* total cost (assuming all tuples fetched) */

	/*
	 * planner's estimate of result size of this plan step
	 */
	double		plan_rows;		/* number of rows plan is expected to emit */
	int			plan_width;		/* average row width in bytes */

	/*
	 * Common structural data for all Plan types.
	 */
	List	   *targetlist;		/* target list to be computed at this node */
	List	   *qual;			/* implicitly-ANDed qual conditions */
	struct Plan *lefttree;		/* input plan tree(s) */
	struct Plan *righttree;
	List	   *initPlan;		/* Init Plan nodes (un-correlated expr
								 * subselects) */

	/*
	 * Information for management of parameter-change-driven rescanning
	 *
	 * extParam includes the paramIDs of all external PARAM_EXEC params
	 * affecting this plan node or its children.  setParam params from the
	 * node's initPlans are not included, but their extParams are.
	 *
	 * allParam includes all the extParam paramIDs, plus the IDs of local
	 * params that affect the node (i.e., the setParams of its initplans).
	 * These are _all_ the PARAM_EXEC params that affect this node.
	 */
	Bitmapset  *extParam;
	Bitmapset  *allParam;

	/*
	 * MPP needs to keep track of the characteristics of flow of output
	 * tuple of Plan nodes.
	 */
	Flow		*flow;			/* Flow description.  Initially NULL.
	 * Set during parallelization.
	 */

	/*
	 * CDB:  How should this plan tree be dispatched?  Initially this is set
	 * to DISPATCH_UNDETERMINED and, in non-root nodes, may remain so.
	 * However, in Plan nodes at the root of any separately dispatchable plan
	 * fragment, it must be set to a specific dispatch type.
	 */
	DispatchMethod dispatch;

	/*
	 * CDB: if we're going to direct dispatch, point it at a particular id.
	 *
	 * For motion nodes, this direct dispatch data is for the slice rooted at the
	 *   motion node (the sending side!)
	 * For other nodes, it is for the slice rooted at this plan so it must be a root
	 *   plan for a query
	 * Note that for nodes that are internal to a slice then this data is not
	 *   set.
	 */
	DirectDispatchInfo directDispatch;

	/*
	 * CDB: Now many motion nodes are there in the Plan.  How many init plans?
	 * Additional plan tree global significant only in the root node.
	 */
	int nMotionNodes;
	int nInitPlans;

	/*
	 * CDB: This allows the slice table to accompany the plan as it
	 * moves around the executor. This is anoter plan tree global that
	 * should be non-NULL only in the top node of a dispatchable tree.
	 * It could (and should) move to a TopPlan node if we ever do that.
	 *
	 * Currently, the slice table should not be installed on the QD.
	 * Rather is it shipped to QEs as a separate parameter to MPPEXEC.
	 * The implementation of MPPEXEC, which runs on the QEs, installs
	 * the slice table in the plan as required there.
	 */
	Node *sliceTable;

	/**
	 * How much memory (in KB) should be used to execute this plan node?
	 */
	uint64 operatorMemKB;

	/* MemoryAccount to use for recording the memory usage of different plan nodes. */
	MemoryAccountIdType memoryAccountId;

	/*
	 * The parent motion node of a plan node.
	 */
	struct Plan *motionNode;
} Plan;

/* ----------------
 *	these are are defined to avoid confusion problems with "left"
 *	and "right" and "inner" and "outer".  The convention is that
 *	the "left" plan is the "outer" plan and the "right" plan is
 *	the inner plan, but these make the code more readable.
 * ----------------
 */
#define innerPlan(node)			(((Plan *)(node))->righttree)
#define outerPlan(node)			(((Plan *)(node))->lefttree)


/* ----------------
 *	 Result node -
 *		If no outer plan, evaluate a variable-free targetlist.
 *		If outer plan, return tuples from outer plan (after a level of
 *		projection as shown by targetlist).
 *
 * If resconstantqual isn't NULL, it represents a one-time qualification
 * test (i.e., one that doesn't depend on any variables from the outer plan,
 * so needs to be evaluated only once).
 * ----------------
 */
typedef struct Result
{
	Plan		plan;
	Node	   *resconstantqual;
	bool		hashFilter;
	List	   *hashList;
} Result;

/* ----------------
 * Repeat node -
 *   Repeatly output the results of the subplan.
 *
 * The repetition for each result tuple from the subplan is determined
 * by the value from a specified column.
 * ----------------
 */
typedef struct Repeat
{
	Plan plan;

	/*
	 * An expression to represent the number of times an input tuple to
	 * be repeatly outputted by this node.
	 *
	 * Currently, this expression should result in an integer.
	 */
	Expr *repeatCountExpr;

	/*
	 * The GROUPING value. This is used for grouping extension
	 * distinct-qualified queries. The distinct-qualified plan generated
	 * through cdbgroup.c may have a Join Plan node on the top, which
	 * can not properly handle GROUPING values. We let the Repeat
	 * node to handle this case.
	 */
	uint64 grouping;
} Repeat;

/* ----------------
 *	 Append node -
 *		Generate the concatenation of the results of sub-plans.
 *
 * Append nodes are sometimes used to switch between several result relations
 * (when the target of an UPDATE or DELETE is an inheritance set).	Such a
 * node will have isTarget true.  The Append executor is then responsible
 * for updating the executor state to point at the correct target relation
 * whenever it switches subplans.
 * ----------------
 */
typedef struct Append
{
	Plan		plan;
	List	   *appendplans;
	bool		isTarget;
	bool 		isZapped;
} Append;

/*
 * Sequence node
 *   Execute a list of subplans in the order of left-to-right, and return
 * the results of the last subplan.
 */
typedef struct Sequence
{
	Plan plan;
	List *subplans;
} Sequence;

/* ----------------
 *	RecursiveUnion node -
 *		Generate a recursive union of two subplans.
 *
 * The "outer" subplan is always the non-recursive term, and the "inner"
 * subplan is the recursive term.
 * ----------------
 */
typedef struct RecursiveUnion
{
	Plan		plan;
	int			wtParam;		/* ID of Param representing work table */
} RecursiveUnion;

/* ----------------
 *	 BitmapAnd node -
 *		Generate the intersection of the results of sub-plans.
 *
 * The subplans must be of types that yield tuple bitmaps.	The targetlist
 * and qual fields of the plan are unused and are always NIL.
 * ----------------
 */
typedef struct BitmapAnd
{
	Plan		plan;
	List	   *bitmapplans;
} BitmapAnd;

/* ----------------
 *	 BitmapOr node -
 *		Generate the union of the results of sub-plans.
 *
 * The subplans must be of types that yield tuple bitmaps.	The targetlist
 * and qual fields of the plan are unused and are always NIL.
 * ----------------
 */
typedef struct BitmapOr
{
	Plan		plan;
	List	   *bitmapplans;
} BitmapOr;

/*
 * ==========
 * Scan nodes
 * ==========
 */
typedef struct Scan
{
	Plan		plan;
	Index		scanrelid;		/* relid is index into the range table */

	/*
	 * The index to an internal array structure that
	 * contains oids of the parts that need to be scanned.
	 *
	 * This internal structure is maintained in EState.
	 *
	 * Note: if the scan is not "dynamic" (i.e., not using optimizer),
	 * we set it to INVALID_PART_INDEX.
	 */
	int32 		partIndex;
	int32 		partIndexPrintable;
} Scan;

/* ----------------
 *		sequential scan node
 * ----------------
 */
typedef Scan SeqScan;

/*
 * TableScan
 *   Scan node that captures different table types.
 */
typedef Scan TableScan;

/* ----------------
 *		index type information
 */
typedef enum LogicalIndexType
{
	INDTYPE_BTREE = 0,
	INDTYPE_BITMAP = 1
} LogicalIndexType;

typedef struct LogicalIndexInfo
{
	Oid	logicalIndexOid;	/* OID of the logical index */
	int	nColumns;		/* Number of columns in the index */
	AttrNumber	*indexKeys;	/* column numbers of index keys */
	List	*indPred;		/* predicate if partial index, or NIL */
	List	*indExprs;		/* index on expressions */
	bool	indIsUnique;		/* unique index */
	LogicalIndexType indType;  /* index type: btree or bitmap */
	Node	*partCons;		/* concatenated list of check constraints
					 * of each partition on which this index is defined */
	List	*defaultLevels;		/* Used to identify a default partition */
} LogicalIndexInfo;

/* ----------------
 *		index scan node
 *
 * indexqualorig is an implicitly-ANDed list of index qual expressions, each
 * in the same form it appeared in the query WHERE condition.  Each should
 * be of the form (indexkey OP comparisonval) or (comparisonval OP indexkey).
 * The indexkey is a Var or expression referencing column(s) of the index's
 * base table.	The comparisonval might be any expression, but it won't use
 * any columns of the base table.
 *
 * indexqual has the same form, but the expressions have been commuted if
 * necessary to put the indexkeys on the left, and the indexkeys are replaced
 * by Var nodes identifying the index columns (varattno is the index column
 * position, not the base table's column, even though varno is for the base
 * table).	This is a bit hokey ... would be cleaner to use a special-purpose
 * node type that could not be mistaken for a regular Var.	But it will do
 * for now.
 *
 * indexstrategy and indexsubtype are lists corresponding one-to-one with
 * indexqual; they give information about the indexable operators that appear
 * at the top of each indexqual.
 * ----------------
 */
typedef struct IndexScan
{
	Scan		scan;
	Oid			indexid;		/* OID of index to scan */
	List	   *indexqual;		/* list of index quals (OpExprs) */
	List	   *indexqualorig;	/* the same in original form */
	List	   *indexstrategy;	/* integer list of strategy numbers */
	List	   *indexsubtype;	/* OID list of strategy subtypes */
	ScanDirection indexorderdir;	/* forward or backward or don't care */

	/* logical index to use */
	LogicalIndexInfo *logicalIndexInfo;
} IndexScan;

/*
 * DynamicIndexScan
 *   Scan a list of indexes that will be determined at run time.
 *   The primary application of this operator is to be used
 *   for partition tables.
*/
typedef IndexScan DynamicIndexScan;

/* ----------------
 *		bitmap index scan node
 *
 * BitmapIndexScan delivers a bitmap of potential tuple locations;
 * it does not access the heap itself.	The bitmap is used by an
 * ancestor BitmapHeapScan node, possibly after passing through
 * intermediate BitmapAnd and/or BitmapOr nodes to combine it with
 * the results of other BitmapIndexScans.
 *
 * The fields have the same meanings as for IndexScan, except we don't
 * store a direction flag because direction is uninteresting.
 *
 * In a BitmapIndexScan plan node, the targetlist and qual fields are
 * not used and are always NIL.  The indexqualorig field is unused at
 * run time too, but is saved for the benefit of EXPLAIN, as well
 * as for the use of the planner when doing clause examination on plans
 * (such as for targeted dispatch)
 * ----------------
 */
typedef IndexScan BitmapIndexScan;

/* ----------------
 *		bitmap sequential scan node
 *
 * This needs a copy of the qual conditions being used by the input index
 * scans because there are various cases where we need to recheck the quals;
 * for example, when the bitmap is lossy about the specific rows on a page
 * that meet the index condition.
 * ----------------
 */
typedef struct BitmapHeapScan
{
	Scan		scan;
	List	   *bitmapqualorig; /* index quals, in standard expr form */
} BitmapHeapScan;

/* ----------------
 *		bitmap append-only row-store scan node
 *
 * NOTE: This is a copy of BitmapHeapScan.
 * ----------------
 */
typedef struct BitmapAppendOnlyScan
{
	Scan		scan;
	List	   *bitmapqualorig; /* index quals, in standard expr form */
	bool       isAORow; /* If this is for AO Row tables */
} BitmapAppendOnlyScan;

/* ----------------
 *		bitmap table scan node
 *
 * This is a copy of BitmapHeapScan
 * ----------------
 */
typedef BitmapHeapScan BitmapTableScan;

/*
 * DynamicTableScan
 *   Scan a list of tables that will be determined at run time.
 */
typedef Scan DynamicTableScan;

/* ----------------
 *		tid scan node
 *
 * tidquals is an implicitly OR'ed list of qual expressions of the form
 * "CTID = pseudoconstant" or "CTID = ANY(pseudoconstant_array)".
 * ----------------
 */
typedef struct TidScan
{
	Scan		scan;
	List	   *tidquals;		/* qual(s) involving CTID = something */
} TidScan;

/* ----------------
 *		subquery scan node
 *
 * SubqueryScan is for scanning the output of a sub-query in the range table.
 * We often need an extra plan node above the sub-query's plan to perform
 * expression evaluations (which we can't push into the sub-query without
 * risking changing its semantics).  Although we are not scanning a physical
 * relation, we make this a descendant of Scan anyway for code-sharing
 * purposes.
 *
 * Note: we store the sub-plan in the type-specific subplan field, not in
 * the generic lefttree field as you might expect.	This is because we do
 * not want plan-tree-traversal routines to recurse into the subplan without
 * knowing that they are changing Query contexts.
 *
 * Note: subrtable is used just to carry the subquery rangetable from
 * createplan.c to setrefs.c; it should always be NIL by the time the
 * executor sees the plan.
 * ----------------
 */
typedef struct SubqueryScan
{
	Scan		scan;
	Plan	   *subplan;
	List	   *subrtable;		/* temporary workspace for planner */
} SubqueryScan;

/* ----------------
 *		FunctionScan node
 * ----------------
 */
typedef struct FunctionScan
{
	Scan		scan;
	Node	   *funcexpr;		/* expression tree for func call */
	List	   *funccolnames;	/* output column names (string Value nodes) */
	List	   *funccoltypes;	/* OID list of column type OIDs */
	List	   *funccoltypmods; /* integer list of column typmods */
} FunctionScan;

/* ----------------
 *      TableFunctionScan node
 * ----------------
 */
typedef struct TableFunctionScan
{
	Scan		scan;
	List	   *subrtable;		/* temporary workspace for planner */
} TableFunctionScan;

/* ----------------
 *		ValuesScan node
 * ----------------
 */
typedef struct ValuesScan
{
	Scan		scan;
	List	   *values_lists;	/* list of expression lists */
} ValuesScan;

/* ----------------
 *		CteScan node
 * ----------------
 */
typedef struct CteScan
{
	Scan		scan;
	int			ctePlanId;		/* ID of init SubPlan for CTE */
	int			cteParam;		/* ID of Param representing CTE output */
} CteScan;

/* ----------------
 *		WorkTableScan node
 * ----------------
 */
typedef struct WorkTableScan
{
	Scan		scan;
	int			wtParam;		/* ID of Param representing work table */
} WorkTableScan;

/* ----------------
* External Scan node
*
* Field scan.scanrelid is the index of the external relation for
* this node.
*
* Field filenames is a list of N string node pointers (or NULL)
* where N is number of segments in the array. The pointer in
* position I is NULL or points to the string node containing the
* file name for segment I.
* ----------------
*/
typedef struct ExternalScan
{
	Scan		scan;
	List		*uriList;       /* data uri or null for each segment  */
	List		*fmtOpts;       /* data format options                */
	char		fmtType;        /* data format type                   */
	bool		isMasterOnly;   /* true for EXECUTE on master seg only */
	int			rejLimit;       /* reject limit (-1 for no sreh)      */
	bool		rejLimitInRows; /* true if ROWS false if PERCENT      */
	Oid			fmterrtbl;      /* format error table, InvalidOid if none */
	int			encoding;		/* encoding of external table data    */
	uint32      scancounter;	/* counter incr per scan node created */

} ExternalScan;

/* ----------------
 * AppendOnly Scan node
 *
 * Field scan.scanrelid is the index of the append only relation for
 * this node.
 *
 * ----------------
 */
typedef struct AppendOnlyScan
{
	Scan		scan;
	/* nothing for now... */
} AppendOnlyScan;

typedef struct AOCSScan
{
	Scan		scan;
	/* nothing for now... */
} AOCSScan;

/*
 * ==========
 * Join nodes
 * ==========
 */

/* ----------------
 *		Join node
 *
 * jointype:	rule for joining tuples from left and right subtrees
 * joinqual:	qual conditions that came from JOIN/ON or JOIN/USING
 *				(plan.qual contains conditions that came from WHERE)
 *
 * When jointype is INNER, joinqual and plan.qual are semantically
 * interchangeable.  For OUTER jointypes, the two are *not* interchangeable;
 * only joinqual is used to determine whether a match has been found for
 * the purpose of deciding whether to generate null-extended tuples.
 * (But plan.qual is still applied before actually returning a tuple.)
 * For an outer join, only joinquals are allowed to be used as the merge
 * or hash condition of a merge or hash join.
 * ----------------
 */
typedef struct Join
{
	Plan		plan;
	JoinType	jointype;
	List	   *joinqual;		/* JOIN quals (in addition to plan.qual) */

	bool		prefetch_inner; /* to avoid deadlock in MPP */
} Join;

/* ----------------
 *		nest loop join node
 * ----------------
 */
typedef struct NestLoop
{
	Join		join;

	bool		shared_outer;
	bool		singleton_outer; /*CDB-OLAP true => outer is plain Agg */
} NestLoop;

/* ----------------
 *		merge join node
 *
 * The expected ordering of each mergeable column is described by a btree
 * opfamily OID, a direction (BTLessStrategyNumber or BTGreaterStrategyNumber)
 * and a nulls-first flag.  Note that the two sides of each mergeclause may
 * be of different datatypes, but they are ordered the same way according to
 * the common opfamily.  The operator in each mergeclause must be an equality
 * operator of the indicated opfamily.
 * ----------------
 */
typedef struct MergeJoin
{
	Join		join;
	List	   *mergeclauses;	/* mergeclauses as expression trees */
	/* these are arrays, but have the same length as the mergeclauses list: */
	Oid		   *mergeFamilies;	/* per-clause OIDs of btree opfamilies */
	int		   *mergeStrategies;	/* per-clause ordering (ASC or DESC) */
	bool	   *mergeNullsFirst;	/* per-clause nulls ordering */
	bool		unique_outer; /*CDB-OLAP true => outer is unique in merge key */
} MergeJoin;

/* ----------------
 *		hash join (probe) node
 *
 * CDB:	In order to support hash join on IS NOT DISTINCT FROM (as well as =),
 *		field hashqualclauses is added to hold the expression that tests for
 *		a match.  This is normally identical to hashclauses (which holds the
 *		equality test), but differs in case of non-equijoin comparisons.
 *		Field hashclauses is retained for use in hash table operations.
 * ----------------
 */
typedef struct HashJoin
{
	Join		join;
	List	   *hashclauses;
	List	   *hashqualclauses;
} HashJoin;

/*
 * Share type of sharing a node.
 */
typedef enum ShareType
{
	SHARE_NOTSHARED,
	SHARE_MATERIAL,          	/* Sharing a material node */
	SHARE_MATERIAL_XSLICE,		/* Sharing a material node, across slice */
	SHARE_SORT,					/* Sharing a sort */
	SHARE_SORT_XSLICE			/* Sharing a sort, across slice */
	/* Other types maybe added later, like sharing a hash */
} ShareType;

#define SHARE_ID_NOT_SHARED (-1)
#define SHARE_ID_NOT_ASSIGNED (-2)

extern int get_plan_share_id(Plan *p);
extern void set_plan_share_id(Plan *p, int share_id);
extern ShareType get_plan_share_type (Plan *p);
extern void set_plan_share_type(Plan *p, ShareType st);
extern void set_plan_share_type_xslice(Plan *p);
extern int get_plan_driver_slice(Plan *p);
extern void set_plan_driver_slice(Plan *P, int slice);
extern void incr_plan_nsharer_xslice(Plan *p);
extern bool isDynamicScan(const Scan *scan);

/* ----------------
 *		shareinputscan node
 * ----------------
 */
typedef struct ShareInputScan
{
	Scan 		scan; /* The ShareInput */

	ShareType 	share_type;
	int 		share_id;
	int 		driver_slice;   	/* slice id that will execute the underlying material/sort */
} ShareInputScan;

/* ----------------
 *		materialization node
 * ----------------
 */
typedef struct Material
{
	Plan		plan;
	bool		cdb_strict;

	/* Material can be shared */
	ShareType 	share_type;
	int 		share_id;
	int         driver_slice; 					/* slice id that will execute this material */
	int         nsharer;						/* number of sharer */
	int 		nsharer_xslice;					/* number of sharer cross slice */
} Material;

/* ----------------
 *		sort node
 * ----------------
 */
typedef struct Sort
{
	Plan		plan;
	int			numCols;		/* number of sort-key columns */
	AttrNumber *sortColIdx;		/* their indexes in the target list */
	Oid		   *sortOperators;	/* OIDs of operators to sort them by */
	bool	   *nullsFirst;		/* NULLS FIRST/LAST directions */
    /* CDB */
	bool		noduplicates;   /* TRUE if sort should discard duplicates */

	/* Sort node can be shared */
	ShareType 	share_type;
	int 		share_id;
	int 		driver_slice;   /* slice id that will execute this sort */
	int         nsharer;        /* number of sharer */
	int 		nsharer_xslice;					/* number of sharer cross slice */
} Sort;

/* ---------------
 *		aggregate node
 *
 * An Agg node implements plain or grouped aggregation.  For grouped
 * aggregation, we can work with presorted input or unsorted input;
 * the latter strategy uses an internal hashtable.
 *
 * Notice the lack of any direct info about the aggregate functions to be
 * computed.  They are found by scanning the node's tlist and quals during
 * executor startup.  (It is possible that there are no aggregate functions;
 * this could happen if they get optimized away by constant-folding, or if
 * we are using the Agg node to implement hash-based grouping.)
 * ---------------
 */
typedef enum AggStrategy
{
	AGG_PLAIN,					/* simple agg across all input rows */
	AGG_SORTED,					/* grouped agg, input must be sorted */
	AGG_HASHED					/* grouped agg, use internal hashtable */
} AggStrategy;

typedef struct Agg
{
	Plan		plan;
	AggStrategy aggstrategy;
	int			numCols;		/* number of grouping columns */
	AttrNumber *grpColIdx;		/* their indexes in the target list */
	Oid		   *grpOperators;	/* equality operators to compare with */
	long		numGroups;		/* estimated number of groups in input */
	int			transSpace;		/* est storage per group for byRef transition values */

	/*
	 * The following is used by ROLLUP.
	 */

	/*
	 * The number of grouping columns for this node whose values should be null for
	 * this Agg node.
	 */
	int         numNullCols;

    /*
	 * Indicate the GROUPING value of input tuples for this Agg node.
	 * For example of ROLLUP(a,b,c), there are four Agg nodes:
	 *
	 *   Agg(a,b,c) ==> Agg(a,b) ==> Agg(a) ==> Agg()
	 *
	 * The GROUPING value of input tuples for Agg(a,b,c) is 0, and the values
	 * for Agg(a,b), Agg(a), Agg() are 0, 1, 3, respectively.
	 *
	 * We also use the value "-1" to indicate an Agg node is the final
	 * one that brings back all rollup results from different segments. This final
	 * Agg node is very similar to the non-rollup Agg node, except that we need
	 * a way to know this to properly set GROUPING value during execution.
	 *
	 * For a non-rollup Agg node, this value is 0.
	 */
	uint64 inputGrouping;

	/* The value of GROUPING for this rollup-aware node. */
	uint64 grouping;

	/*
	 * Indicate if input tuples contain values for GROUPING column.
	 *
	 * This is used to determine if the node that generates inputs
	 * for this Agg node is also an Agg node. That is, this Agg node
	 * is one of the list of Agg nodes for a ROLLUP. One exception is
	 * the first Agg node in the list, whose inputs do not have a
	 * GROUPING column.
	 */
	bool inputHasGrouping;

	/*
	 * How many times the aggregates in this rollup level will be output
	 * for a given query. Used only for ROLLUP queries.
	 */
	int         rollupGSTimes;

	/*
	 * Indicate if this Agg node is the last one in a rollup.
	 */
	bool        lastAgg;

	/* Stream entries when out of memory instead of spilling to disk */
	bool 		streaming;
} Agg;

/* ---------------
 *		window node
 *
 * A Window node implements window functions over zero or more
 * ordering/framing specifications within a partition specification on
 * appropriately ordered input.
 *
 * For example, if there are window functions
 *
 *   over (partition by a,b orderby c) and
 *   over (partition by a,b order by c,d,e)
 *
 * then the input (outer plan) of the window node will be sorted by
 * (a,b,c,d,e) -- the common partition key (a,b) and the partial
 * ordering keys (c) and (d,e).
 *
 * A Window node contains no direct information about the window
 * functions it computes.  Those functions are found by scanning
 * the node's targetlist for WindowRef nodes during executor startup.
 * There need not be any, but there's no good reason for the planner
 * to construct a Window node without at least one WindowRef.
 *
 * A WindowRef is related to its Window node by the fact that it is
 * contained by it.  It may also be related to a particular WindowKey
 * node in the windowKeys list.  The WindowRef field winlevel is the
 * position (counting from 0) of its WindowKey.  If winlevel equals
 * the length of the windowKeys list, than it has not WindowKey an
 * applied to the unordered partition as a whole.
 *
 * A WindowKey specifies a partial ordering key.  It may optionally
 * specify framing.  The actual ordering key at a given level is the
 * concatenation of the partial ordering keys prior to and including
 * that level.
 *
 * For example, the ordering key for the WindowKey in position 2 of
 * the windowKeys list is the concatenation of the partial keys found
 * in positions 0 through 2. *
 * ---------------
 */
typedef struct Window
{
	Plan		plan;
	int			numPartCols;	/* number of partitioning columns */
	AttrNumber *partColIdx;		/* their indexes in the target list
								 * of the window's outer plan.  */
	Oid		   *partOperators;	/* equality operators */
	List       *windowKeys;		/* list of WindowKey nodes */
} Window;


/* ----------------
 *		unique node
 * ----------------
 */
typedef struct Unique
{
	Plan		plan;
	int			numCols;		/* number of columns to check for uniqueness */
	AttrNumber *uniqColIdx;		/* their indexes in the target list */
	Oid		   *uniqOperators;	/* equality operators to compare with */
} Unique;

/* ----------------
 *		hash build node
 * ----------------
 */
typedef struct Hash
{
	Plan		plan;
	bool		rescannable;            /* CDB: true => save rows for rescan */
	/* all other info is in the parent HashJoin node */
} Hash;

/* ----------------
 *		setop node
 * ----------------
 */
typedef enum SetOpCmd
{
	SETOPCMD_INTERSECT,
	SETOPCMD_INTERSECT_ALL,
	SETOPCMD_EXCEPT,
	SETOPCMD_EXCEPT_ALL
} SetOpCmd;

typedef struct SetOp
{
	Plan		plan;
	SetOpCmd	cmd;			/* what to do */
	int			numCols;		/* number of columns to check for
								 * duplicate-ness */
	AttrNumber *dupColIdx;		/* their indexes in the target list */
	Oid		   *dupOperators;	/* equality operators to compare with */
	AttrNumber	flagColIdx;		/* where is the flag column, if any */
} SetOp;

/* ----------------
 *		limit node
 *
 * Note: as of Postgres 8.2, the offset and count expressions are expected
 * to yield int8, rather than int4 as before.
 * ----------------
 */
typedef struct Limit
{
	Plan		plan;
	Node	   *limitOffset;	/* OFFSET parameter, or NULL if none */
	Node	   *limitCount;		/* COUNT parameter, or NULL if none */
} Limit;

/* -------------------------
 *		motion node structs
 * -------------------------
 */
typedef enum MotionType
{
	MOTIONTYPE_HASH,		/* Use hashing to select a segindex destination */
	MOTIONTYPE_FIXED,		/* Send tuples to a fixed set of segindexes */
	MOTIONTYPE_EXPLICIT		/* Send tuples to the segment explicitly specified in their segid column */
} MotionType;

/*
 * Motion Node
 *
 */
typedef struct Motion
{
	Plan		plan;

	MotionType  motionType;
	bool		sendSorted;			/* if true, output should be sorted */
	int			motionID;			/* required by AMS  */

	/* For Hash */
	List		*hashExpr;			/* list of hash expressions */
	List		*hashDataTypes;	    /* list of hash expr data type oids */

	/* Output segments */
	int 	  	numOutputSegs;		/* number of seg indexes in outputSegIdx array, 0 for broadcast */
	int 	 	*outputSegIdx; 	 	/* array of output segindexes */

	/* For Explicit */
	AttrNumber segidColIdx;			/* index of the segid column in the target list */

	/* The following field is only used when sendSorted == true */
	int			numSortCols;		/* number of sort key columns */
	AttrNumber	*sortColIdx;		/* their indexes in target list */
	Oid			*sortOperators;		/* OID of operators to sort them by */
	bool	   *nullsFirst;
} Motion;

/*
 * DML Node
 */
typedef struct DML
{
	Plan		plan;
	Index		scanrelid;		/* index into the range table */
	AttrNumber	actionColIdx;	/* index of action column into the target list */
	AttrNumber	ctidColIdx;		/* index of ctid column into the target list */
	AttrNumber	tupleoidColIdx;	/* index of tuple oid column into the target list */

} DML;

/*
 * SplitUpdate Node
 *
 */
typedef struct SplitUpdate
{
	Plan		plan;
	AttrNumber	actionColIdx;		/* index of action column into the target list */
	AttrNumber	ctidColIdx;			/* index of ctid column into the target list */
	AttrNumber	tupleoidColIdx;		/* index of tuple oid column into the target list */
	List		*insertColIdx;		/* list of columns to INSERT into the target list */
	List		*deleteColIdx;		/* list of columns to DELETE into the target list */

} SplitUpdate;

/*
 * AssertOp Node
 *
 */
typedef struct AssertOp
{
	Plan 			plan;
	int				errcode;		/* SQL error code */
	List 			*errmessage;	/* error message */

} AssertOp;

/*
 * RowTrigger Node
 *
 */
typedef struct RowTrigger
{
	Plan		plan;
	Oid			relid;				/* OID of target relation */
	int 		eventFlags;			/* TriggerEvent bit flags (see trigger.h).*/
	List		*oldValuesColIdx;	/* list of old columns */
	List		*newValuesColIdx;	/* list of new columns */

} RowTrigger;

/*
 * Plan invalidation info
 *
 * We track the objects on which a PlannedStmt depends in two ways:
 * relations are recorded as a simple list of OIDs, and everything else
 * is represented as a list of PlanInvalItems.  A PlanInvalItem is designed
 * to be used with the syscache invalidation mechanism, so it identifies a
 * system catalog entry by cache ID and tuple TID.
 */
typedef struct PlanInvalItem
{
	NodeTag		type;
	int			cacheId;		/* a syscache ID, see utils/syscache.h */
	ItemPointerData tupleId;	/* TID of the object's catalog tuple */
} PlanInvalItem;

/* ----------------
 * PartitionSelector node
 *
 * PartitionSelector finds a set of leaf partition OIDs given the root table
 * OID and optionally selection predicates.
 *
 * It hides the logic of partition selection and propagation instead of
 * polluting the plan with it to make a plan look consistent and easy to
 * understand. It will be easy to locate where partition selection happens
 * in a plan.
 *
 * A PartitionSelection can work in three different ways:
 *
 * 1. Dynamic selection, based on tuples that pass through it.
 * 2. Dynamic selection, with a projected tuple.
 * 3. Static selection, performed at beginning of execution.
 *
 * ----------------
 */
typedef struct PartitionSelector
{
	Plan		plan;
	Oid 		relid;  				/* OID of target relation */
	int 		nLevels;				/* number of partition levels */
	int32 		scanId; 				/* id of the corresponding dynamic scan */
	int32		selectorId;				/* id of this partition selector */

	/* Fields for dynamic selection */
	List		*levelEqExpressions;	/* equality expressions used for individual levels */
	List		*levelExpressions;  	/* predicates used for individual levels */
	Node		*residualPredicate; 	/* residual predicate (to be applied at the end) */
	Node		*propagationExpression; /* propagation expression */
	Node		*printablePredicate;	/* printable predicate (for explain purposes) */

	/*
	 * Fields for dynamic selection, by projecting input tuples to a tuple
	 * that has the partitioning key values in the same positions as in the
	 * partitioned table.
	 */
	List	    *partTabTargetlist;

	/* Fields for static selection */
	bool		staticSelection;    	/* static selection performed? */
	List		*staticPartOids;    	/* list of statically selected parts */
	List		*staticScanIds;     	/* scan ids used to propagate statically selected part oids */

} PartitionSelector;

#endif   /* PLANNODES_H */<|MERGE_RESOLUTION|>--- conflicted
+++ resolved
@@ -73,11 +73,7 @@
 	bool		transientPlan;	/* redo plan when TransactionXmin changes? */
 	bool		oneoffPlan;		/* redo plan on every execution? */
 
-<<<<<<< HEAD
-	bool		simplyUpdatable; /* can be used with CURRENT OF */
-=======
 	bool		simplyUpdatable; /* can be used with CURRENT OF? */
->>>>>>> 91411ac4
 
 	struct Plan *planTree;		/* tree of Plan nodes */
 
