/*-------------------------------------------------------------------------
 *
 * htup.h
 *	  POSTGRES heap tuple definitions.
 *
 *
 * Portions Copyright (c) 2006-2009, Greenplum inc
 * Portions Copyright (c) 1996-2009, PostgreSQL Global Development Group
 * Portions Copyright (c) 1994, Regents of the University of California
 *
 * $PostgreSQL: pgsql/src/include/access/htup.h,v 1.89 2007/01/09 22:01:00 momjian Exp $
 *
 *-------------------------------------------------------------------------
 */
#ifndef HTUP_H
#define HTUP_H

#include "access/tupdesc.h"
#include "access/tupmacs.h"
#include "storage/itemptr.h"
#include "storage/relfilenode.h"
#include "access/sysattr.h"

/*
 * MaxTupleAttributeNumber limits the number of (user) columns in a tuple.
 * The key limit on this value is that the size of the fixed overhead for
 * a tuple, plus the size of the null-values bitmap (at 1 bit per column),
 * plus MAXALIGN alignment, must fit into t_hoff which is uint8.  On most
 * machines the upper limit without making t_hoff wider would be a little
 * over 1700.  We use round numbers here and for MaxHeapAttributeNumber
 * so that alterations in HeapTupleHeaderData layout won't change the
 * supported max number of columns.
 */
#define MaxTupleAttributeNumber 1664	/* 8 * 208 */

/*
 * MaxHeapAttributeNumber limits the number of (user) columns in a table.
 * This should be somewhat less than MaxTupleAttributeNumber.  It must be
 * at least one less, else we will fail to do UPDATEs on a maximal-width
 * table (because UPDATE has to form working tuples that include CTID).
 * In practice we want some additional daylight so that we can gracefully
 * support operations that add hidden "resjunk" columns, for example
 * SELECT * FROM wide_table ORDER BY foo, bar, baz.
 * In any case, depending on column data types you will likely be running
 * into the disk-block-based limit on overall tuple size if you have more
 * than a thousand or so columns.  TOAST won't help.
 */
#define MaxHeapAttributeNumber	1600	/* 8 * 200 */

/*
 * Heap tuple header.  To avoid wasting space, the fields should be
 * laid out in such a way as to avoid structure padding.
 *
 * Datums of composite types (row types) share the same general structure
 * as on-disk tuples, so that the same routines can be used to build and
 * examine them.  However the requirements are slightly different: a Datum
 * does not need any transaction visibility information, and it does need
 * a length word and some embedded type information.  We can achieve this
 * by overlaying the xmin/cmin/xmax/cmax/xvac fields of a heap tuple
 * with the fields needed in the Datum case.  Typically, all tuples built
 * in-memory will be initialized with the Datum fields; but when a tuple is
 * about to be inserted in a table, the transaction fields will be filled,
 * overwriting the datum fields.
 *
 * The overall structure of a heap tuple looks like:
 *			fixed fields (HeapTupleHeaderData struct)
 *			nulls bitmap (if HEAP_HASNULL is set in t_infomask)
 *			alignment padding (as needed to make user data MAXALIGN'd)
 *			object ID (if HEAP_HASOID is set in t_infomask)
 *			user data fields
 *
 * We store five "virtual" fields Xmin, Cmin, Xmax, Cmax, and Xvac in three
 * physical fields.  Xmin and Xmax are always really stored, but Cmin, Cmax
 * and Xvac share a field.	This works because we know that Cmin and Cmax
 * are only interesting for the lifetime of the inserting and deleting
 * transaction respectively.  If a tuple is inserted and deleted in the same
 * transaction, we store a "combo" command id that can be mapped to the real
 * cmin and cmax, but only by use of local state within the originating
 * backend.  See combocid.c for more details.  Meanwhile, Xvac is only set
 * by VACUUM FULL, which does not have any command sub-structure and so does
 * not need either Cmin or Cmax.  (This requires that VACUUM FULL never try
 * to move a tuple whose Cmin or Cmax is still interesting, ie, an insert-
 * in-progress or delete-in-progress tuple.)
 *
 * A word about t_ctid: whenever a new tuple is stored on disk, its t_ctid
 * is initialized with its own TID (location).	If the tuple is ever updated,
 * its t_ctid is changed to point to the replacement version of the tuple.
 * Thus, a tuple is the latest version of its row iff XMAX is invalid or
 * t_ctid points to itself (in which case, if XMAX is valid, the tuple is
 * either locked or deleted).  One can follow the chain of t_ctid links
 * to find the newest version of the row.  Beware however that VACUUM might
 * erase the pointed-to (newer) tuple before erasing the pointing (older)
 * tuple.  Hence, when following a t_ctid link, it is necessary to check
 * to see if the referenced slot is empty or contains an unrelated tuple.
 * Check that the referenced tuple has XMIN equal to the referencing tuple's
 * XMAX to verify that it is actually the descendant version and not an
 * unrelated tuple stored into a slot recently freed by VACUUM.  If either
 * check fails, one may assume that there is no live descendant version.
 *
 * Following the fixed header fields, the nulls bitmap is stored (beginning
 * at t_bits).	The bitmap is *not* stored if t_infomask shows that there
 * are no nulls in the tuple.  If an OID field is present (as indicated by
 * t_infomask), then it is stored just before the user data, which begins at
 * the offset shown by t_hoff.	Note that t_hoff must be a multiple of
 * MAXALIGN.
 */

typedef struct HeapTupleFields
{
	TransactionId t_xmin;		/* inserting xact ID */
	TransactionId t_xmax;		/* deleting or locking xact ID */

	union
	{
		CommandId	t_cid;		/* inserting or deleting command ID, or both */
		TransactionId t_xvac;	/* VACUUM FULL xact ID */
	}			t_field3;
} HeapTupleFields;

typedef struct DatumTupleFields
{
	int32		datum_len_;		/* varlena header (do not touch directly!) */

	int32		datum_typmod;	/* -1, or identifier of a record type */

	Oid			datum_typeid;	/* composite type OID, or RECORDOID */

	/*
	 * Note: field ordering is chosen with thought that Oid might someday
	 * widen to 64 bits.
	 */
} DatumTupleFields;

typedef struct HeapTupleHeaderData
{
	union
	{
		HeapTupleFields t_heap;
		DatumTupleFields t_datum;
	}			t_choice;

	ItemPointerData t_ctid;		/* current TID of this or newer tuple */

	/* Fields below here must match MinimalTupleData! */

	uint16		t_infomask2;	/* number of attributes + various flags */

	uint16		t_infomask;		/* various flag bits, see below */

	uint8		t_hoff;			/* sizeof header incl. bitmap, padding */

	/* ^ - 23 bytes - ^ */

	bits8		t_bits[1];		/* bitmap of NULLs -- VARIABLE LENGTH */

	/* MORE DATA FOLLOWS AT END OF STRUCT */
} HeapTupleHeaderData;

typedef HeapTupleHeaderData *HeapTupleHeader;

/*
 * information stored in t_infomask:
 */
#define HEAP_HASNULL			0x0001	/* has null attribute(s) */
#define HEAP_HASVARWIDTH		0x0002	/* has variable-width attribute(s) */
#define HEAP_HASEXTERNAL		0x0004	/* has external stored attribute(s) */
#define HEAP_HASCOMPRESSED		0x0008	/* has compressed stored attribute(s) */
#define HEAP_HASEXTENDED		0x000C	/* the two above combined */
#define HEAP_HASOID				0x0010	/* has an object-id field */
#define HEAP_COMBOCID			0x0020	/* t_cid is a combo cid */
#define HEAP_XMAX_EXCL_LOCK		0x0040	/* xmax is exclusive locker */
#define HEAP_XMAX_SHARED_LOCK	0x0080	/* xmax is shared locker */
/* if either LOCK bit is set, xmax hasn't deleted the tuple, only locked it */
#define HEAP_IS_LOCKED	(HEAP_XMAX_EXCL_LOCK | HEAP_XMAX_SHARED_LOCK)
#define HEAP_XMIN_COMMITTED		0x0100	/* t_xmin committed */
#define HEAP_XMIN_INVALID		0x0200	/* t_xmin invalid/aborted */
#define HEAP_XMAX_COMMITTED		0x0400	/* t_xmax committed */
#define HEAP_XMAX_INVALID		0x0800	/* t_xmax invalid/aborted */
#define HEAP_XMAX_IS_MULTI		0x1000	/* t_xmax is a MultiXactId */
#define HEAP_UPDATED			0x2000	/* this is UPDATEd version of row */
#define HEAP_MOVED_OFF			0x4000	/* moved to another place by VACUUM
										 * FULL */
#define HEAP_MOVED_IN			0x8000	/* moved from another place by VACUUM
										 * FULL */
#define HEAP_MOVED (HEAP_MOVED_OFF | HEAP_MOVED_IN)

#define HEAP_XACT_MASK			0xFFE0	/* visibility-related bits */

<<<<<<< HEAD
/*
 * information stored in t_infomask2:
 */
#define HEAP_NATTS_MASK			0x7FF	/* 11 bits for number of attributes */

#define HEAP_XMIN_DISTRIBUTED_SNAPSHOT_IGNORE		0x0800	
										/* t_xmin is either an old committed 
										 * distributed transaction or local.
										 * They can be ignored for distributed
										 * snapshots.
										 */
#define HEAP_XMAX_DISTRIBUTED_SNAPSHOT_IGNORE		0x1000
										/* t_xmax same as above. */
/* bits 0xE000 are currently unused */
=======
/* information stored in t_infomask2, and accessor macros */
#define HEAP_NATTS_MASK			0x7FF	/* 11 bits for number of attributes */
/* bits 0xF800 are unused */

#define HeapTupleHeaderGetNatts(tup) ((tup)->t_infomask2 & HEAP_NATTS_MASK)
#define HeapTupleHeaderSetNatts(tup, natts) \
( \
	(tup)->t_infomask2 = ((tup)->t_infomask2 & ~HEAP_NATTS_MASK) | (natts) \
)
>>>>>>> 5f6d7353

/*
 * HeapTupleHeader accessor macros
 *
 * Note: beware of multiple evaluations of "tup" argument.	But the Set
 * macros evaluate their other argument only once.
 */

#define HeapTupleHeaderGetXmin(tup) \
( \
	(tup)->t_choice.t_heap.t_xmin \
)

#define HeapTupleHeaderSetXmin(tup, xid) \
( \
	TransactionIdStore((xid), &(tup)->t_choice.t_heap.t_xmin) \
)

#define HeapTupleHeaderGetXmax(tup) \
( \
	(tup)->t_choice.t_heap.t_xmax \
)

#define HeapTupleHeaderSetXmax(tup, xid) \
( \
	TransactionIdStore((xid), &(tup)->t_choice.t_heap.t_xmax) \
)

/*
 * HeapTupleHeaderGetRawCommandId will give you what's in the header whether
 * it is useful or not.  Most code should use HeapTupleHeaderGetCmin or
 * HeapTupleHeaderGetCmax instead, but note that those Assert that you can
 * get a legitimate result, ie you are in the originating transaction!
 */
#define HeapTupleHeaderGetRawCommandId(tup) \
( \
	(tup)->t_choice.t_heap.t_field3.t_cid \
)

/* SetCmin is reasonably simple since we never need a combo CID */
#define HeapTupleHeaderSetCmin(tup, cid) \
do { \
	Assert(!((tup)->t_infomask & HEAP_MOVED)); \
	(tup)->t_choice.t_heap.t_field3.t_cid = (cid); \
	(tup)->t_infomask &= ~HEAP_COMBOCID; \
} while (0)

/* SetCmax must be used after HeapTupleHeaderAdjustCmax; see combocid.c */
#define HeapTupleHeaderSetCmax(tup, cid, iscombo) \
do { \
	Assert(!((tup)->t_infomask & HEAP_MOVED)); \
	(tup)->t_choice.t_heap.t_field3.t_cid = (cid); \
	if (iscombo) \
		(tup)->t_infomask |= HEAP_COMBOCID; \
	else \
		(tup)->t_infomask &= ~HEAP_COMBOCID; \
} while (0)

#define HeapTupleHeaderGetXvac(tup) \
( \
	((tup)->t_infomask & HEAP_MOVED) ? \
		(tup)->t_choice.t_heap.t_field3.t_xvac \
	: \
		InvalidTransactionId \
)

#define HeapTupleHeaderSetXvac(tup, xid) \
do { \
	Assert((tup)->t_infomask & HEAP_MOVED); \
	TransactionIdStore((xid), &(tup)->t_choice.t_heap.t_field3.t_xvac); \
} while (0)

#define HeapTupleHeaderGetDatumLength(tup) \
	VARSIZE(tup)

#define HeapTupleHeaderSetDatumLength(tup, len) \
	SET_VARSIZE(tup, len)

#define HeapTupleHeaderGetTypeId(tup) \
( \
	(tup)->t_choice.t_datum.datum_typeid \
)

#define HeapTupleHeaderSetTypeId(tup, typeid) \
( \
	(tup)->t_choice.t_datum.datum_typeid = (typeid) \
)

#define HeapTupleHeaderGetTypMod(tup) \
( \
	(tup)->t_choice.t_datum.datum_typmod \
)

#define HeapTupleHeaderSetTypMod(tup, typmod) \
( \
	(tup)->t_choice.t_datum.datum_typmod = (typmod) \
)

#define HeapTupleHeaderGetOid(tup) \
( \
	((tup)->t_infomask & HEAP_HASOID) ? \
		*((Oid *) ((char *)(tup) + (tup)->t_hoff - sizeof(Oid))) \
	: \
		InvalidOid \
)

#define HeapTupleHeaderSetOid(tup, oid) \
do { \
	Assert((tup)->t_infomask & HEAP_HASOID); \
	*((Oid *) ((char *)(tup) + (tup)->t_hoff - sizeof(Oid))) = (oid); \
} while (0)

#define HeapTupleHeaderGetNatts(tup) \
	((tup)->t_infomask2 & HEAP_NATTS_MASK)

#define HeapTupleHeaderSetNatts(tup, natts) \
( \
	(tup)->t_infomask2 = ((tup)->t_infomask2 & ~HEAP_NATTS_MASK) | (natts) \
)

/*
 * BITMAPLEN(NATTS) -
 *		Computes size of null bitmap given number of data columns.
 */
#define BITMAPLEN(NATTS)	(((int)(NATTS) + 7) / 8)

/*
 * MaxTupleSize is the maximum allowed size of a tuple, including header and
 * MAXALIGN alignment padding.	Basically it's BLCKSZ minus the other stuff
 * that has to be on a disk page.  The "other stuff" includes access-method-
 * dependent "special space", which we assume will be no more than
 * MaxSpecialSpace bytes (currently, on heap pages it's actually zero).
 *
 * NOTE: we do not need to count an ItemId for the tuple because
 * sizeof(PageHeaderData) includes the first ItemId on the page.
 */
#define MaxSpecialSpace  32

#define MaxTupleSize	\
	(BLCKSZ - MAXALIGN(sizeof(PageHeaderData) + MaxSpecialSpace))

/*
 * MaxHeapTupleSize is the maximum allowed size of a heap tuple, including
 * header and MAXALIGN alignment padding.  Basically it's BLCKSZ minus the
 * other stuff that has to be on a disk page.  Since heap pages use no
 * "special space", there's no deduction for that.
 *
 * NOTE: we allow for the ItemId that must point to the tuple, ensuring that
 * an otherwise-empty page can indeed hold a tuple of this size.  Because
 * ItemIds and tuples have different alignment requirements, don't assume that
 * you can, say, fit 2 tuples of size MaxHeapTupleSize/2 on the same page.
 */
//#define MaxHeapTupleSize  (BLCKSZ - MAXALIGN(SizeOfPageHeaderData + sizeof(ItemIdData)))
// Play it safe until I test better... Make MaxHeapTupleSize restricted to MaxTupleSize
#define MaxHeapTupleSize MaxTupleSize

/*
 * MaxHeapTuplesPerPage is an upper bound on the number of tuples that can
 * fit on one heap page.  (Note that indexes could have more, because they
 * use a smaller tuple header.)  We arrive at the divisor because each tuple
 * must be maxaligned, and it must have an associated item pointer.
 */
#define MaxHeapTuplesPerPage	\
	((int) ((BLCKSZ - offsetof(PageHeaderData, pd_linp)) / \
			(MAXALIGN(offsetof(HeapTupleHeaderData, t_bits)) + sizeof(ItemIdData))))

/*
 * MaxAttrSize is a somewhat arbitrary upper limit on the declared size of
 * data fields of char(n) and similar types.  It need not have anything
 * directly to do with the *actual* upper limit of varlena values, which
 * is currently 1Gb (see TOAST structures in postgres.h).  I've set it
 * at 10Mb which seems like a reasonable number --- tgl 8/6/00.
 */
#define MaxAttrSize		(10 * 1024 * 1024)


/*
<<<<<<< HEAD
=======
 * Attribute numbers for the system-defined attributes
 */
#define SelfItemPointerAttributeNumber			(-1)
#define ObjectIdAttributeNumber					(-2)
#define MinTransactionIdAttributeNumber			(-3)
#define MinCommandIdAttributeNumber				(-4)
#define MaxTransactionIdAttributeNumber			(-5)
#define MaxCommandIdAttributeNumber				(-6)
#define TableOidAttributeNumber					(-7)
#define FirstLowInvalidHeapAttributeNumber		(-8)


/*
 * MinimalTuple is an alternate representation that is used for transient
 * tuples inside the executor, in places where transaction status information
 * is not required, the tuple rowtype is known, and shaving off a few bytes
 * is worthwhile because we need to store many tuples.	The representation
 * is chosen so that tuple access routines can work with either full or
 * minimal tuples via a HeapTupleData pointer structure.  The access routines
 * see no difference, except that they must not access the transaction status
 * or t_ctid fields because those aren't there.
 *
 * For the most part, MinimalTuples should be accessed via TupleTableSlot
 * routines.  These routines will prevent access to the "system columns"
 * and thereby prevent accidental use of the nonexistent fields.
 *
 * MinimalTupleData contains a length word, some padding, and fields matching
 * HeapTupleHeaderData beginning with t_infomask2. The padding is chosen so that
 * offsetof(t_infomask2) is the same modulo MAXIMUM_ALIGNOF in both structs.
 * This makes data alignment rules equivalent in both cases.
 *
 * When a minimal tuple is accessed via a HeapTupleData pointer, t_data is
 * set to point MINIMAL_TUPLE_OFFSET bytes before the actual start of the
 * minimal tuple --- that is, where a full tuple matching the minimal tuple's
 * data would start.  This trick is what makes the structs seem equivalent.
 *
 * Note that t_hoff is computed the same as in a full tuple, hence it includes
 * the MINIMAL_TUPLE_OFFSET distance.  t_len does not include that, however.
 */
#define MINIMAL_TUPLE_OFFSET \
	((offsetof(HeapTupleHeaderData, t_infomask2) - sizeof(uint32)) / MAXIMUM_ALIGNOF * MAXIMUM_ALIGNOF)
#define MINIMAL_TUPLE_PADDING \
	((offsetof(HeapTupleHeaderData, t_infomask2) - sizeof(uint32)) % MAXIMUM_ALIGNOF)

typedef struct MinimalTupleData
{
	uint32		t_len;			/* actual length of minimal tuple */

	char		mt_padding[MINIMAL_TUPLE_PADDING];

	/* Fields below here must match HeapTupleHeaderData! */

	uint16		t_infomask2;	/* number of attributes + various flags */

	uint16		t_infomask;		/* various flag bits, see below */

	uint8		t_hoff;			/* sizeof header incl. bitmap, padding */

	/* ^ - 27 bytes - ^ */

	bits8		t_bits[1];		/* bitmap of NULLs -- VARIABLE LENGTH */

	/* MORE DATA FOLLOWS AT END OF STRUCT */
} MinimalTupleData;

typedef MinimalTupleData *MinimalTuple;


/*
>>>>>>> 5f6d7353
 * HeapTupleData is an in-memory data structure that points to a tuple.
 *
 * There are several ways in which this data structure is used:
 *
 * * Pointer to a tuple in a disk buffer: t_data points directly into the
 *	 buffer (which the code had better be holding a pin on, but this is not
 *	 reflected in HeapTupleData itself).
 *
 * * Pointer to nothing: t_data is NULL.  This is used as a failure indication
 *	 in some functions.
 *
 * * Part of a palloc'd tuple: the HeapTupleData itself and the tuple
 *	 form a single palloc'd chunk.  t_data points to the memory location
 *	 immediately following the HeapTupleData struct (at offset HEAPTUPLESIZE).
 *	 This is the output format of heap_form_tuple and related routines.
 *
 * * Separately allocated tuple: t_data points to a palloc'd chunk that
 *	 is not adjacent to the HeapTupleData.	(This case is deprecated since
 *	 it's difficult to tell apart from case #1.  It should be used only in
 *	 limited contexts where the code knows that case #1 will never apply.)
 *
 * * Separately allocated minimal tuple: t_data points MINIMAL_TUPLE_OFFSET
 *	 bytes before the start of a MinimalTuple.	As with the previous case,
 *	 this can't be told apart from case #1 by inspection; code setting up
 *	 or destroying this representation has to know what it's doing.
 *
 * t_len should always be valid, except in the pointer-to-nothing case.
 * t_self and t_tableOid should be valid if the HeapTupleData points to
 * a disk buffer, or if it represents a copy of a tuple on disk.  They
 * should be explicitly set invalid in manufactured tuples.
 *
 * CDB: t_tableOid deleted.  Instead, use tts_tableOid in TupleTableSlot.
 */
typedef struct HeapTupleData
{
	uint32		t_len;			/* length of *t_data */
	ItemPointerData t_self;		/* SelfItemPointer */
	HeapTupleHeader t_data;		/* -> tuple header and data */
} HeapTupleData;

typedef HeapTupleData *HeapTuple;

#define HEAPTUPLESIZE	MAXALIGN(sizeof(HeapTupleData))

/* XXX Hack Hack Hack 
 * heaptuple, or memtuple, cannot be more than 2G, so, if
 * the first bit is ever set, it is really a memtuple
 */
static inline bool is_heaptuple_memtuple(HeapTuple htup)
{
	return ((htup->t_len & 0x80000000) != 0);
}
static inline bool is_heaptuple_splitter(HeapTuple htup)
{
	return ((char *) htup->t_data) != ((char *) htup + HEAPTUPLESIZE);
}
static inline uint32 heaptuple_get_size(HeapTuple htup)
{
	return htup->t_len + HEAPTUPLESIZE;
}

/*
 * GETSTRUCT - given a HeapTuple pointer, return address of the user data
 */
#define GETSTRUCT(TUP) ((char *) ((TUP)->t_data) + (TUP)->t_data->t_hoff)

/*
 * Accessor macros to be used with HeapTuple pointers.
 */
#define HeapTupleIsValid(tuple) PointerIsValid(tuple)

#define HeapTupleHasNulls(tuple) \
		(((tuple)->t_data->t_infomask & HEAP_HASNULL) != 0)

#define HeapTupleNoNulls(tuple) \
		(!((tuple)->t_data->t_infomask & HEAP_HASNULL))

#define HeapTupleHasVarWidth(tuple) \
		(((tuple)->t_data->t_infomask & HEAP_HASVARWIDTH) != 0)

#define HeapTupleAllFixed(tuple) \
		(!((tuple)->t_data->t_infomask & HEAP_HASVARWIDTH))

#define HeapTupleHasExternal(tuple) \
		(((tuple)->t_data->t_infomask & HEAP_HASEXTERNAL) != 0)

#define HeapTupleHasCompressed(tuple) \
		(((tuple)->t_data->t_infomask & HEAP_HASCOMPRESSED) != 0)

#define HeapTupleHasExtended(tuple) \
		(((tuple)->t_data->t_infomask & HEAP_HASEXTENDED) != 0)

#define HeapTupleGetOid(tuple) \
		HeapTupleHeaderGetOid((tuple)->t_data)

#define HeapTupleSetOid(tuple, oid) \
		HeapTupleHeaderSetOid((tuple)->t_data, (oid))


/*
 * WAL record definitions for heapam.c's WAL operations
 *
 * XLOG allows to store some information in high 4 bits of log
 * record xl_info field.  We use 3 for opcode and one for init bit.
 */
#define XLOG_HEAP_INSERT	0x00
#define XLOG_HEAP_DELETE	0x10
#define XLOG_HEAP_UPDATE	0x20
#define XLOG_HEAP_MOVE		0x30
#define XLOG_HEAP_CLEAN		0x40
#define XLOG_HEAP_NEWPAGE	0x50
#define XLOG_HEAP_LOCK		0x60
#define XLOG_HEAP_INPLACE	0x70
#define XLOG_HEAP_OPMASK	0x70
/*
 * When we insert 1st item on new page in INSERT/UPDATE
 * we can (and we do) restore entire page in redo
 */
#define XLOG_HEAP_INIT_PAGE 0x80
/*
 * We ran out of opcodes, so heapam.c now has a second RmgrId.  These opcodes
 * are associated with RM_HEAP2_ID, but are not logically different from
 * the ones above associated with RM_HEAP_ID.  We apply XLOG_HEAP_OPMASK,
 * although currently XLOG_HEAP_INIT_PAGE is not used for any of these.
 */
#define XLOG_HEAP2_FREEZE	0x00

/*
 * All what we need to find changed tuple
 *
 * NB: on most machines, sizeof(xl_heaptid) will include some trailing pad
 * bytes for alignment.  We don't want to store the pad space in the XLOG,
 * so use SizeOfHeapTid for space calculations.  Similar comments apply for
 * the other xl_FOO structs.
 */
typedef struct xl_heaptid
{
	RelFileNode node;
	ItemPointerData persistentTid;
	int64 persistentSerialNum;
	ItemPointerData tid;		/* changed tuple id */
} xl_heaptid;

#define SizeOfHeapTid		(offsetof(xl_heaptid, tid) + SizeOfIptrData)

typedef struct xl_heapnode
{
	RelFileNode node;
	ItemPointerData persistentTid;
	int64 persistentSerialNum;
} xl_heapnode;

/* This is what we need to know about delete */
typedef struct xl_heap_delete
{
	xl_heaptid	target;			/* deleted tuple id */
} xl_heap_delete;

#define SizeOfHeapDelete	(offsetof(xl_heap_delete, target) + SizeOfHeapTid)

/*
 * We don't store the whole fixed part (HeapTupleHeaderData) of an inserted
 * or updated tuple in WAL; we can save a few bytes by reconstructing the
 * fields that are available elsewhere in the WAL record, or perhaps just
 * plain needn't be reconstructed.  These are the fields we must store.
 * NOTE: t_hoff could be recomputed, but we may as well store it because
 * it will come for free due to alignment considerations.
 */
typedef struct xl_heap_header
{
	uint16		t_infomask2;
	uint16		t_infomask;
	uint8		t_hoff;
} xl_heap_header;

#define SizeOfHeapHeader	(offsetof(xl_heap_header, t_hoff) + sizeof(uint8))

/* This is what we need to know about insert */
typedef struct xl_heap_insert
{
	xl_heaptid	target;			/* inserted tuple id */
	/* xl_heap_header & TUPLE DATA FOLLOWS AT END OF STRUCT */
} xl_heap_insert;

#define SizeOfHeapInsert	(offsetof(xl_heap_insert, target) + SizeOfHeapTid)

/* This is what we need to know about update|move */
typedef struct xl_heap_update
{
	xl_heaptid	target;			/* deleted tuple id */
	ItemPointerData newtid;		/* new inserted tuple id */
	/* NEW TUPLE xl_heap_header (PLUS xmax & xmin IF MOVE OP) */
	/* and TUPLE DATA FOLLOWS AT END OF STRUCT */
} xl_heap_update;

#define SizeOfHeapUpdate	(offsetof(xl_heap_update, newtid) + SizeOfIptrData)

/* This is what we need to know about vacuum page cleanup */
typedef struct xl_heap_clean
{
	xl_heapnode heapnode;
	BlockNumber block;
	/* UNUSED OFFSET NUMBERS FOLLOW AT THE END */
} xl_heap_clean;

#define SizeOfHeapClean (offsetof(xl_heap_clean, block) + sizeof(BlockNumber))

/* This is for replacing a page's contents in toto */
/* NB: this is used for indexes as well as heaps */
typedef struct xl_heap_newpage
{
	xl_heapnode heapnode;
	BlockNumber blkno;			/* location of new page */
	/* entire page contents follow at end of record */
} xl_heap_newpage;

#define SizeOfHeapNewpage	(offsetof(xl_heap_newpage, blkno) + sizeof(BlockNumber))

/* This is what we need to know about lock */
typedef struct xl_heap_lock
{
	xl_heaptid	target;			/* locked tuple id */
	TransactionId locking_xid;	/* might be a MultiXactId not xid */
	bool		xid_is_mxact;	/* is it? */
	bool		shared_lock;	/* shared or exclusive row lock? */
} xl_heap_lock;

#define SizeOfHeapLock	(offsetof(xl_heap_lock, shared_lock) + sizeof(bool))

/* This is what we need to know about in-place update */
typedef struct xl_heap_inplace
{
	xl_heaptid	target;			/* updated tuple id */
	/* TUPLE DATA FOLLOWS AT END OF STRUCT */
} xl_heap_inplace;

#define SizeOfHeapInplace	(offsetof(xl_heap_inplace, target) + SizeOfHeapTid)

/* This is what we need to know about tuple freezing during vacuum */
typedef struct xl_heap_freeze
{
	xl_heapnode heapnode;
	BlockNumber block;
	TransactionId cutoff_xid;
	/* TUPLE OFFSET NUMBERS FOLLOW AT THE END */
} xl_heap_freeze;

#define SizeOfHeapFreeze (offsetof(xl_heap_freeze, cutoff_xid) + sizeof(TransactionId))

/* HeapTupleHeader functions implemented in utils/time/combocid.c */
extern CommandId HeapTupleHeaderGetCmin(HeapTupleHeader tup);
extern CommandId HeapTupleHeaderGetCmax(HeapTupleHeader tup);
extern void HeapTupleHeaderAdjustCmax(HeapTupleHeader tup,
						  CommandId *cmax,
						  bool *iscombo);
						  
#endif   /* HTUP_H */<|MERGE_RESOLUTION|>--- conflicted
+++ resolved
@@ -186,7 +186,6 @@
 
 #define HEAP_XACT_MASK			0xFFE0	/* visibility-related bits */
 
-<<<<<<< HEAD
 /*
  * information stored in t_infomask2:
  */
@@ -201,17 +200,6 @@
 #define HEAP_XMAX_DISTRIBUTED_SNAPSHOT_IGNORE		0x1000
 										/* t_xmax same as above. */
 /* bits 0xE000 are currently unused */
-=======
-/* information stored in t_infomask2, and accessor macros */
-#define HEAP_NATTS_MASK			0x7FF	/* 11 bits for number of attributes */
-/* bits 0xF800 are unused */
-
-#define HeapTupleHeaderGetNatts(tup) ((tup)->t_infomask2 & HEAP_NATTS_MASK)
-#define HeapTupleHeaderSetNatts(tup, natts) \
-( \
-	(tup)->t_infomask2 = ((tup)->t_infomask2 & ~HEAP_NATTS_MASK) | (natts) \
-)
->>>>>>> 5f6d7353
 
 /*
  * HeapTupleHeader accessor macros
@@ -389,78 +377,6 @@
 
 
 /*
-<<<<<<< HEAD
-=======
- * Attribute numbers for the system-defined attributes
- */
-#define SelfItemPointerAttributeNumber			(-1)
-#define ObjectIdAttributeNumber					(-2)
-#define MinTransactionIdAttributeNumber			(-3)
-#define MinCommandIdAttributeNumber				(-4)
-#define MaxTransactionIdAttributeNumber			(-5)
-#define MaxCommandIdAttributeNumber				(-6)
-#define TableOidAttributeNumber					(-7)
-#define FirstLowInvalidHeapAttributeNumber		(-8)
-
-
-/*
- * MinimalTuple is an alternate representation that is used for transient
- * tuples inside the executor, in places where transaction status information
- * is not required, the tuple rowtype is known, and shaving off a few bytes
- * is worthwhile because we need to store many tuples.	The representation
- * is chosen so that tuple access routines can work with either full or
- * minimal tuples via a HeapTupleData pointer structure.  The access routines
- * see no difference, except that they must not access the transaction status
- * or t_ctid fields because those aren't there.
- *
- * For the most part, MinimalTuples should be accessed via TupleTableSlot
- * routines.  These routines will prevent access to the "system columns"
- * and thereby prevent accidental use of the nonexistent fields.
- *
- * MinimalTupleData contains a length word, some padding, and fields matching
- * HeapTupleHeaderData beginning with t_infomask2. The padding is chosen so that
- * offsetof(t_infomask2) is the same modulo MAXIMUM_ALIGNOF in both structs.
- * This makes data alignment rules equivalent in both cases.
- *
- * When a minimal tuple is accessed via a HeapTupleData pointer, t_data is
- * set to point MINIMAL_TUPLE_OFFSET bytes before the actual start of the
- * minimal tuple --- that is, where a full tuple matching the minimal tuple's
- * data would start.  This trick is what makes the structs seem equivalent.
- *
- * Note that t_hoff is computed the same as in a full tuple, hence it includes
- * the MINIMAL_TUPLE_OFFSET distance.  t_len does not include that, however.
- */
-#define MINIMAL_TUPLE_OFFSET \
-	((offsetof(HeapTupleHeaderData, t_infomask2) - sizeof(uint32)) / MAXIMUM_ALIGNOF * MAXIMUM_ALIGNOF)
-#define MINIMAL_TUPLE_PADDING \
-	((offsetof(HeapTupleHeaderData, t_infomask2) - sizeof(uint32)) % MAXIMUM_ALIGNOF)
-
-typedef struct MinimalTupleData
-{
-	uint32		t_len;			/* actual length of minimal tuple */
-
-	char		mt_padding[MINIMAL_TUPLE_PADDING];
-
-	/* Fields below here must match HeapTupleHeaderData! */
-
-	uint16		t_infomask2;	/* number of attributes + various flags */
-
-	uint16		t_infomask;		/* various flag bits, see below */
-
-	uint8		t_hoff;			/* sizeof header incl. bitmap, padding */
-
-	/* ^ - 27 bytes - ^ */
-
-	bits8		t_bits[1];		/* bitmap of NULLs -- VARIABLE LENGTH */
-
-	/* MORE DATA FOLLOWS AT END OF STRUCT */
-} MinimalTupleData;
-
-typedef MinimalTupleData *MinimalTuple;
-
-
-/*
->>>>>>> 5f6d7353
  * HeapTupleData is an in-memory data structure that points to a tuple.
  *
  * There are several ways in which this data structure is used:
