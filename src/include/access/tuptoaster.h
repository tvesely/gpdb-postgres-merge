--- conflicted
+++ resolved
@@ -6,11 +6,7 @@
  *
  * Copyright (c) 2000-2009, PostgreSQL Global Development Group
  *
-<<<<<<< HEAD
- * $PostgreSQL: pgsql/src/include/access/tuptoaster.h,v 1.28.2.1 2007/02/04 20:00:49 tgl Exp $
-=======
- * $PostgreSQL: pgsql/src/include/access/tuptoaster.h,v 1.30 2007/01/25 02:17:26 momjian Exp $
->>>>>>> ef65f6f7
+ * $PostgreSQL: pgsql/src/include/access/tuptoaster.h,v 1.33 2007/03/29 00:15:39 tgl Exp $
  *
  *-------------------------------------------------------------------------
  */
@@ -89,13 +85,9 @@
  * ----------
  */
 extern HeapTuple toast_insert_or_update(Relation rel,
-<<<<<<< HEAD
 					   HeapTuple newtup, HeapTuple oldtup, 
 					   MemTupleBinding *pbind, int toast_tuple_target,
-					   bool isFrozen);
-=======
-					   HeapTuple newtup, HeapTuple oldtup, bool use_wal);
->>>>>>> ef65f6f7
+					   bool isFrozen, bool use_wal, bool use_fsm);
 
 /* ----------
  * toast_delete -
