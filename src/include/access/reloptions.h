/*-------------------------------------------------------------------------
 *
 * reloptions.h
 *	  Core support for relation options (pg_class.reloptions)
 *
 * Note: the functions dealing with text-array reloptions values declare
 * them as Datum, not ArrayType *, to avoid needing to include array.h
 * into a lot of low-level code.
 *
 *
 * Portions Copyright (c) 1996-2008, PostgreSQL Global Development Group
 * Portions Copyright (c) 1994, Regents of the University of California
 *
 * $PostgreSQL: pgsql/src/include/access/reloptions.h,v 1.9 2009/01/08 19:34:41 alvherre Exp $
 *
 *-------------------------------------------------------------------------
 */
#ifndef RELOPTIONS_H
#define RELOPTIONS_H

#include "access/htup.h"
#include "nodes/pg_list.h"
#include "utils/rel.h"

#define AO_DEFAULT_APPENDONLY     false
#define AO_DEFAULT_BLOCKSIZE      DEFAULT_APPENDONLY_BLOCK_SIZE
/* Compression is turned off by default. */
#define AO_DEFAULT_COMPRESSLEVEL  0
/*
 * If compression is turned on without specifying compresstype, this
 * is the default.
 */
#define AO_DEFAULT_COMPRESSTYPE   "zlib"
#define AO_DEFAULT_CHECKSUM       true
#define AO_DEFAULT_COLUMNSTORE    false

/* types supported by reloptions */
typedef enum relopt_type
{
	RELOPT_TYPE_BOOL,
	RELOPT_TYPE_INT,
	RELOPT_TYPE_REAL,
	RELOPT_TYPE_STRING
} relopt_type;

/* kinds supported by reloptions */
typedef enum relopt_kind
{
	RELOPT_KIND_HEAP,
	/* XXX do we need a separate kind for TOAST tables? */
	RELOPT_KIND_BTREE,
	RELOPT_KIND_HASH,
	RELOPT_KIND_GIN,
	RELOPT_KIND_GIST,
	/* if you add a new kind, make sure you update "last_default" too */
	RELOPT_KIND_LAST_DEFAULT = RELOPT_KIND_GIST,
	RELOPT_KIND_MAX = 255
} relopt_kind;

/* generic struct to hold shared data */
typedef struct relopt_gen
{
	const char *name;	/* must be first (used as list termination marker) */
	const char *desc;
	relopt_kind	kind;
	int			namelen;
	relopt_type	type;
} relopt_gen;

/* holds a parsed value */
typedef struct relopt_value
{
	relopt_gen *gen;
	bool		isset;
	union
	{
		bool	bool_val;
		int		int_val;
		double	real_val;
		char   *string_val;	/* allocated separately */
	} values;
} relopt_value;

/* reloptions records for specific variable types */
typedef struct relopt_bool
{
	relopt_gen	gen;
	bool		default_val;
} relopt_bool;
	
typedef struct relopt_int
{
	relopt_gen	gen;
	int			default_val;
	int			min;
	int			max;
} relopt_int;

typedef struct relopt_real
{
	relopt_gen	gen;
	double		default_val;
	double		min;
	double		max;
} relopt_real;

typedef void (*validate_string_relopt) (char *value, bool validate);

typedef struct relopt_string
{
	relopt_gen	gen;
	int			default_len;
	bool		default_isnull;
	validate_string_relopt	validate_cb;
	char		default_val[1];	/* variable length */
} relopt_string;

/*
 * These macros exist for the convenience of amoptions writers.  See
 * default_reloptions for an example of the intended usage.  Beware of
 * multiple evaluation of arguments!
 *
 * Most of the time there's no need to call HAVE_RELOPTION manually, but it's
 * possible that an amoptions routine needs to walk the array with a different
 * purpose (say, to compute the size of a struct to allocate beforehand.)
 *
 * The last argument in the HANDLE_*_RELOPTION macros allows the caller to
 * determine whether the option was set (true), or its value acquired from
 * defaults (false); it can be passed as (char *) NULL if the caller does not
 * need this information.
 */
#define HAVE_RELOPTION(optname, option) \
	(pg_strncasecmp(option.gen->name, optname, option.gen->namelen + 1) == 0)

#define HANDLE_INT_RELOPTION(optname, var, option, wasset)			\
	do {															\
		if (HAVE_RELOPTION(optname, option))						\
		{															\
			if (option.isset)										\
				var = option.values.int_val; 						\
			else													\
				var = ((relopt_int *) option.gen)->default_val; 	\
			(wasset) != NULL ? *(wasset) = option.isset : (dummyret)NULL; \
			continue;												\
		}															\
	} while (0)

#define HANDLE_BOOL_RELOPTION(optname, var, option, wasset)			\
	do {															\
		if (HAVE_RELOPTION(optname, option))						\
		{															\
			if (option.isset)										\
				var = option.values.bool_val; 						\
			else													\
				var = ((relopt_bool *) option.gen)->default_val;	\
			(wasset) != NULL ? *(wasset) = option.isset : (dummyret) NULL; \
			continue;												\
		}															\
	} while (0)

#define HANDLE_REAL_RELOPTION(optname, var, option, wasset) 		\
	do {															\
		if (HAVE_RELOPTION(optname, option))						\
		{															\
			if (option.isset)										\
				var = option.values.real_val; 						\
			else													\
				var = ((relopt_real *) option.gen)->default_val;	\
			(wasset) != NULL ? *(wasset) = option.isset : (dummyret) NULL; \
			continue;												\
		}															\
	} while (0)

/*
 * Note that this assumes that the variable is already allocated at the tail of
 * reloptions structure (StdRdOptions or other).
 *
 * "base" is a pointer to the reloptions structure, and "offset" is an integer
 * variable that must be initialized to sizeof(reloptions structure).  This
 * struct must have been allocated with enough space to hold any string option
 * present, including terminating \0 for every option.  SET_VARSIZE() must be
 * called on the struct with this offset as the second argument, after all the
 * string options have been processed.
 */
#define HANDLE_STRING_RELOPTION(optname, var, option, base, offset, wasset)	\
	do {														\
		if (HAVE_RELOPTION(optname, option))						\
		{															\
			relopt_string *optstring = (relopt_string *) option.gen;\
			char *string_val;										\
			if (option.isset)										\
				string_val = option.values.string_val;				\
			else if (!optstring->default_isnull)					\
				string_val = optstring->default_val;				\
			else													\
				string_val = NULL;									\
			(wasset) != NULL ? *(wasset) = option.isset : (dummyret) NULL; \
			if (string_val == NULL)									\
				var = 0;											\
			else													\
			{														\
				strcpy(((char *)(base)) + (offset), string_val);	\
				var = (offset);										\
				(offset) += strlen(string_val) + 1;					\
			}														\
			continue;												\
		}															\
	} while (0)

/*
 * For use during amoptions: get the strlen of a string option
 * (either default or the user defined value)
 */
#define GET_STRING_RELOPTION_LEN(option) \
	((option).isset ? strlen((option).values.string_val) : \
	 ((relopt_string *) (option).gen)->default_len)

/*
 * For use by code reading options already parsed: get a pointer to the string
 * value itself.  "optstruct" is the StdRdOption struct or equivalent, "member"
 * is the struct member corresponding to the string option
 */
#define GET_STRING_RELOPTION(optstruct, member) \
	((optstruct)->member == 0 ? NULL : \
	 (char *)(optstruct) + (optstruct)->member)                       


extern int add_reloption_kind(void);
extern void add_bool_reloption(int kind, char *name, char *desc,
				   bool default_val);
extern void add_int_reloption(int kind, char *name, char *desc,
				  int default_val, int min_val, int max_val);
extern void add_real_reloption(int kind, char *name, char *desc,
				   double default_val, double min_val, double max_val);
extern void add_string_reloption(int kind, char *name, char *desc,
					 char *default_val, validate_string_relopt validator);
			
extern Datum transformRelOptions(Datum oldOptions, List *defList,
					bool ignoreOids, bool isReset);
extern List *untransformRelOptions(Datum options);
extern relopt_value *parseRelOptions(Datum options, bool validate,
				relopt_kind kind, int *numrelopts);

<<<<<<< HEAD
extern bytea *default_reloptions(Datum reloptions, bool validate, char relkind,
				   int minFillfactor, int defaultFillfactor);

=======
extern bytea *default_reloptions(Datum reloptions, bool validate,
				   relopt_kind kind);
>>>>>>> bc0c0c1f
extern bytea *heap_reloptions(char relkind, Datum reloptions, bool validate);
extern bytea *index_reloptions(RegProcedure amoptions, Datum reloptions,
				bool validate);

extern void validateAppendOnlyRelOptions(bool ao, int blocksize, int writesize,
										 int complevel, char* comptype, 
										 bool checksum, char relkind, bool co);

extern Datum transformAOStdRdOptions(StdRdOptions *opts, Datum withOpts);

extern void resetDefaultAOStorageOpts(void);
extern void resetAOStorageOpts(StdRdOptions *ao_opts);
extern bool isDefaultAOCS(void);
extern bool isDefaultAO(void);
extern void setDefaultAOStorageOpts(StdRdOptions *copy);
extern const StdRdOptions *currentAOStorageOptions(void);
extern Datum parseAOStorageOpts(const char *opts_str, bool *aovalue);
extern void parse_validate_reloptions(StdRdOptions *result, Datum reloptions,
									  bool validate, char relkind);

#endif   /* RELOPTIONS_H */<|MERGE_RESOLUTION|>--- conflicted
+++ resolved
@@ -87,7 +87,7 @@
 	relopt_gen	gen;
 	bool		default_val;
 } relopt_bool;
-	
+
 typedef struct relopt_int
 {
 	relopt_gen	gen;
@@ -222,7 +222,7 @@
  */
 #define GET_STRING_RELOPTION(optstruct, member) \
 	((optstruct)->member == 0 ? NULL : \
-	 (char *)(optstruct) + (optstruct)->member)                       
+	 (char *)(optstruct) + (optstruct)->member)
 
 
 extern int add_reloption_kind(void);
@@ -234,27 +234,21 @@
 				   double default_val, double min_val, double max_val);
 extern void add_string_reloption(int kind, char *name, char *desc,
 					 char *default_val, validate_string_relopt validator);
-			
+
 extern Datum transformRelOptions(Datum oldOptions, List *defList,
 					bool ignoreOids, bool isReset);
 extern List *untransformRelOptions(Datum options);
 extern relopt_value *parseRelOptions(Datum options, bool validate,
 				relopt_kind kind, int *numrelopts);
 
-<<<<<<< HEAD
-extern bytea *default_reloptions(Datum reloptions, bool validate, char relkind,
-				   int minFillfactor, int defaultFillfactor);
-
-=======
 extern bytea *default_reloptions(Datum reloptions, bool validate,
 				   relopt_kind kind);
->>>>>>> bc0c0c1f
 extern bytea *heap_reloptions(char relkind, Datum reloptions, bool validate);
 extern bytea *index_reloptions(RegProcedure amoptions, Datum reloptions,
 				bool validate);
 
 extern void validateAppendOnlyRelOptions(bool ao, int blocksize, int writesize,
-										 int complevel, char* comptype, 
+										 int complevel, char* comptype,
 										 bool checksum, char relkind, bool co);
 
 extern Datum transformAOStdRdOptions(StdRdOptions *opts, Datum withOpts);
