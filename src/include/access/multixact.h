--- conflicted
+++ resolved
@@ -3,17 +3,10 @@
  *
  * PostgreSQL multi-transaction-log manager
  *
-<<<<<<< HEAD
  * Portions Copyright (c) 1996-2009, PostgreSQL Global Development Group
  * Portions Copyright (c) 1994, Regents of the University of California
  *
  * $PostgreSQL: pgsql/src/include/access/multixact.h,v 1.14 2009/01/01 17:23:56 momjian Exp $
-=======
- * Portions Copyright (c) 1996-2008, PostgreSQL Global Development Group
- * Portions Copyright (c) 1994, Regents of the University of California
- *
- * $PostgreSQL: pgsql/src/include/access/multixact.h,v 1.13.2.1 2009/11/23 09:59:00 heikki Exp $
->>>>>>> d13f41d2
  */
 #ifndef MULTIXACT_H
 #define MULTIXACT_H
@@ -76,10 +69,9 @@
 extern void MultiXactAdvanceNextMXact(MultiXactId minMulti,
 						  MultiXactOffset minMultiOffset);
 
-<<<<<<< HEAD
-extern void multixact_redo(XLogRecPtr beginLoc __attribute__((unused)) , XLogRecPtr lsn __attribute__((unused)), XLogRecord *record);
+extern void multixact_redo(XLogRecPtr beginLoc __attribute__((unused)),
+						   XLogRecPtr lsn __attribute__((unused)), XLogRecord *record);
 extern void multixact_desc(StringInfo buf, XLogRecPtr beginLoc, XLogRecord *record);
-=======
 extern void multixact_twophase_recover(TransactionId xid, uint16 info,
 						   void *recdata, uint32 len);
 extern void multixact_twophase_postcommit(TransactionId xid, uint16 info,
@@ -87,8 +79,4 @@
 extern void multixact_twophase_postabort(TransactionId xid, uint16 info,
 							 void *recdata, uint32 len);
 
-extern void multixact_redo(XLogRecPtr lsn, XLogRecord *record);
-extern void multixact_desc(StringInfo buf, uint8 xl_info, char *rec);
->>>>>>> d13f41d2
-
 #endif   /* MULTIXACT_H */