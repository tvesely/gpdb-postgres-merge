--- conflicted
+++ resolved
@@ -17,17 +17,14 @@
 
 
 # Subdirectories containing headers for server-side dev
-<<<<<<< HEAD
-SUBDIRS = access bootstrap catalog cdb commands executor gpmon lib libpq \
-	mb nodes optimizer parser postmaster regex replication rewrite storage tcop \
-=======
 SUBDIRS = access bootstrap catalog commands executor foreign lib libpq mb \
-	nodes optimizer parser postmaster regex rewrite storage tcop \
->>>>>>> 78a09145
-	snowball snowball/libstemmer tsearch tsearch/dicts utils \
+	nodes optimizer parser postmaster regex replication rewrite storage \
+	tcop snowball snowball/libstemmer tsearch tsearch/dicts utils \
 	port port/atomics port/win32 port/win32_msvc port/win32_msvc/sys \
 	port/win32/arpa port/win32/netinet port/win32/sys \
 	portability
+
+SUBDIRS += cdb gpmon
 
 # Install all headers
 install: all installdirs
