--- conflicted
+++ resolved
@@ -73,13 +73,10 @@
 	char	   *krb_server_hostname;
 	char	   *krb_realm;
 	bool		include_realm;
-<<<<<<< HEAD
 	char	   *radiusserver;
 	char	   *radiussecret;
 	char	   *radiusidentifier;
 	int			radiusport;
-=======
->>>>>>> 4d53a2f9
 } HbaLine;
 
 /* kluge to avoid including libpq/libpq-be.h here */
@@ -98,10 +95,7 @@
 extern int check_usermap(const char *usermap_name,
 			  const char *pg_role, const char *auth_user,
 			  bool case_sensitive);
-<<<<<<< HEAD
 extern bool check_same_host_or_net(SockAddr *raddr, IPCompareMethod method);
-=======
->>>>>>> 4d53a2f9
 extern bool pg_isblank(const char c);
 
 #endif   /* HBA_H */