--- conflicted
+++ resolved
@@ -3,11 +3,7 @@
  * spi_priv.h
  *				Server Programming Interface private declarations
  *
-<<<<<<< HEAD
  * Portions Copyright (c) 1996-2009, PostgreSQL Global Development Group
-=======
- * Portions Copyright (c) 1996-2008, PostgreSQL Global Development Group
->>>>>>> d13f41d2
  * Portions Copyright (c) 1994, Regents of the University of California
  *
  * $PostgreSQL: pgsql/src/include/executor/spi_priv.h,v 1.31 2008/01/01 19:45:57 momjian Exp $
@@ -35,8 +31,6 @@
 	SubTransactionId connectSubid;		/* ID of connecting subtransaction */
 } _SPI_connection;
 
-<<<<<<< HEAD
-=======
 /*
  * SPI plans have two states: saved or unsaved.
  *
@@ -65,33 +59,15 @@
  * query string.  We don't care about that, but we do care about the
  * argument type array, which is why it's seemingly-redundantly stored.
  */
->>>>>>> d13f41d2
 typedef struct _SPI_plan
 {
 	int			magic;			/* should equal _SPI_PLAN_MAGIC */
 	bool		saved;			/* saved or unsaved plan? */
-<<<<<<< HEAD
-	/* Context containing _SPI_plan itself as well as subsidiary data */
-	MemoryContext plancxt;
-	int			cursor_options; /* Cursor options used for planning */
-	/* Original query string (used for error reporting) */
-	const char *query;
-	/* List of List of querytrees; one sublist per original parsetree */
-	List	   *qtlist;
-	/* List of PlannedStmt* --- length == # of querytrees, but flat list */
-	List	   *ptlist;
-	/* Argument types, if a prepared plan */
-	int			nargs;			/* number of plan arguments */
-	Oid		   *argtypes;		/* Argument types (NULL if nargs is 0) */
-
-	unsigned long	use_count;
-=======
 	List	   *plancache_list; /* one CachedPlanSource per parsetree */
 	MemoryContext plancxt;		/* Context containing _SPI_plan and data */
 	int			cursor_options; /* Cursor options used for planning */
 	int			nargs;			/* number of plan arguments */
 	Oid		   *argtypes;		/* Argument types (NULL if nargs is 0) */
->>>>>>> d13f41d2
 } _SPI_plan;
 
 #endif   /* SPI_PRIV_H */