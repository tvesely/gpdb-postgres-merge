/*-------------------------------------------------------------------------
 *
 * clauses.h
 *	  prototypes for clauses.c.
 *
 *
 * Portions Copyright (c) 1996-2008, PostgreSQL Global Development Group
 * Portions Copyright (c) 1994, Regents of the University of California
 *
<<<<<<< HEAD
 * $PostgreSQL: pgsql/src/include/optimizer/clauses.h,v 1.94 2008/08/25 22:42:34 tgl Exp $
=======
 * $PostgreSQL: pgsql/src/include/optimizer/clauses.h,v 1.95 2008/10/09 19:27:40 tgl Exp $
>>>>>>> 38e93482
 *
 *-------------------------------------------------------------------------
 */
#ifndef CLAUSES_H
#define CLAUSES_H

#include "nodes/relation.h"
#include "optimizer/walkers.h"


#define is_opclause(clause)		((clause) != NULL && IsA(clause, OpExpr))
#define is_funcclause(clause)	((clause) != NULL && IsA(clause, FuncExpr))
<<<<<<< HEAD

// max size of a folded constant when optimizing queries in Orca
// Note: this is to prevent OOM issues when trying to serialize very large constants
// Current limit: 100KB
#define GPOPT_MAX_FOLDED_CONSTANT_SIZE (100*1024)
=======
>>>>>>> 38e93482

typedef struct
{
	int			numAggs;		/* total number of aggregate calls */
	int			numDistinctAggs;	/* number that use DISTINCT */
	Size		transitionSpace;	/* for pass-by-ref transition data */
	List   *dqaArgs;	/* CDB: List of distinct DQA argument exprs. */
	List   *aggOrder;   /* CDB: List of AggOrder clauses */
	bool	missing_prelimfunc; /* CDB: any agg func w/o a prelim func? */
} AggClauseCounts;

/*
 * Representing a canonicalized grouping sets.
 */
typedef struct CanonicalGroupingSets
{
	int num_distcols;   /* number of distinct grouping columns */
	int ngrpsets;   /* number of grouping sets */
	Bitmapset **grpsets;  /* one Bitmapset for each grouping set */
	int *grpset_counts;  /* one for each grouping set, representing the number of times that
						  * each grouping set appears
						  */
} CanonicalGroupingSets;

extern Expr *make_opclause(Oid opno, Oid opresulttype, bool opretset,
			  Expr *leftop, Expr *rightop);
extern Node *get_leftop(Expr *clause);
extern Node *get_rightop(Expr *clause);

extern bool not_clause(Node *clause);
extern Expr *make_notclause(Expr *notclause);
extern Expr *get_notclausearg(Expr *notclause);

extern bool or_clause(Node *clause);
extern Expr *make_orclause(List *orclauses);

extern bool and_clause(Node *clause);
extern Expr *make_andclause(List *andclauses);
extern Node *make_and_qual(Node *qual1, Node *qual2);
extern Expr *make_ands_explicit(List *andclauses);
extern List *make_ands_implicit(Expr *clause);

extern bool contain_agg_clause(Node *clause);
extern void count_agg_clauses(Node *clause, AggClauseCounts *counts);

<<<<<<< HEAD
extern bool contain_window_function(Node *clause);

=======
>>>>>>> 38e93482
extern double expression_returns_set_rows(Node *clause);

extern bool contain_subplans(Node *clause);

extern bool contain_mutable_functions(Node *clause);
extern bool contain_volatile_functions(Node *clause);
extern bool contain_nonstrict_functions(Node *clause);
extern Relids find_nonnullable_rels(Node *clause);
extern List *find_nonnullable_vars(Node *clause);
extern List *find_forced_null_vars(Node *clause);
extern Var *find_forced_null_var(Node *clause);
<<<<<<< HEAD

extern char check_execute_on_functions(Node *clause);
=======
>>>>>>> 38e93482

extern bool is_pseudo_constant_clause(Node *clause);
extern bool is_pseudo_constant_clause_relids(Node *clause, Relids relids);

extern int	NumRelids(Node *clause);

extern void CommuteOpExpr(OpExpr *clause);
extern void CommuteRowCompareExpr(RowCompareExpr *clause);

extern Node *strip_implicit_coercions(Node *node);

extern void set_coercionform_dontcare(Node *node);

extern Node *eval_const_expressions(PlannerInfo *root, Node *node);

extern Query *fold_constants(PlannerGlobal *glob, Query *q, ParamListInfo boundParams, Size max_size);

extern Expr *transform_array_Const_to_ArrayExpr(Const *c);

extern Node *estimate_expression_value(PlannerInfo *root, Node *node);

<<<<<<< HEAD
extern Query *inline_set_returning_function(PlannerInfo *root, Node *node);

extern Expr *evaluate_expr(Expr *expr, Oid result_type, int32 result_typmod);

extern bool is_grouping_extension(CanonicalGroupingSets *grpsets);
extern bool contain_extended_grouping(List *grp);

extern bool is_builtin_true_equality_between_same_type(int opno);
extern bool is_builtin_greenplum_hashable_equality_between_same_type(int opno);

extern bool subexpression_match(Expr *expr1, Expr *expr2);

// resolve the join alias varno/varattno information to its base varno/varattno information
extern Query *flatten_join_alias_var_optimizer(Query *query, int queryLevel);
=======
extern Query *inline_set_returning_function(PlannerInfo *root,
											RangeTblEntry *rte);
>>>>>>> 38e93482

#endif   /* CLAUSES_H */<|MERGE_RESOLUTION|>--- conflicted
+++ resolved
@@ -7,11 +7,7 @@
  * Portions Copyright (c) 1996-2008, PostgreSQL Global Development Group
  * Portions Copyright (c) 1994, Regents of the University of California
  *
-<<<<<<< HEAD
- * $PostgreSQL: pgsql/src/include/optimizer/clauses.h,v 1.94 2008/08/25 22:42:34 tgl Exp $
-=======
  * $PostgreSQL: pgsql/src/include/optimizer/clauses.h,v 1.95 2008/10/09 19:27:40 tgl Exp $
->>>>>>> 38e93482
  *
  *-------------------------------------------------------------------------
  */
@@ -24,14 +20,11 @@
 
 #define is_opclause(clause)		((clause) != NULL && IsA(clause, OpExpr))
 #define is_funcclause(clause)	((clause) != NULL && IsA(clause, FuncExpr))
-<<<<<<< HEAD
 
 // max size of a folded constant when optimizing queries in Orca
 // Note: this is to prevent OOM issues when trying to serialize very large constants
 // Current limit: 100KB
 #define GPOPT_MAX_FOLDED_CONSTANT_SIZE (100*1024)
-=======
->>>>>>> 38e93482
 
 typedef struct
 {
@@ -77,11 +70,8 @@
 extern bool contain_agg_clause(Node *clause);
 extern void count_agg_clauses(Node *clause, AggClauseCounts *counts);
 
-<<<<<<< HEAD
 extern bool contain_window_function(Node *clause);
 
-=======
->>>>>>> 38e93482
 extern double expression_returns_set_rows(Node *clause);
 
 extern bool contain_subplans(Node *clause);
@@ -93,11 +83,8 @@
 extern List *find_nonnullable_vars(Node *clause);
 extern List *find_forced_null_vars(Node *clause);
 extern Var *find_forced_null_var(Node *clause);
-<<<<<<< HEAD
 
 extern char check_execute_on_functions(Node *clause);
-=======
->>>>>>> 38e93482
 
 extern bool is_pseudo_constant_clause(Node *clause);
 extern bool is_pseudo_constant_clause_relids(Node *clause, Relids relids);
@@ -119,8 +106,8 @@
 
 extern Node *estimate_expression_value(PlannerInfo *root, Node *node);
 
-<<<<<<< HEAD
-extern Query *inline_set_returning_function(PlannerInfo *root, Node *node);
+extern Query *inline_set_returning_function(PlannerInfo *root,
+											RangeTblEntry *rte);
 
 extern Expr *evaluate_expr(Expr *expr, Oid result_type, int32 result_typmod);
 
@@ -134,9 +121,5 @@
 
 // resolve the join alias varno/varattno information to its base varno/varattno information
 extern Query *flatten_join_alias_var_optimizer(Query *query, int queryLevel);
-=======
-extern Query *inline_set_returning_function(PlannerInfo *root,
-											RangeTblEntry *rte);
->>>>>>> 38e93482
 
 #endif   /* CLAUSES_H */