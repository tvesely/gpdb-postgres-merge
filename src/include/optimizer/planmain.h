/*-------------------------------------------------------------------------
 *
 * planmain.h
 *	  prototypes for various files in optimizer/plan
 *
 *
<<<<<<< HEAD
 * Portions Copyright (c) 2005-2009, Greenplum inc
 * Portions Copyright (c) 2012-Present Pivotal Software, Inc.
 * Portions Copyright (c) 1996-2009, PostgreSQL Global Development Group
 * Portions Copyright (c) 1994, Regents of the University of California
 *
 * $PostgreSQL: pgsql/src/include/optimizer/planmain.h,v 1.114 2008/10/07 19:27:04 tgl Exp $
=======
 * Portions Copyright (c) 1996-2009, PostgreSQL Global Development Group
 * Portions Copyright (c) 1994, Regents of the University of California
 *
 * $PostgreSQL: pgsql/src/include/optimizer/planmain.h,v 1.117 2009/01/01 17:24:00 momjian Exp $
>>>>>>> b0a6ad70
 *
 *-------------------------------------------------------------------------
 */
#ifndef PLANMAIN_H
#define PLANMAIN_H

#include "nodes/plannodes.h"
#include "nodes/relation.h"
#include "optimizer/clauses.h" /* AggClauseCounts */
#include "utils/uri.h"

/*
 * A structure that contains information for planning GROUP BY 
 * queries.
 */
typedef struct GroupContext
{
	Path *best_path;
	Path *cheapest_path;

	/*
	 * If subplan is given, use it (including its targetlist).  
	 *
	 * If sub_tlist and no subplan is given, then use sub_tlist
	 * on the input plan. (This is intended to  assure that targets 
	 * that appear in the SortClauses of AggOrder  nodes have targets 
	 * in the subplan that match in sortgroupref.
	 *
	 * If neither subplan nor sub_tlist is given, just make a plan with
	 * a flat target list.
	 */
	Plan *subplan;
	List *sub_tlist;

	List *tlist;
	bool use_hashed_grouping;
	double tuple_fraction;
	CanonicalGroupingSets *canonical_grpsets;
	uint64 grouping;

	/*
	 * When subplan is privided, groupColIdx and distinctColIdx are also provided.
	 */
	int numGroupCols;
	AttrNumber *groupColIdx;
	Oid		   *groupOperators;
	int numDistinctCols;
	AttrNumber *distinctColIdx;

	double *p_dNumGroups;
	List **pcurrent_pathkeys;
	bool *querynode_changed;
} GroupContext;

/* GUC parameters */
#define DEFAULT_CURSOR_TUPLE_FRACTION 1.0 /* assume all rows will be fetched */
extern double cursor_tuple_fraction;

/*
 * prototypes for plan/planmain.c
 */
extern void query_planner(PlannerInfo *root, List *tlist,
			  double tuple_fraction, double limit_tuples,
			  Path **cheapest_path, Path **sorted_path,
			  double *num_groups);

/*
 * prototypes for plan/planagg.c
 */
extern Plan *optimize_minmax_aggregates(PlannerInfo *root, List *tlist,
						   Path *best_path);

/*
 * prototype for plan/plangroupexp.c
 */
extern Plan *make_distinctaggs_for_rollup(PlannerInfo *root, bool is_agg,
										  List *tlist, bool twostage, List *sub_tlist,
										  List *qual, AggStrategy aggstrategy,
										  int numGroupCols, AttrNumber *grpColIdx, Oid *grpOperators,
										  double numGroups, int *rollup_gs_times,
										  int numAggs, int transSpace,
										  double *p_dNumGroups,
										  List **p_current_pathkeys,
										  Plan *lefttree);

/*
 * prototype for plan/plangroupext.c
 */
extern Plan *plan_grouping_extension(PlannerInfo *root,
									 Path *path,
									 double tuple_fraction,
									 bool use_hashed_grouping,
									 List **p_tlist, List *sub_tlist,
									 bool is_agg, bool twostage,
									 List *qual,
									 int *p_numGroupCols,
									 AttrNumber **p_grpColIdx,
									 Oid **p_grpOperators,
									 AggClauseCounts *agg_counts,
									 CanonicalGroupingSets *canonical_grpsets,
									 double *p_dNumGroups,
									 bool *querynode_changed,
									 List **p_current_pathkeys,
									 Plan *lefttree);
extern void free_canonical_groupingsets(CanonicalGroupingSets *canonical_grpsets);
extern Plan *add_repeat_node(Plan *result_plan, int repeat_count, uint64 grouping);
extern bool contain_group_id(Node *node);

/*
 * prototypes for plan/createplan.c
 */
extern Plan *create_plan(PlannerInfo *root, Path *path);
extern SubqueryScan *make_subqueryscan(PlannerInfo *root, List *qptlist, List *qpqual,
				  Index scanrelid, Plan *subplan, List *subrtable);
extern Append *make_append(List *appendplans, bool isTarget, List *tlist);
extern RecursiveUnion *make_recursive_union(List *tlist,
			   Plan *lefttree, Plan *righttree, int wtParam,
			   List *distinctList, long numGroups);
extern Sort *make_sort_from_pathkeys(PlannerInfo *root, Plan *lefttree,
						List *pathkeys, double limit_tuples, bool add_keys_to_targetlist);
extern Sort *make_sort_from_sortclauses(PlannerInfo *root, List *sortcls,
						   Plan *lefttree);
extern Sort *make_sort_from_groupcols(PlannerInfo *root, List *groupcls,
									  AttrNumber *grpColIdx, bool appendGrouping,
									  Plan *lefttree);
extern List *reconstruct_group_clause(List *orig_groupClause, List *tlist,
						 AttrNumber *grpColIdx, int numcols);

extern Motion *make_motion(PlannerInfo *root, Plan *lefttree, List *sortPathKeys, bool useExecutorVarFormat);
extern Sort *make_sort(PlannerInfo *root, Plan *lefttree, int numCols,
		  AttrNumber *sortColIdx, Oid *sortOperators, bool *nullsFirst,
		  double limit_tuples);

extern Agg *make_agg(PlannerInfo *root, List *tlist, List *qual,
					 AggStrategy aggstrategy, bool streaming,
					 int numGroupCols, AttrNumber *grpColIdx, Oid *grpOperators,
					 long numGroups, int numNullCols,
					 uint64 inputGrouping, uint64 grouping,
					 int rollupGSTimes,
					 int numAggs, int transSpace,
					 Plan *lefttree);
extern HashJoin *make_hashjoin(List *tlist,
			  List *joinclauses, List *otherclauses,
			  List *hashclauses, List *hashqualclauses,
			  Plan *lefttree, Plan *righttree,
			  JoinType jointype);
extern Hash *make_hash(Plan *lefttree);
extern NestLoop *make_nestloop(List *tlist,
							   List *joinclauses, List *otherclauses,
							   Plan *lefttree, Plan *righttree,
							   JoinType jointype);
extern MergeJoin *make_mergejoin(List *tlist,
			   List *joinclauses, List *otherclauses,
			   List *mergeclauses,
			   Oid *mergefamilies,
			   int *mergestrategies,
			   bool *mergenullsfirst,
			   Plan *lefttree, Plan *righttree,
			   JoinType jointype);
extern WindowAgg *make_windowagg(PlannerInfo *root, List *tlist,
<<<<<<< HEAD
			   List *windowFuncs, Index winref,
			   int partNumCols, AttrNumber *partColIdx, Oid *partOperators,
			   int ordNumCols, AttrNumber *ordColIdx, Oid *ordOperators,
			   AttrNumber firstOrderCol, Oid firstOrderCmpOperator, bool firstOrderNullsFirst,
			   int frameOptions, Node *startOffset, Node *endOffset,
			   Plan *lefttree);
extern Material *make_material(Plan *lefttree);
extern Plan *materialize_finished_plan(PlannerInfo *root, Plan *subplan);
=======
			   int numWindowFuncs, Index winref,
			   int partNumCols, AttrNumber *partColIdx, Oid *partOperators,
			   int ordNumCols, AttrNumber *ordColIdx, Oid *ordOperators,
			   int frameOptions, Plan *lefttree);
extern Group *make_group(PlannerInfo *root, List *tlist, List *qual,
		   int numGroupCols, AttrNumber *grpColIdx, Oid *grpOperators,
		   double numGroups,
		   Plan *lefttree);
extern Plan *materialize_finished_plan(Plan *subplan);
>>>>>>> b0a6ad70
extern Unique *make_unique(Plan *lefttree, List *distinctList);
extern Limit *make_limit(Plan *lefttree, Node *limitOffset, Node *limitCount,
		   int64 offset_est, int64 count_est);
extern SetOp *make_setop(SetOpCmd cmd, SetOpStrategy strategy, Plan *lefttree,
		   List *distinctList, AttrNumber flagColIdx, int firstFlag,
		   long numGroups, double outputRows);
extern Result *make_result(PlannerInfo *root, List *tlist,
			Node *resconstantqual, Plan *subplan);
extern Repeat *make_repeat(List *tlist,
						   List *qual,
						   Expr *repeatCountExpr,
						   uint64 grouping,
						   Plan *subplan);
extern bool is_projection_capable_plan(Plan *plan);
extern Plan *add_sort_cost(PlannerInfo *root, Plan *input, 
						   int numCols, 
						   AttrNumber *sortColIdx, Oid *sortOperators,
						   double limit_tuples);
extern Plan *add_agg_cost(PlannerInfo *root, Plan *plan, 
		 List *tlist, List *qual,
		 AggStrategy aggstrategy, 
		 bool streaming, 
		 int numGroupCols, AttrNumber *grpColIdx,
		 long numGroups, int num_nullcols,
		 int numAggs, int transSpace);
extern Plan *plan_pushdown_tlist(PlannerInfo *root, Plan *plan, List *tlist);      /*CDB*/

extern List *create_external_scan_uri_list(struct ExtTableEntry *extEntry, bool *ismasteronly);

/*
 * prototypes for plan/initsplan.c
 */
extern int	from_collapse_limit;
extern int	join_collapse_limit;

extern void add_base_rels_to_query(PlannerInfo *root, Node *jtnode);
extern void build_base_rel_tlists(PlannerInfo *root, List *final_tlist);
extern void add_vars_to_targetlist(PlannerInfo *root, List *vars,
					   Relids where_needed);
extern List *deconstruct_jointree(PlannerInfo *root);
extern void distribute_restrictinfo_to_rels(PlannerInfo *root,
								RestrictInfo *restrictinfo);
extern void process_implied_equality(PlannerInfo *root,
						 Oid opno,
						 Expr *item1,
						 Expr *item2,
						 Relids qualscope,
						 Relids nullable_relids,
						 bool below_outer_join,
						 bool both_const);
extern RestrictInfo *build_implied_join_equality(Oid opno,
							Expr *item1,
							Expr *item2,
							Relids qualscope,
							Relids nullable_relids);

extern void check_mergejoinable(RestrictInfo *restrictinfo);
extern void check_hashjoinable(RestrictInfo *restrictinfo);

/*
 * prototypes for plan/setrefs.c
 */
extern Plan *set_plan_references(PlannerGlobal *glob,
					Plan *plan,
					List *rtable);
extern List *set_returning_clause_references(PlannerGlobal *glob,
								List *rlist,
								Plan *topplan,
								Index resultRelation);

extern void extract_query_dependencies(List *queries,
						   List **relationOids,
						   List **invalItems);
extern void fix_opfuncids(Node *node);
extern void set_opfuncid(OpExpr *opexpr);
extern void set_sa_opfuncid(ScalarArrayOpExpr *opexpr);
extern void record_plan_function_dependency(PlannerGlobal *glob, Oid funcid);
extern void extract_query_dependencies(List *queries,
									   List **relationOids,
									   List **invalItems);
extern void cdb_extract_plan_dependencies(PlannerGlobal *glob, Plan *plan);

extern int num_distcols_in_grouplist(List *gc);

#endif   /* PLANMAIN_H */<|MERGE_RESOLUTION|>--- conflicted
+++ resolved
@@ -4,19 +4,12 @@
  *	  prototypes for various files in optimizer/plan
  *
  *
-<<<<<<< HEAD
  * Portions Copyright (c) 2005-2009, Greenplum inc
  * Portions Copyright (c) 2012-Present Pivotal Software, Inc.
  * Portions Copyright (c) 1996-2009, PostgreSQL Global Development Group
  * Portions Copyright (c) 1994, Regents of the University of California
  *
- * $PostgreSQL: pgsql/src/include/optimizer/planmain.h,v 1.114 2008/10/07 19:27:04 tgl Exp $
-=======
- * Portions Copyright (c) 1996-2009, PostgreSQL Global Development Group
- * Portions Copyright (c) 1994, Regents of the University of California
- *
  * $PostgreSQL: pgsql/src/include/optimizer/planmain.h,v 1.117 2009/01/01 17:24:00 momjian Exp $
->>>>>>> b0a6ad70
  *
  *-------------------------------------------------------------------------
  */
@@ -177,7 +170,6 @@
 			   Plan *lefttree, Plan *righttree,
 			   JoinType jointype);
 extern WindowAgg *make_windowagg(PlannerInfo *root, List *tlist,
-<<<<<<< HEAD
 			   List *windowFuncs, Index winref,
 			   int partNumCols, AttrNumber *partColIdx, Oid *partOperators,
 			   int ordNumCols, AttrNumber *ordColIdx, Oid *ordOperators,
@@ -186,17 +178,6 @@
 			   Plan *lefttree);
 extern Material *make_material(Plan *lefttree);
 extern Plan *materialize_finished_plan(PlannerInfo *root, Plan *subplan);
-=======
-			   int numWindowFuncs, Index winref,
-			   int partNumCols, AttrNumber *partColIdx, Oid *partOperators,
-			   int ordNumCols, AttrNumber *ordColIdx, Oid *ordOperators,
-			   int frameOptions, Plan *lefttree);
-extern Group *make_group(PlannerInfo *root, List *tlist, List *qual,
-		   int numGroupCols, AttrNumber *grpColIdx, Oid *grpOperators,
-		   double numGroups,
-		   Plan *lefttree);
-extern Plan *materialize_finished_plan(Plan *subplan);
->>>>>>> b0a6ad70
 extern Unique *make_unique(Plan *lefttree, List *distinctList);
 extern Limit *make_limit(Plan *lefttree, Node *limitOffset, Node *limitCount,
 		   int64 offset_est, int64 count_est);
