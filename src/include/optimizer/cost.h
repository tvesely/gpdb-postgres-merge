/*-------------------------------------------------------------------------
 *
 * cost.h
 *	  prototypes for costsize.c and clausesel.c.
 *
 *
 * Portions Copyright (c) 2005-2008, Greenplum inc
 * Portions Copyright (c) 1996-2008, PostgreSQL Global Development Group
 * Portions Copyright (c) 1994, Regents of the University of California
 *
 * $PostgreSQL: pgsql/src/include/optimizer/cost.h,v 1.84 2007/01/22 01:35:22 tgl Exp $
 *
 *-------------------------------------------------------------------------
 */
#ifndef COST_H
#define COST_H

#include "nodes/plannodes.h"
#include "nodes/relation.h"


/* defaults for costsize.c's Cost parameters */
/* NB: cost-estimation code should use the variables, not these constants! */
/* If you change these, update backend/utils/misc/postgresql.sample.conf */
#define DEFAULT_SEQ_PAGE_COST  1.0
#define DEFAULT_RANDOM_PAGE_COST  100.0
#define DEFAULT_CPU_TUPLE_COST	0.01
#define DEFAULT_CPU_INDEX_TUPLE_COST 0.005
#define DEFAULT_CPU_OPERATOR_COST  0.0025

#define DEFAULT_EFFECTIVE_CACHE_SIZE  16384		/* measured in pages */


/*
 * clamp_row_est
 *		Force a row-count estimate to a sane value.
 */
static inline double
clamp_row_est(double nrows)
{
	/*
	 * Force estimate to be at least one row, to make explain output look
	 * better and to avoid possible divide-by-zero when interpolating costs.
     * CDB: Don't round to integer.
	 */
    return (nrows < 1.0) ? 1.0 : nrows;
}


/*
 * prototypes for costsize.c
 *	  routines to compute costs and sizes
 */

/* parameter variables and flags */
extern PGDLLIMPORT double seq_page_cost;
extern PGDLLIMPORT double random_page_cost;
extern PGDLLIMPORT double cpu_tuple_cost;
extern PGDLLIMPORT double cpu_index_tuple_cost;
extern PGDLLIMPORT double cpu_operator_cost;
extern PGDLLIMPORT int effective_cache_size;
extern bool constraint_exclusion;
/* CDB: The enable_xxx globals have been moved to paths.h */

extern Cost disable_cost;

extern double index_pages_fetched(double tuples_fetched, BlockNumber pages,
					double index_pages, PlannerInfo *root);
extern void cost_seqscan(Path *path, PlannerInfo *root, RelOptInfo *baserel);
extern void cost_externalscan(ExternalPath *path, PlannerInfo *root, RelOptInfo *baserel);
extern void cost_appendonlyscan(AppendOnlyPath *path, PlannerInfo *root, RelOptInfo *baserel);
extern void cost_aocsscan(AOCSPath *path, PlannerInfo *root, RelOptInfo *baserel);
extern void cost_index(IndexPath *path, PlannerInfo *root, IndexOptInfo *index,
		   List *indexQuals, RelOptInfo *outer_rel);
extern void cost_bitmap_heap_scan(Path *path, PlannerInfo *root, RelOptInfo *baserel,
					  Path *bitmapqual, RelOptInfo *outer_rel);
extern void cost_bitmap_appendonly_scan(Path *path, PlannerInfo *root, RelOptInfo *baserel,
					  Path *bitmapqual, RelOptInfo *outer_rel);
extern void cost_bitmap_aocs_scan(Path *path, PlannerInfo *root, RelOptInfo *baserel,
					  Path *bitmapqual, RelOptInfo *outer_rel);
extern void cost_bitmap_table_scan(Path *path, PlannerInfo *root, RelOptInfo *baserel,
					  Path *bitmapqual, RelOptInfo *outer_rel);
extern void cost_bitmap_and_node(BitmapAndPath *path, PlannerInfo *root);
extern void cost_bitmap_or_node(BitmapOrPath *path, PlannerInfo *root);
extern void cost_bitmap_tree_node(Path *path, Cost *cost, Selectivity *selec);
extern void cost_tidscan(Path *path, PlannerInfo *root,
			 RelOptInfo *baserel, List *tidquals);
extern void cost_subqueryscan(Path *path, RelOptInfo *baserel);
extern void cost_functionscan(Path *path, PlannerInfo *root,
				  RelOptInfo *baserel);
extern void cost_tablefunction(Path *path, PlannerInfo *root,
							   RelOptInfo *baserel);
extern void cost_valuesscan(Path *path, PlannerInfo *root,
				RelOptInfo *baserel);
extern void cost_ctescan(Path *path, PlannerInfo *root, RelOptInfo *baserel);
extern void cost_sort(Path *path, PlannerInfo *root,
		  List *pathkeys, Cost input_cost, double tuples, int width);
extern void cost_material(Path *path, PlannerInfo *root,
			  Cost input_cost, double tuples, int width);
extern void cost_agg(Path *path, PlannerInfo *root,
					 AggStrategy aggstrategy, int numAggs,
					 int numGroupCols, double numGroups,
					 Cost input_startup_cost, Cost input_total_cost,
					 double input_tuples, double input_width, double hash_batches,
					 double hashentry_width, bool hash_streaming);
extern void cost_group(Path *path, PlannerInfo *root,
		   int numGroupCols, double numGroups,
		   Cost input_startup_cost, Cost input_total_cost,
		   double input_tuples);
extern void cost_window(Path *path, PlannerInfo *root,
		   int numOrderCols,
		   Cost input_startup_cost, Cost input_total_cost,
		   double input_tuples);
extern void cost_shareinputscan(Path *path, PlannerInfo *root, Cost sharecost, double ntuples, int width);
extern void cost_nestloop(NestPath *path, PlannerInfo *root);
extern void cost_mergejoin(MergePath *path, PlannerInfo *root);
extern void cost_hashjoin(HashPath *path, PlannerInfo *root);
<<<<<<< HEAD
extern void cost_qual_eval(QualCost *cost, List *quals, PlannerInfo *root);
=======
extern void cost_qual_eval(QualCost *cost, List *quals);
extern void cost_qual_eval_node(QualCost *cost, Node *qual);
>>>>>>> 5a7471c3
extern void set_baserel_size_estimates(PlannerInfo *root, RelOptInfo *rel);
extern void set_joinrel_size_estimates(PlannerInfo *root, RelOptInfo *rel,
						   RelOptInfo *outer_rel,
						   RelOptInfo *inner_rel,
						   JoinType jointype,
						   List *restrictlist);
extern void set_function_size_estimates(PlannerInfo *root, RelOptInfo *rel);
extern void set_table_function_size_estimates(PlannerInfo *root, RelOptInfo *rel);
extern void set_rel_width(PlannerInfo *root, RelOptInfo *rel);
extern void set_values_size_estimates(PlannerInfo *root, RelOptInfo *rel);
extern void set_cte_size_estimates(PlannerInfo *root, RelOptInfo *rel, Plan *cteplan);

/* Additional costsize.c prototypes for CDB incremental cost functions. */
extern Cost incremental_hashjoin_cost(double rows, 
									  int inner_width, int outer_width, 
									  List *hashclauses,
									  PlannerInfo *root);
extern Cost incremental_mergejoin_cost(double rows, List *mergeclauses, PlannerInfo *root);

/*
 * prototypes for clausesel.c
 *	  routines to compute clause selectivities
 */
extern Selectivity clauselist_selectivity(PlannerInfo *root,
					   List *clauses,
					   int varRelid,
					   JoinType jointype,
					   bool use_damping);
extern Selectivity clause_selectivity(PlannerInfo *root,
				   Node *clause,
				   int varRelid,
				   JoinType jointype,
				   bool use_damping);
extern int planner_segment_count(void);
extern double global_work_mem(PlannerInfo *root);
#endif   /* COST_H */<|MERGE_RESOLUTION|>--- conflicted
+++ resolved
@@ -115,12 +115,8 @@
 extern void cost_nestloop(NestPath *path, PlannerInfo *root);
 extern void cost_mergejoin(MergePath *path, PlannerInfo *root);
 extern void cost_hashjoin(HashPath *path, PlannerInfo *root);
-<<<<<<< HEAD
 extern void cost_qual_eval(QualCost *cost, List *quals, PlannerInfo *root);
-=======
-extern void cost_qual_eval(QualCost *cost, List *quals);
-extern void cost_qual_eval_node(QualCost *cost, Node *qual);
->>>>>>> 5a7471c3
+extern void cost_qual_eval_node(QualCost *cost, Node *qual, PlannerInfo *root);
 extern void set_baserel_size_estimates(PlannerInfo *root, RelOptInfo *rel);
 extern void set_joinrel_size_estimates(PlannerInfo *root, RelOptInfo *rel,
 						   RelOptInfo *outer_rel,
