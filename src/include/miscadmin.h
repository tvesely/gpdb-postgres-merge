/*-------------------------------------------------------------------------
 *
 * miscadmin.h
 *	  This file contains general postgres administration and initialization
 *	  stuff that used to be spread out between the following files:
 *		globals.h						global variables
 *		pdir.h							directory path crud
 *		pinit.h							postgres initialization
 *		pmod.h							processing modes
 *	  Over time, this has also become the preferred place for widely known
 *	  resource-limitation stuff, such as work_mem and check_stack_depth().
 *
 * Portions Copyright (c) 1996-2009, PostgreSQL Global Development Group
 * Portions Copyright (c) 1994, Regents of the University of California
 *
 * $PostgreSQL: pgsql/src/include/miscadmin.h,v 1.206 2008/12/11 07:34:08 petere Exp $
 *
 * NOTES
 *	  some of the information in this file should be moved to other files.
 *
 *-------------------------------------------------------------------------
 */
#ifndef MISCADMIN_H
#define MISCADMIN_H

#include "pgtime.h"				/* for pg_time_t */


#define PG_VERSIONSTR "postgres (Greenplum Database) " PG_VERSION "\n"
#define PG_BACKEND_VERSIONSTR "postgres (Greenplum Database) " PG_VERSION "\n"


/*****************************************************************************
 *	  System interrupt and critical section handling
 *
 * There are two types of interrupts that a running backend needs to accept
 * without messing up its state: QueryCancel (SIGINT) and ProcDie (SIGTERM).
 * In both cases, we need to be able to clean up the current transaction
 * gracefully, so we can't respond to the interrupt instantaneously ---
 * there's no guarantee that internal data structures would be self-consistent
 * if the code is interrupted at an arbitrary instant.	Instead, the signal
 * handlers set flags that are checked periodically during execution.
 *
 * The CHECK_FOR_INTERRUPTS() macro is called at strategically located spots
 * where it is normally safe to accept a cancel or die interrupt.  In some
 * cases, we invoke CHECK_FOR_INTERRUPTS() inside low-level subroutines that
 * might sometimes be called in contexts that do *not* want to allow a cancel
 * or die interrupt.  The HOLD_INTERRUPTS() and RESUME_INTERRUPTS() macros
 * allow code to ensure that no cancel or die interrupt will be accepted,
 * even if CHECK_FOR_INTERRUPTS() gets called in a subroutine.	The interrupt
 * will be held off until CHECK_FOR_INTERRUPTS() is done outside any
 * HOLD_INTERRUPTS() ... RESUME_INTERRUPTS() section.
 *
 * Special mechanisms are used to let an interrupt be accepted when we are
 * waiting for a lock or when we are waiting for command input (but, of
 * course, only if the interrupt holdoff counter is zero).	See the
 * related code for details.
 *
 * A lost connection is handled similarly, although the loss of connection
 * does not raise a signal, but is detected when we fail to write to the
 * socket. If there was a signal for a broken connection, we could make use of
 * it by setting ClientConnectionLost in the signal handler.
 *
 * A related, but conceptually distinct, mechanism is the "critical section"
 * mechanism.  A critical section not only holds off cancel/die interrupts,
 * but causes any ereport(ERROR) or ereport(FATAL) to become ereport(PANIC)
 * --- that is, a system-wide reset is forced.	Needless to say, only really
 * *critical* code should be marked as a critical section!	Currently, this
 * mechanism is only used for XLOG-related code.
 *
 *****************************************************************************/

/* in globals.c */
/* these are marked volatile because they are set by signal handlers: */
extern PGDLLIMPORT volatile bool InterruptPending;
extern volatile bool QueryCancelPending;
extern volatile bool QueryCancelCleanup; /* GPDB only */
extern volatile bool QueryFinishPending;
extern volatile bool ProcDiePending;

extern volatile bool ClientConnectionLost;

/* these are marked volatile because they are examined by signal handlers: */
extern volatile bool ImmediateInterruptOK;
extern volatile bool ImmediateDieOK;
extern volatile bool TermSignalReceived;
extern PGDLLIMPORT volatile int32 InterruptHoldoffCount;
extern PGDLLIMPORT volatile int32 CritSectionCount;

/* in tcop/postgres.c */
extern void ProcessInterrupts(const char* filename, int lineno);
extern void BackoffBackendTick(void);
extern bool gp_enable_resqueue_priority;
extern void gp_set_thread_sigmasks(void);

/* in utils/resource_manager.h */
extern bool IsResQueueEnabled(void);

/*
 * We don't want to include the entire vmem_tracker.h, and so,
 * declare the only function we use from vmem_tracker.h.
 */
extern void RedZoneHandler_DetectRunawaySession(void);

#ifndef WIN32

#ifdef USE_TEST_UTILS
#define CHECK_FOR_INTERRUPTS() \
do { \
	if (gp_test_time_slice) \
	{ \
		CHECK_TIME_SLICE(); \
	} \
\
	if (gp_simex_init && gp_simex_run && gp_simex_class == SimExESClass_Cancel && !InterruptPending) \
	{\
		SimExESSubClass subclass = SimEx_CheckInject(); \
		if (subclass == SimExESSubClass_Cancel_QueryCancel) \
		{\
			InterruptPending = true; \
			QueryCancelPending = true; \
		}\
		else if (subclass == SimExESSubClass_Cancel_ProcDie) \
		{\
			InterruptPending = true; \
			ProcDiePending = true; \
		}\
	}\
	if (InterruptPending) \
		ProcessInterrupts(__FILE__, __LINE__); \
	if (IsResQueueEnabled() && gp_enable_resqueue_priority)	\
		BackoffBackendTick(); \
	ReportOOMConsumption(); \
	RedZoneHandler_DetectRunawaySession();\
} while(0)
#else
#define CHECK_FOR_INTERRUPTS() \
do { \
	if (InterruptPending) \
		ProcessInterrupts(__FILE__, __LINE__); \
	if (IsResQueueEnabled() && gp_enable_resqueue_priority)	\
		BackoffBackendTick(); \
	ReportOOMConsumption(); \
	RedZoneHandler_DetectRunawaySession();\
} while(0)
#endif   /* USE_TEST_UTILS */

#else							/* WIN32 */

#define CHECK_FOR_INTERRUPTS() \
do { \
	if (UNBLOCKED_SIGNAL_QUEUE()) \
		pgwin32_dispatch_queued_signals(); \
	if (InterruptPending) \
		ProcessInterrupts(__FILE__, __LINE__); \
} while(0)
#endif   /* WIN32 */


#define HOLD_INTERRUPTS() \
do { \
	if (InterruptHoldoffCount < 0) \
		elog(PANIC, "Hold interrupt holdoff count is bad (%d)", InterruptHoldoffCount); \
	InterruptHoldoffCount++; \
} while(0)

#define RESUME_INTERRUPTS() \
do { \
	if (InterruptHoldoffCount <= 0) \
		elog(PANIC, "Resume interrupt holdoff count is bad (%d)", InterruptHoldoffCount); \
	InterruptHoldoffCount--; \
} while(0)

#define START_CRIT_SECTION() \
do { \
	if (CritSectionCount < 0) \
		elog(PANIC, "Start critical section count is bad (%d)", CritSectionCount); \
	CritSectionCount++; \
} while(0)

#define END_CRIT_SECTION() \
do { \
	if (CritSectionCount <= 0) \
		elog(PANIC, "End critical section count is bad (%d)", CritSectionCount); \
	CritSectionCount--; \
} while(0)

/* check CritSectionCount without modification */
#define ASSERT_IN_CRIT_SECTION() \
do { \
	Assert(CritSectionCount > 0); \
} while(0)

/*****************************************************************************
 *	  globals.h --															 *
 *****************************************************************************/

/*
 * from utils/init/globals.c
 */
extern pid_t PostmasterPid;
extern bool IsPostmasterEnvironment;
extern PGDLLIMPORT bool IsUnderPostmaster;
extern bool IsBinaryUpgrade;

/* Are we binary-upgrading a QE node? */
#define IsBinaryUpgradeQE() (IsBinaryUpgrade && GpIdentity.segindex >= 0)

extern bool ExitOnAnyError;

extern PGDLLIMPORT char *DataDir;

extern PGDLLIMPORT int NBuffers;
extern int	MaxBackends;
extern int	MaxConnections;
extern int gp_workfile_max_entries;

extern PGDLLIMPORT int MyProcPid;
extern PGDLLIMPORT pg_time_t MyStartTime;
extern PGDLLIMPORT struct Port *MyProcPort;
extern long MyCancelKey;
extern int	MyPMChildSlot;

extern char OutputFileName[];
extern PGDLLIMPORT char my_exec_path[];
extern char pkglib_path[];

#ifdef EXEC_BACKEND
extern char postgres_exec_path[];
#endif

extern PGDLLIMPORT int gpperfmon_port; 

/* for pljava */
extern PGDLLIMPORT char* pljava_vmoptions;
extern PGDLLIMPORT char* pljava_classpath;
extern PGDLLIMPORT int   pljava_statement_cache_size;
extern PGDLLIMPORT bool  pljava_debug;
extern PGDLLIMPORT bool  pljava_release_lingering_savepoints;
extern PGDLLIMPORT bool  pljava_classpath_insecure;

/*
 * done in storage/backendid.h for now.
 *
 * extern BackendId    MyBackendId;
 */
extern PGDLLIMPORT Oid MyDatabaseId;

extern PGDLLIMPORT Oid MyDatabaseTableSpace;

/*
 * Date/Time Configuration
 *
 * DateStyle defines the output formatting choice for date/time types:
 *	USE_POSTGRES_DATES specifies traditional Postgres format
 *	USE_ISO_DATES specifies ISO-compliant format
 *	USE_SQL_DATES specifies Oracle/Ingres-compliant format
 *	USE_GERMAN_DATES specifies German-style dd.mm/yyyy
 *
 * DateOrder defines the field order to be assumed when reading an
 * ambiguous date (anything not in YYYY-MM-DD format, with a four-digit
 * year field first, is taken to be ambiguous):
 *	DATEORDER_YMD specifies field order yy-mm-dd
 *	DATEORDER_DMY specifies field order dd-mm-yy ("European" convention)
 *	DATEORDER_MDY specifies field order mm-dd-yy ("US" convention)
 *
 * In the Postgres and SQL DateStyles, DateOrder also selects output field
 * order: day comes before month in DMY style, else month comes before day.
 *
 * The user-visible "DateStyle" run-time parameter subsumes both of these.
 */

/* valid DateStyle values */
#define USE_POSTGRES_DATES		0
#define USE_ISO_DATES			1
#define USE_SQL_DATES			2
#define USE_GERMAN_DATES		3
#define USE_XSD_DATES			4

/* valid DateOrder values */
#define DATEORDER_YMD			0
#define DATEORDER_DMY			1
#define DATEORDER_MDY			2

extern int	DateStyle;
extern int	DateOrder;
 
/*
 * IntervalStyles
 *   INTSTYLE_POSTGRES             Like Postgres < 8.4 when DateStyle = 'iso'
 *   INTSTYLE_POSTGRES_VERBOSE     Like Postgres < 8.4 when DateStyle != 'iso'
 *   INTSTYLE_SQL_STANDARD         SQL standard interval literals
 *   INTSTYLE_ISO_8601             ISO-8601-basic formatted intervals
 */
#define INTSTYLE_POSTGRES			0
#define INTSTYLE_POSTGRES_VERBOSE	1
#define INTSTYLE_SQL_STANDARD		2
#define INTSTYLE_ISO_8601			3

extern int	IntervalStyle;

/*
 * IntervalStyles
 *	 INTSTYLE_POSTGRES			   Like Postgres < 8.4 when DateStyle = 'iso'
 *	 INTSTYLE_POSTGRES_VERBOSE	   Like Postgres < 8.4 when DateStyle != 'iso'
 *	 INTSTYLE_SQL_STANDARD		   SQL standard interval literals
 *	 INTSTYLE_ISO_8601			   ISO-8601-basic formatted intervals
 */
#define INTSTYLE_POSTGRES			0
#define INTSTYLE_POSTGRES_VERBOSE	1
#define INTSTYLE_SQL_STANDARD		2
#define INTSTYLE_ISO_8601			3

extern int	IntervalStyle;

/*
 * HasCTZSet is true if user has set timezone as a numeric offset from UTC.
 * If so, CTimeZone is the timezone offset in seconds (using the Unix-ish
 * sign convention, ie, positive offset is west of UTC, rather than the
 * SQL-ish convention that positive is east of UTC).
 */
extern bool HasCTZSet;
extern int	CTimeZone;

#define MAXTZLEN		10		/* max TZ name len, not counting tr. null */

extern bool enableFsync;
extern bool allowSystemTableModsDDL;
extern bool allowSystemTableModsDML;
extern PGDLLIMPORT int planner_work_mem;
extern PGDLLIMPORT int work_mem;
extern PGDLLIMPORT int maintenance_work_mem;
extern PGDLLIMPORT int statement_mem;
extern PGDLLIMPORT int max_statement_mem;
extern PGDLLIMPORT int gp_vmem_limit_per_query;

extern int	VacuumCostPageHit;
extern int	VacuumCostPageMiss;
extern int	VacuumCostPageDirty;
extern int	VacuumCostLimit;
extern int	VacuumCostDelay;

extern int	VacuumCostBalance;
extern bool VacuumCostActive;

extern int gp_vmem_protect_limit;
extern int gp_vmem_protect_gang_cache_limit;

/* in tcop/postgres.c */

#if defined(__ia64__) || defined(__ia64)
typedef struct
{
	char	   *stack_base_ptr;
	char	   *register_stack_base_ptr;
} pg_stack_base_t;
#else
typedef char *pg_stack_base_t;
#endif

extern pg_stack_base_t set_stack_base(void);
extern void restore_stack_base(pg_stack_base_t base);
extern void check_stack_depth(void);


/*****************************************************************************
 *	  pdir.h --																 *
 *			POSTGRES directory path definitions.							 *
 *****************************************************************************/

/* flags to be OR'd to form sec_context */
#define SECURITY_LOCAL_USERID_CHANGE	0x0001
#define SECURITY_RESTRICTED_OPERATION	0x0002

extern char *DatabasePath;

/* now in utils/init/miscinit.c */
extern void SetDatabasePath(const char *path);

extern char *GetUserNameFromId(Oid roleid);
extern Oid	GetUserId(void);
extern Oid	GetOuterUserId(void);
extern Oid	GetSessionUserId(void);
extern void 	SetSessionUserId(Oid, bool);
extern Oid	GetAuthenticatedUserId(void);
extern bool IsAuthenticatedUserSuperUser(void);
extern void GetUserIdAndSecContext(Oid *userid, int *sec_context);
extern void SetUserIdAndSecContext(Oid userid, int sec_context);
extern bool InLocalUserIdChange(void);
extern bool InSecurityRestrictedOperation(void);
extern void GetUserIdAndContext(Oid *userid, bool *sec_def_context);
extern void SetUserIdAndContext(Oid userid, bool sec_def_context);
extern void InitializeSessionUserId(const char *rolename);
extern void InitializeSessionUserIdStandalone(void);
extern void SetSessionAuthorization(Oid userid, bool is_superuser);
extern Oid	GetCurrentRoleId(void);
extern void SetCurrentRoleId(Oid roleid, bool is_superuser);

extern void SetDataDir(const char *dir);
extern void ChangeToDataDir(void);
extern char *make_absolute_path(const char *path);

/* in utils/misc/superuser.c */
extern bool superuser(void);	/* current user is superuser */
extern bool procRoleIsSuperuser(void); /* proc role id is superuser */
extern bool superuser_arg(Oid roleid);	/* given user is superuser */


/*****************************************************************************
 *	  pmod.h --																 *
 *			POSTGRES processing mode definitions.							 *
 *****************************************************************************/

/*
 * Description:
 *		There are three processing modes in POSTGRES.  They are
 * BootstrapProcessing or "bootstrap," InitProcessing or
 * "initialization," and NormalProcessing or "normal."
 *
 * The first two processing modes are used during special times. When the
 * system state indicates bootstrap processing, transactions are all given
 * transaction id "one" and are consequently guaranteed to commit. This mode
 * is used during the initial generation of template databases.
 *
 * Initialization mode: used while starting a backend, until all normal
 * initialization is complete.	Some code behaves differently when executed
 * in this mode to enable system bootstrapping.
 *
 * If a POSTGRES binary is in normal mode, then all code may be executed
 * normally.
 */

typedef enum ProcessingMode
{
	BootstrapProcessing,		/* bootstrap creation of template database */
	InitProcessing,				/* initializing system */
	NormalProcessing			/* normal processing */
} ProcessingMode;

extern ProcessingMode Mode;

#define IsBootstrapProcessingMode() ((bool)(Mode == BootstrapProcessing))
#define IsInitProcessingMode() ((bool)(Mode == InitProcessing))
#define IsNormalProcessingMode() ((bool)(Mode == NormalProcessing))

#define SetProcessingMode(mode) \
	do { \
		AssertArg((mode) == BootstrapProcessing || \
				  (mode) == InitProcessing || \
				  (mode) == NormalProcessing); \
		Mode = (mode); \
	} while(0)

#define GetProcessingMode() Mode


/*****************************************************************************
 *	  pinit.h --															 *
 *			POSTGRES initialization and cleanup definitions.				 *
 *****************************************************************************/

/* in utils/init/postinit.c */
extern bool FindMyDatabase(const char *dbname, Oid *db_id, Oid *db_tablespace);
extern void pg_split_opts(char **argv, int *argcp, char *optstr);
extern void InitPostgres(const char *in_dbname, Oid dboid, const char *username,
			 char *out_dbname);
extern void BaseInit(void);

/* in utils/init/miscinit.c */
extern bool IgnoreSystemIndexes;
extern PGDLLIMPORT bool process_shared_preload_libraries_in_progress;
extern char *shared_preload_libraries_string;
extern char *local_preload_libraries_string;

extern void SetReindexProcessing(Oid heapOid, Oid indexOid);
extern void ResetReindexProcessing(void);
extern bool ReindexIsProcessingHeap(Oid heapOid);
extern bool ReindexIsProcessingIndex(Oid indexOid);
extern void CreateDataDirLockFile(bool amPostmaster);
extern void CreateSocketLockFile(const char *socketfile, bool amPostmaster);
extern void TouchSocketLockFile(void);
extern void RecordSharedMemoryInLockFile(unsigned long id1,
							 unsigned long id2);
extern void ValidatePgVersion(const char *path);
extern void process_shared_preload_libraries(void);
extern void process_local_preload_libraries(void);
extern void pg_bindtextdomain(const char *domain);
<<<<<<< HEAD

extern int64 db_dir_size(const char *path); /* implemented in dbsize.c */

/*
 * Auxiliary-process type identifiers.  These used to be in bootstrap.h
 * but it seems saner to have them here, with the ProcessingMode stuff.
 * The MyAuxProcType global is defined and set in bootstrap.c.
 */
typedef enum
{
	NotAnAuxProcess = -1,
	CheckerProcess = 0,
	BootstrapProcess,
	StartupProcess,
	StartupPass2Process,
	StartupPass3Process,
	StartupPass4Process,
	BgWriterProcess,
	CheckpointerProcess,
	WalWriterProcess,
	WalReceiverProcess,
	FilerepProcess,
	FilerepResetPeerProcess
} AuxProcType;

extern AuxProcType MyAuxProcType; /* bootstrap.c */
#define AmBootstrapProcess()        (MyAuxProcType == BootstrapProcess)
#define AmStartupProcess()          (MyAuxProcType >= StartupProcess && MyAuxProcType <= StartupPass4Process)
#define AmBackgroundWriterProcess() (MyAuxProcType == BgWriterProcess)
#define AmCheckpointerProcess()     (MyAuxProcType == CheckpointerProcess)
#define AmWalWriterProcess()        (MyAuxProcType == WalWriterProcess)
#define AmWalReceiverProcess()      (MyAuxProcType == WalReceiverProcess)
=======
>>>>>>> 38e93482

/* in access/transam/xlog.c */
extern bool BackupInProgress(void);
extern void CancelBackup(void);

#endif   /* MISCADMIN_H */<|MERGE_RESOLUTION|>--- conflicted
+++ resolved
@@ -485,7 +485,6 @@
 extern void process_shared_preload_libraries(void);
 extern void process_local_preload_libraries(void);
 extern void pg_bindtextdomain(const char *domain);
-<<<<<<< HEAD
 
 extern int64 db_dir_size(const char *path); /* implemented in dbsize.c */
 
@@ -518,8 +517,6 @@
 #define AmCheckpointerProcess()     (MyAuxProcType == CheckpointerProcess)
 #define AmWalWriterProcess()        (MyAuxProcType == WalWriterProcess)
 #define AmWalReceiverProcess()      (MyAuxProcType == WalReceiverProcess)
-=======
->>>>>>> 38e93482
 
 /* in access/transam/xlog.c */
 extern bool BackupInProgress(void);
