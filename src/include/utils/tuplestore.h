--- conflicted
+++ resolved
@@ -19,11 +19,7 @@
  * Also, we have changed the API to return tuples in TupleTableSlots,
  * so that there is a check to prevent attempted access to system columns.
  *
-<<<<<<< HEAD
  * Portions Copyright (c) 1996-2008, PostgreSQL Global Development Group
-=======
- * Portions Copyright (c) 1996-2007, PostgreSQL Global Development Group
->>>>>>> 29dccf5f
  * Portions Copyright (c) 1994, Regents of the University of California
  *
  * $PostgreSQL: pgsql/src/include/utils/tuplestore.h,v 1.20 2007/01/05 22:20:00 momjian Exp $
