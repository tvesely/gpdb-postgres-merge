/*-------------------------------------------------------------------------
 *
 * indexam.c
 *	  general index access method routines
 *
 * Portions Copyright (c) 1996-2009, PostgreSQL Global Development Group
 * Portions Copyright (c) 1994, Regents of the University of California
 *
 *
 * IDENTIFICATION
 *	  $PostgreSQL: pgsql/src/backend/access/index/indexam.c,v 1.96 2006/12/23 00:43:08 tgl Exp $
 *
 * INTERFACE ROUTINES
 *		index_open		- open an index relation by relation OID
 *		index_close		- close an index relation
 *		index_beginscan - start a scan of an index with amgettuple
 *		index_beginscan_multi - start a scan of an index with amgetmulti
 *		index_rescan	- restart a scan of an index
 *		index_endscan	- end a scan
 *		index_insert	- insert an index tuple into a relation
 *		index_markpos	- mark a scan position
 *		index_restrpos	- restore a scan position
 *		index_getnext	- get the next tuple from a scan
 *		index_getmulti	- get the next bitmap from a scan
 *		index_bulk_delete	- bulk deletion of index tuples
 *		index_vacuum_cleanup	- post-deletion cleanup of an index
 *		index_getprocid - get a support procedure OID
 *		index_getprocinfo - get a support procedure's lookup info
 *
 * NOTES
 *		This file contains the index_ routines which used
 *		to be a scattered collection of stuff in access/genam.
 *
 *
 * old comments
 *		Scans are implemented as follows:
 *
 *		`0' represents an invalid item pointer.
 *		`-' represents an unknown item pointer.
 *		`X' represents a known item pointers.
 *		`+' represents known or invalid item pointers.
 *		`*' represents any item pointers.
 *
 *		State is represented by a triple of these symbols in the order of
 *		previous, current, next.  Note that the case of reverse scans works
 *		identically.
 *
 *				State	Result
 *		(1)		+ + -	+ 0 0			(if the next item pointer is invalid)
 *		(2)				+ X -			(otherwise)
 *		(3)		* 0 0	* 0 0			(no change)
 *		(4)		+ X 0	X 0 0			(shift)
 *		(5)		* + X	+ X -			(shift, add unknown)
 *
 *		All other states cannot occur.
 *
 *		Note: It would be possible to cache the status of the previous and
 *			  next item pointer using the flags.
 *
 *-------------------------------------------------------------------------
 */

#include "postgres.h"

#include "miscadmin.h"

#include "access/genam.h"
#include "access/heapam.h"
#include "access/relscan.h"
#include "access/transam.h"
#include "pgstat.h"
#include "storage/bufmgr.h"
#include "storage/lmgr.h"
#include "utils/relcache.h"
#include "cdb/cdbfilerepprimary.h"


/* ----------------------------------------------------------------
 *					macros used in index_ routines
 * ----------------------------------------------------------------
 */
#define RELATION_CHECKS \
( \
	AssertMacro(RelationIsValid(indexRelation)), \
	AssertMacro(PointerIsValid(indexRelation->rd_am)) \
)

#define SCAN_CHECKS \
( \
	AssertMacro(IndexScanIsValid(scan)), \
	AssertMacro(RelationIsValid(scan->indexRelation)), \
	AssertMacro(PointerIsValid(scan->indexRelation->rd_am)) \
)

#define GET_REL_PROCEDURE(pname) \
do { \
	procedure = &indexRelation->rd_aminfo->pname; \
	if (!OidIsValid(procedure->fn_oid)) \
	{ \
		RegProcedure	procOid = indexRelation->rd_am->pname; \
		if (!RegProcedureIsValid(procOid)) \
			elog(ERROR, "invalid %s regproc", CppAsString(pname)); \
		fmgr_info_cxt(procOid, procedure, indexRelation->rd_indexcxt); \
	} \
} while(0)

#define GET_SCAN_PROCEDURE(pname) \
do { \
	procedure = &scan->indexRelation->rd_aminfo->pname; \
	if (!OidIsValid(procedure->fn_oid)) \
	{ \
		RegProcedure	procOid = scan->indexRelation->rd_am->pname; \
		if (!RegProcedureIsValid(procOid)) \
			elog(ERROR, "invalid %s regproc", CppAsString(pname)); \
		fmgr_info_cxt(procOid, procedure, scan->indexRelation->rd_indexcxt); \
	} \
} while(0)

static IndexScanDesc index_beginscan_internal(Relation indexRelation,
						 int nkeys, ScanKey key);


/* ----------------------------------------------------------------
 *				   index_ interface functions
 * ----------------------------------------------------------------
 */

/* ----------------
 *		index_open - open an index relation by relation OID
 *
 *		If lockmode is not "NoLock", the specified kind of lock is
 *		obtained on the index.	(Generally, NoLock should only be
 *		used if the caller knows it has some appropriate lock on the
 *		index already.)
 *
 *		An error is raised if the index does not exist.
 *
 *		This is a convenience routine adapted for indexscan use.
 *		Some callers may prefer to use relation_open directly.
 * ----------------
 */
Relation
index_open(Oid relationId, LOCKMODE lockmode)
{
	Relation	r;

	r = relation_open(relationId, lockmode);

	if (r->rd_rel->relkind != RELKIND_INDEX)
		ereport(ERROR,
				(errcode(ERRCODE_WRONG_OBJECT_TYPE),
				 errmsg("\"%s\" is not an index",
						RelationGetRelationName(r))));

	return r;
}

/* ----------------
 *		index_close - close an index relation
 *
 *		If lockmode is not "NoLock", we then release the specified lock.
 *
 *		Note that it is often sensible to hold a lock beyond index_close;
 *		in that case, the lock is released automatically at xact end.
 * ----------------
 */
void
index_close(Relation relation, LOCKMODE lockmode)
{
	LockRelId	relid = relation->rd_lockInfo.lockRelId;

	Assert(lockmode >= NoLock && lockmode < MAX_LOCKMODES);

	/* The relcache does the real work... */
	RelationClose(relation);

	if (lockmode != NoLock)
		UnlockRelationId(&relid, lockmode);
}

/* ----------------
 *		index_insert - insert an index tuple into a relation
 * ----------------
 */
bool
index_insert(Relation indexRelation,
			 Datum *values,
			 bool *isnull,
			 ItemPointer heap_t_ctid,
			 Relation heapRelation,
			 bool check_uniqueness)
{
	MIRROREDLOCK_BUFMGR_VERIFY_NO_LOCK_LEAK_DECLARE;

	FmgrInfo   *procedure;

	bool result;

	MIRROREDLOCK_BUFMGR_VERIFY_NO_LOCK_LEAK_ENTER;

	RELATION_CHECKS;
	GET_REL_PROCEDURE(aminsert);

	// Fetch gp_persistent_relation_node information that will be added to XLOG record.
	RelationFetchGpRelationNodeForXLog(indexRelation);

	/*
	 * have the am's insert proc do all the work.
	 */
	result = DatumGetBool(FunctionCall6(procedure,
									  PointerGetDatum(indexRelation),
									  PointerGetDatum(values),
									  PointerGetDatum(isnull),
									  PointerGetDatum(heap_t_ctid),
									  PointerGetDatum(heapRelation),
									  BoolGetDatum(check_uniqueness)));

	MIRROREDLOCK_BUFMGR_VERIFY_NO_LOCK_LEAK_EXIT;

	return result;
}

/*
 * index_beginscan - start a scan of an index with amgettuple
 *
 * Caller must be holding suitable locks on the heap and the index.
 *
 * Note: heapRelation may be NULL if there is no intention of calling
 * index_getnext on this scan; index_getnext_indexitem will not use the
 * heapRelation link (nor the snapshot).  However, the caller had better
 * be holding some kind of lock on the heap relation in any case, to ensure
 * no one deletes it (or the index) out from under us.	Caller must also
 * be holding a lock on the index.
 */
IndexScanDesc
index_beginscan(Relation heapRelation,
				Relation indexRelation,
				Snapshot snapshot,
				int nkeys, ScanKey key)
{
	return index_beginscan_generic(heapRelation, indexRelation,
			snapshot, nkeys, key, false /* isMultiscan */);
}

/*
 * index_beginscan_generic - start a scan of an index
 * 							with amgetmulti
 *
 * As above, caller had better be holding some lock on the parent heap
 * relation, even though it's not explicitly mentioned here.
 */
IndexScanDesc
index_beginscan_generic(Relation heapRelation,
						Relation indexRelation,
						Snapshot snapshot,
						int nkeys, ScanKey key, bool isMultiscan)
{
	MIRROREDLOCK_BUFMGR_VERIFY_NO_LOCK_LEAK_DECLARE;

	IndexScanDesc scan;

	MIRROREDLOCK_BUFMGR_VERIFY_NO_LOCK_LEAK_ENTER;

	scan = index_beginscan_internal(indexRelation, nkeys, key);

	/*
	 * Save additional parameters into the scandesc.  Everything else was
	 * set up by RelationGetIndexScan.
	 */
	scan->is_multiscan = isMultiscan;
	scan->heapRelation = heapRelation;
	scan->xs_snapshot = snapshot;

	MIRROREDLOCK_BUFMGR_VERIFY_NO_LOCK_LEAK_EXIT;

	return scan;
}


/*
 * index_beginscan_internal --- common code for index_beginscan variants
 */
static IndexScanDesc
index_beginscan_internal(Relation indexRelation,
						 int nkeys, ScanKey key)
{
	IndexScanDesc scan;
	FmgrInfo   *procedure;

	RELATION_CHECKS;
	GET_REL_PROCEDURE(ambeginscan);

	/*
	 * We hold a reference count to the relcache entry throughout the scan.
	 */
	RelationIncrementReferenceCount(indexRelation);

	/*
	 * Tell the AM to open a scan.
	 */
	scan = (IndexScanDesc)
		DatumGetPointer(FunctionCall3(procedure,
									  PointerGetDatum(indexRelation),
									  Int32GetDatum(nkeys),
									  PointerGetDatum(key)));

	return scan;
}

/* ----------------
 *		index_rescan  - (re)start a scan of an index
 *
 * The caller may specify a new set of scankeys (but the number of keys
 * cannot change).	To restart the scan without changing keys, pass NULL
 * for the key array.
 *
 * Note that this is also called when first starting an indexscan;
 * see RelationGetIndexScan.  Keys *must* be passed in that case,
 * unless scan->numberOfKeys is zero.
 * ----------------
 */
void
index_rescan(IndexScanDesc scan, ScanKey key)
{
	FmgrInfo   *procedure;

	SCAN_CHECKS;
	GET_SCAN_PROCEDURE(amrescan);

	/* Release any held pin on a heap page */
	if (BufferIsValid(scan->xs_cbuf))
	{
		ReleaseBuffer(scan->xs_cbuf);
		scan->xs_cbuf = InvalidBuffer;
	}

	scan->kill_prior_tuple = false;		/* for safety */

	FunctionCall2(procedure,
				  PointerGetDatum(scan),
				  PointerGetDatum(key));
}

/* ----------------
 *		index_endscan - end a scan
 * ----------------
 */
void
index_endscan(IndexScanDesc scan)
{
	FmgrInfo   *procedure;

	SCAN_CHECKS;
	GET_SCAN_PROCEDURE(amendscan);

	/* Release any held pin on a heap page */
	if (BufferIsValid(scan->xs_cbuf))
	{
		ReleaseBuffer(scan->xs_cbuf);
		scan->xs_cbuf = InvalidBuffer;
	}

	/* End the AM's scan */
	FunctionCall1(procedure, PointerGetDatum(scan));

	/* Release index refcount acquired by index_beginscan */
	RelationDecrementReferenceCount(scan->indexRelation);

	/* Release the scan data structure itself */
	IndexScanEnd(scan);
}

/* ----------------
 *		index_markpos  - mark a scan position
 * ----------------
 */
void
index_markpos(IndexScanDesc scan)
{
	FmgrInfo   *procedure;

	SCAN_CHECKS;
	GET_SCAN_PROCEDURE(ammarkpos);

	FunctionCall1(procedure, PointerGetDatum(scan));
}

/* ----------------
 *		index_restrpos	- restore a scan position
 *
 * NOTE: this only restores the internal scan state of the index AM.
 * The current result tuple (scan->xs_ctup) doesn't change.  See comments
 * for ExecRestrPos().
 * ----------------
 */
void
index_restrpos(IndexScanDesc scan)
{
	FmgrInfo   *procedure;

	SCAN_CHECKS;
	GET_SCAN_PROCEDURE(amrestrpos);

	scan->kill_prior_tuple = false;		/* for safety */

	FunctionCall1(procedure, PointerGetDatum(scan));
}

/* ----------------
 *		index_getnext - get the next heap tuple from a scan
 *
 * The result is the next heap tuple satisfying the scan keys and the
 * snapshot, or NULL if no more matching tuples exist.	On success,
 * the buffer containing the heap tuple is pinned (the pin will be dropped
 * at the next index_getnext or index_endscan).
 * ----------------
 */
HeapTuple
index_getnext(IndexScanDesc scan, ScanDirection direction)
{
	MIRROREDLOCK_BUFMGR_DECLARE;

	HeapTuple	heapTuple = &scan->xs_ctup;
	FmgrInfo   *procedure;

	SCAN_CHECKS;
	GET_SCAN_PROCEDURE(amgettuple);

	/* just make sure this is false... */
	scan->kill_prior_tuple = false;

	for (;;)
	{
		bool		found;

		/*
		 * The AM's gettuple proc finds the next tuple matching the scan keys.
		 */
		found = DatumGetBool(FunctionCall2(procedure,
										   PointerGetDatum(scan),
										   Int32GetDatum(direction)));

		/* Reset kill flag immediately for safety */
		scan->kill_prior_tuple = false;

		if (!found)
		{
			/* Release any held pin on a heap page */
			if (BufferIsValid(scan->xs_cbuf))
			{
				ReleaseBuffer(scan->xs_cbuf);
				scan->xs_cbuf = InvalidBuffer;
			}
			return NULL;		/* failure exit */
		}

		pgstat_count_index_tuples(scan->indexRelation, 1);

		/*
		 * Fetch the heap tuple and see if it matches the snapshot.
		 */
		if (heap_release_fetch(scan->heapRelation, scan->xs_snapshot,
							   heapTuple, &scan->xs_cbuf, true,
							   scan->indexRelation))
			break;

		/* Skip if no undeleted tuple at this location */
		if (heapTuple->t_data == NULL)
			continue;

		/*
		 * If we can't see it, maybe no one else can either.  Check to see if
		 * the tuple is dead to all transactions.  If so, signal the index AM
		 * to not return it on future indexscans.
		 *
		 * We told heap_release_fetch to keep a pin on the buffer, so we can
		 * re-access the tuple here.  But we must re-lock the buffer first.
		 */

		// -------- MirroredLock ----------
		MIRROREDLOCK_BUFMGR_LOCK;

		LockBuffer(scan->xs_cbuf, BUFFER_LOCK_SHARE);

		if (HeapTupleSatisfiesVacuum(heapTuple->t_data, RecentGlobalXmin,
									 scan->xs_cbuf, true) == HEAPTUPLE_DEAD)
			scan->kill_prior_tuple = true;

		LockBuffer(scan->xs_cbuf, BUFFER_LOCK_UNLOCK);
		
		MIRROREDLOCK_BUFMGR_UNLOCK;
		// -------- MirroredLock ----------
		
	}

	/* Success exit */
	return heapTuple;
}

/* ----------------
 *		index_getnext_indexitem - get the next index tuple from a scan
 *
 * Finds the next index tuple satisfying the scan keys.  Note that the
 * corresponding heap tuple is not accessed, and thus no time qual (snapshot)
 * check is done, other than the index AM's internal check for killed tuples
 * (which most callers of this routine will probably want to suppress by
 * setting scan->ignore_killed_tuples = false).
 *
 * On success (TRUE return), the heap TID of the found index entry is in
 * scan->xs_ctup.t_self.  scan->xs_cbuf is untouched.
 * ----------------
 */
bool
index_getnext_indexitem(IndexScanDesc scan,
						ScanDirection direction)
{
	FmgrInfo   *procedure;
	bool		found;

	SCAN_CHECKS;
	GET_SCAN_PROCEDURE(amgettuple);

	/* just make sure this is false... */
	scan->kill_prior_tuple = false;

	/*
	 * have the am's gettuple proc do all the work.
	 */
	found = DatumGetBool(FunctionCall2(procedure,
									   PointerGetDatum(scan),
									   Int32GetDatum(direction)));

	pgstat_count_index_tuples(scan->indexRelation, 1 /*ntids*/);

	return found;
}

/*
 *		index_getmulti - get the next bitmap from an index scan.
 */
Node *
index_getmulti(IndexScanDesc scan, Node *bitmap)
{
	FmgrInfo   *procedure;
	Node		*bm;

	SCAN_CHECKS;
	GET_SCAN_PROCEDURE(amgetmulti);

	/* just make sure this is false... */
	scan->kill_prior_tuple = false;

	/*
	 * have the am's getmulti proc do all the work.
	 * index_beginscan_multi already set up fn_getmulti.
	 */
	bm = (Node *)DatumGetPointer(FunctionCall2(procedure,
									  PointerGetDatum(scan),
									  PointerGetDatum(bitmap)));

	return bm;
}

/* ----------------
 *		index_bulk_delete - do mass deletion of index entries
 *
 *		callback routine tells whether a given main-heap tuple is
 *		to be deleted
 *
 *		return value is an optional palloc'd struct of statistics
 * ----------------
 */
IndexBulkDeleteResult *
index_bulk_delete(IndexVacuumInfo *info,
				  IndexBulkDeleteResult *stats,
				  IndexBulkDeleteCallback callback,
				  void *callback_state)
{
	Relation	indexRelation = info->index;
	FmgrInfo   *procedure;
	IndexBulkDeleteResult *result;

	RELATION_CHECKS;
	GET_REL_PROCEDURE(ambulkdelete);

	result = (IndexBulkDeleteResult *)
		DatumGetPointer(FunctionCall4(procedure,
									  PointerGetDatum(info),
									  PointerGetDatum(stats),
									  PointerGetDatum((Pointer) callback),
									  PointerGetDatum(callback_state)));

	return result;
}

/* ----------------
 *		index_vacuum_cleanup - do post-deletion cleanup of an index
 *
 *		return value is an optional palloc'd struct of statistics
 * ----------------
 */
IndexBulkDeleteResult *
index_vacuum_cleanup(IndexVacuumInfo *info,
					 IndexBulkDeleteResult *stats)
{
	Relation	indexRelation = info->index;
	FmgrInfo   *procedure;
	IndexBulkDeleteResult *result;

	RELATION_CHECKS;
	GET_REL_PROCEDURE(amvacuumcleanup);

	result = (IndexBulkDeleteResult *)
		DatumGetPointer(FunctionCall2(procedure,
									  PointerGetDatum(info),
									  PointerGetDatum(stats)));

	return result;
}

/* ----------------
 *		index_getprocid
 *
 *		Index access methods typically require support routines that are
 *		not directly the implementation of any WHERE-clause query operator
 *		and so cannot be kept in pg_amop.  Instead, such routines are kept
 *		in pg_amproc.  These registered procedure OIDs are assigned numbers
 *		according to a convention established by the access method.
 *		The general index code doesn't know anything about the routines
 *		involved; it just builds an ordered list of them for
 *		each attribute on which an index is defined.
 *
 *		As of Postgres 8.3, support routines within an operator family
 *		are further subdivided by the "left type" and "right type" of the
 *		query operator(s) that they support.  The "default" functions for a
 *		particular indexed attribute are those with both types equal to
 *		the index opclass' opcintype (note that this is subtly different
 *		from the indexed attribute's own type: it may be a binary-compatible
 *		type instead).  Only the default functions are stored in relcache
 *		entries --- access methods can use the syscache to look up non-default
 *		functions.
 *
 *		This routine returns the requested default procedure OID for a
 *		particular indexed attribute.
 * ----------------
 */
RegProcedure
index_getprocid(Relation irel,
				AttrNumber attnum,
				uint16 procnum)
{
	RegProcedure *loc;
	int			nproc;
	int			procindex;

	nproc = irel->rd_am->amsupport;

	Assert(procnum > 0 && procnum <= (uint16) nproc);

	procindex = (nproc * (attnum - 1)) + (procnum - 1);

	loc = irel->rd_support;

	Assert(loc != NULL);

	return loc[procindex];
}

/* ----------------
 *		index_getprocinfo
 *
 *		This routine allows index AMs to keep fmgr lookup info for
<<<<<<< HEAD
 *		support procs in the relcache.	As above, only the "default"
=======
 *		support procs in the relcache.  As above, only the "default"
>>>>>>> a78fcfb5
 *		functions for any particular indexed attribute are cached.
 *
 * Note: the return value points into cached data that will be lost during
 * any relcache rebuild!  Therefore, either use the callinfo right away,
 * or save it only after having acquired some type of lock on the index rel.
 * ----------------
 */
FmgrInfo *
index_getprocinfo(Relation irel,
				  AttrNumber attnum,
				  uint16 procnum)
{
	FmgrInfo   *locinfo;
	int			nproc;
	int			procindex;

	nproc = irel->rd_am->amsupport;

	Assert(procnum > 0 && procnum <= (uint16) nproc);

	procindex = (nproc * (attnum - 1)) + (procnum - 1);

	locinfo = irel->rd_supportinfo;

	Assert(locinfo != NULL);

	locinfo += procindex;

	/* Initialize the lookup info if first time through */
	if (locinfo->fn_oid == InvalidOid)
	{
		RegProcedure *loc = irel->rd_support;
		RegProcedure procId;

		Assert(loc != NULL);

		procId = loc[procindex];

		/*
		 * Complain if function was not found during IndexSupportInitialize.
		 * This should not happen unless the system tables contain bogus
		 * entries for the index opclass.  (If an AM wants to allow a support
		 * function to be optional, it can use index_getprocid.)
		 */
		if (!RegProcedureIsValid(procId))
			elog(ERROR, "missing support function %d for attribute %d of index \"%s\"",
				 procnum, attnum, RelationGetRelationName(irel));

		fmgr_info_cxt(procId, locinfo, irel->rd_indexcxt);
	}

	return locinfo;
}<|MERGE_RESOLUTION|>--- conflicted
+++ resolved
@@ -670,11 +670,7 @@
  *		index_getprocinfo
  *
  *		This routine allows index AMs to keep fmgr lookup info for
-<<<<<<< HEAD
- *		support procs in the relcache.	As above, only the "default"
-=======
  *		support procs in the relcache.  As above, only the "default"
->>>>>>> a78fcfb5
  *		functions for any particular indexed attribute are cached.
  *
  * Note: the return value points into cached data that will be lost during
