/*-------------------------------------------------------------------------
 *
 * gistscan.c
 *	  routines to manage scans on GiST index relations
 *
 *
 * Portions Copyright (c) 1996-2008, PostgreSQL Global Development Group
 * Portions Copyright (c) 1994, Regents of the University of California
 *
 * IDENTIFICATION
 *	  $PostgreSQL: pgsql/src/backend/access/gist/gistscan.c,v 1.67 2007/01/20 18:43:35 neilc Exp $
 *
 *-------------------------------------------------------------------------
 */
#include "postgres.h"

#include "access/genam.h"
#include "access/gist_private.h"
#include "access/gistscan.h"
#include "utils/memutils.h"

static void gistfreestack(GISTSearchStack *s);

Datum
gistbeginscan(PG_FUNCTION_ARGS)
{
	Relation	r = (Relation) PG_GETARG_POINTER(0);
	int			nkeys = PG_GETARG_INT32(1);
	ScanKey		key = (ScanKey) PG_GETARG_POINTER(2);
	IndexScanDesc scan;

	scan = RelationGetIndexScan(r, nkeys, key);

	PG_RETURN_POINTER(scan);
}

Datum
gistrescan(PG_FUNCTION_ARGS)
{
	IndexScanDesc scan = (IndexScanDesc) PG_GETARG_POINTER(0);
	ScanKey		key = (ScanKey) PG_GETARG_POINTER(1);
	GISTScanOpaque so;
	int			i;

	so = (GISTScanOpaque) scan->opaque;
	if (so != NULL)
	{
		/* rescan an existing indexscan --- reset state */
		gistfreestack(so->stack);
		gistfreestack(so->markstk);
		so->stack = so->markstk = NULL;
		so->flags = 0x0;
		/* drop pins on buffers -- no locks held */
		if (BufferIsValid(so->curbuf))
		{
			ReleaseBuffer(so->curbuf);
			so->curbuf = InvalidBuffer;
		}
		if (BufferIsValid(so->markbuf))
		{
			ReleaseBuffer(so->markbuf);
			so->markbuf = InvalidBuffer;
		}

	}
	else
	{
		/* initialize opaque data */
		so = (GISTScanOpaque) palloc(sizeof(GISTScanOpaqueData));
		so->stack = so->markstk = NULL;
		so->flags = 0x0;
		so->tempCxt = createTempGistContext();
		so->curbuf = so->markbuf = InvalidBuffer;
		so->giststate = (GISTSTATE *) palloc(sizeof(GISTSTATE));
		initGISTstate(so->giststate, scan->indexRelation);

		scan->opaque = so;
	}

<<<<<<< HEAD
	so->nPageData = so->curPageData = 0;
=======
	/*
	 * Clear all the pointers.
	 */
	ItemPointerSetInvalid(&so->curpos);
	ItemPointerSetInvalid(&so->markpos);
>>>>>>> ebef17c7

	/* Update scan key, if a new one is given */
	if (key && scan->numberOfKeys > 0)
	{
		memmove(scan->keyData, key,
				scan->numberOfKeys * sizeof(ScanKeyData));

		/*
		 * Modify the scan key so that all the Consistent method is called for
		 * all comparisons. The original operator is passed to the Consistent
		 * function in the form of its strategy number, which is available
		 * from the sk_strategy field, and its subtype from the sk_subtype
		 * field.
		 */
		for (i = 0; i < scan->numberOfKeys; i++)
			scan->keyData[i].sk_func = so->giststate->consistentFn[scan->keyData[i].sk_attno - 1];
	}

	PG_RETURN_VOID();
}

Datum
gistmarkpos(PG_FUNCTION_ARGS)
{
	IndexScanDesc scan = (IndexScanDesc) PG_GETARG_POINTER(0);
	GISTScanOpaque so;
	GISTSearchStack *o,
			   *n,
			   *tmp;

	so = (GISTScanOpaque) scan->opaque;
	so->markpos = so->curpos;
	if (so->flags & GS_CURBEFORE)
		so->flags |= GS_MRKBEFORE;
	else
		so->flags &= ~GS_MRKBEFORE;

	o = NULL;
	n = so->stack;

	/* copy the parent stack from the current item data */
	while (n != NULL)
	{
		tmp = (GISTSearchStack *) palloc(sizeof(GISTSearchStack));
		tmp->lsn = n->lsn;
		tmp->parentlsn = n->parentlsn;
		tmp->block = n->block;
		tmp->next = o;
		o = tmp;
		n = n->next;
	}

	gistfreestack(so->markstk);
	so->markstk = o;

	/* Update markbuf: make sure to bump ref count on curbuf */
	if (BufferIsValid(so->markbuf))
	{
		ReleaseBuffer(so->markbuf);
		so->markbuf = InvalidBuffer;
	}
	if (BufferIsValid(so->curbuf))
	{
		IncrBufferRefCount(so->curbuf);
		so->markbuf = so->curbuf;
	}

	so->markNPageData = so->nPageData;
	so->markCurPageData = so->curPageData;
	if ( so->markNPageData > 0 )
		memcpy( so->markPageData, so->pageData, sizeof(MatchedItemPtr) * so->markNPageData );		

	PG_RETURN_VOID();
}

Datum
gistrestrpos(PG_FUNCTION_ARGS)
{
	IndexScanDesc scan = (IndexScanDesc) PG_GETARG_POINTER(0);
	GISTScanOpaque so;
	GISTSearchStack *o,
			   *n,
			   *tmp;

	so = (GISTScanOpaque) scan->opaque;
	so->curpos = so->markpos;
	if (so->flags & GS_MRKBEFORE)
		so->flags |= GS_CURBEFORE;
	else
		so->flags &= ~GS_CURBEFORE;

	o = NULL;
	n = so->markstk;

	/* copy the parent stack from the current item data */
	while (n != NULL)
	{
		tmp = (GISTSearchStack *) palloc(sizeof(GISTSearchStack));
		tmp->lsn = n->lsn;
		tmp->parentlsn = n->parentlsn;
		tmp->block = n->block;
		tmp->next = o;
		o = tmp;
		n = n->next;
	}

	gistfreestack(so->stack);
	so->stack = o;

	/* Update curbuf: be sure to bump ref count on markbuf */
	if (BufferIsValid(so->curbuf))
	{
		ReleaseBuffer(so->curbuf);
		so->curbuf = InvalidBuffer;
	}
	if (BufferIsValid(so->markbuf))
	{
		IncrBufferRefCount(so->markbuf);
		so->curbuf = so->markbuf;
	}

	so->nPageData = so->markNPageData;
	so->curPageData = so->markNPageData;
	if ( so->markNPageData > 0 )
		memcpy( so->pageData, so->markPageData, sizeof(MatchedItemPtr) * so->markNPageData );		

	PG_RETURN_VOID();
}

Datum
gistendscan(PG_FUNCTION_ARGS)
{
	IndexScanDesc scan = (IndexScanDesc) PG_GETARG_POINTER(0);
	GISTScanOpaque so;

	so = (GISTScanOpaque) scan->opaque;

	if (so != NULL)
	{
		gistfreestack(so->stack);
		gistfreestack(so->markstk);
		if (so->giststate != NULL)
			freeGISTstate(so->giststate);
		/* drop pins on buffers -- we aren't holding any locks */
		if (BufferIsValid(so->curbuf))
			ReleaseBuffer(so->curbuf);
		if (BufferIsValid(so->markbuf))
			ReleaseBuffer(so->markbuf);
		MemoryContextDelete(so->tempCxt);
		pfree(scan->opaque);
	}

	PG_RETURN_VOID();
}

static void
gistfreestack(GISTSearchStack *s)
{
	while (s != NULL)
	{
		GISTSearchStack *p = s->next;

		pfree(s);
		s = p;
	}
}<|MERGE_RESOLUTION|>--- conflicted
+++ resolved
@@ -77,15 +77,13 @@
 		scan->opaque = so;
 	}
 
-<<<<<<< HEAD
 	so->nPageData = so->curPageData = 0;
-=======
+
 	/*
 	 * Clear all the pointers.
 	 */
 	ItemPointerSetInvalid(&so->curpos);
 	ItemPointerSetInvalid(&so->markpos);
->>>>>>> ebef17c7
 
 	/* Update scan key, if a new one is given */
 	if (key && scan->numberOfKeys > 0)
