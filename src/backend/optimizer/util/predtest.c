--- conflicted
+++ resolved
@@ -9,11 +9,7 @@
  *
  *
  * IDENTIFICATION
-<<<<<<< HEAD
- *	  $PostgreSQL: pgsql/src/backend/optimizer/util/predtest.c,v 1.10.2.2 2007/07/24 17:22:13 tgl Exp $
-=======
  *	  $PostgreSQL: pgsql/src/backend/optimizer/util/predtest.c,v 1.11 2006/12/23 00:43:11 tgl Exp $
->>>>>>> a78fcfb5
  *
  *-------------------------------------------------------------------------
  */
@@ -1578,13 +1574,9 @@
 	 * corresponding test operator.  This should work for any logically
 	 * consistent opfamilies.
 	 */
-	catlist = caql_begin_CacheList(
-			NULL,
-			cql("SELECT * FROM pg_amop "
-				" WHERE amopopr = :1 "
-				" ORDER BY amopopr, "
-				" amopclaid ",
-				ObjectIdGetDatum(pred_op)));
+	catlist = SearchSysCacheList(AMOPOPID, 1,
+								 ObjectIdGetDatum(pred_op),
+								 0, 0, 0);
 
 	/*
 	 * If we couldn't find any opfamily containing the pred_op, perhaps it is a
@@ -1597,17 +1589,10 @@
 		if (OidIsValid(pred_op_negator))
 		{
 			pred_op_negated = true;
-
-			caql_end_CacheList(catlist);
-
-			catlist = caql_begin_CacheList(
-					NULL,
-					cql("SELECT * FROM pg_amop "
-						" WHERE amopopr = :1 "
-						" ORDER BY amopopr, "
-						" amopclaid ",
-						ObjectIdGetDatum(pred_op_negator)));
-
+			ReleaseSysCacheList(catlist);
+			catlist = SearchSysCacheList(AMOPOPID, 1,
+										 ObjectIdGetDatum(pred_op_negator),
+										 0, 0, 0);
 		}
 	}
 
@@ -1620,7 +1605,6 @@
 		HeapTuple	pred_tuple = &catlist->members[i]->tuple;
 		Form_pg_amop pred_form = (Form_pg_amop) GETSTRUCT(pred_tuple);
 		HeapTuple	clause_tuple;
-		cqContext  *amcqCtx;
 
 		/* must be btree */
 		if (pred_form->amopmethod != BTREE_AM_OID)
@@ -1646,23 +1630,10 @@
 		 * From the same opfamily, find a strategy number for the clause_op,
 		 * if possible
 		 */
-<<<<<<< HEAD
-		amcqCtx = caql_beginscan(
-				NULL,
-				cql("SELECT * FROM pg_amop "
-					" WHERE amopopr = :1 "
-					" AND amopclaid = :2 ",
-					ObjectIdGetDatum(clause_op),
-					ObjectIdGetDatum(opclass_id)));
-
-		clause_tuple = caql_getnext(amcqCtx);
-
-=======
 		clause_tuple = SearchSysCache(AMOPOPID,
 									  ObjectIdGetDatum(clause_op),
 									  ObjectIdGetDatum(opfamily_id),
 									  0, 0);
->>>>>>> a78fcfb5
 		if (HeapTupleIsValid(clause_tuple))
 		{
 			Form_pg_amop clause_form = (Form_pg_amop) GETSTRUCT(clause_tuple);
@@ -1670,25 +1641,6 @@
 			/* Get the restriction clause operator's strategy/datatype */
 			clause_strategy = (StrategyNumber) clause_form->amopstrategy;
 			Assert(clause_strategy >= 1 && clause_strategy <= 5);
-<<<<<<< HEAD
-			clause_subtype = clause_form->amopsubtype;
-			caql_endscan(amcqCtx);
-		}
-		else if (OidIsValid(clause_op_negator))
-		{
-			caql_endscan(amcqCtx);
-
-			amcqCtx = caql_beginscan(
-					NULL,
-					cql("SELECT * FROM pg_amop "
-						" WHERE amopopr = :1 "
-						" AND amopclaid = :2 ",
-						ObjectIdGetDatum(clause_op_negator),
-						ObjectIdGetDatum(opclass_id)));
-
-			clause_tuple = caql_getnext(amcqCtx);
-
-=======
 			Assert(clause_form->amoplefttype == pred_form->amoplefttype);
 			clause_righttype = clause_form->amoprighttype;
 			ReleaseSysCache(clause_tuple);
@@ -1699,7 +1651,6 @@
 										  ObjectIdGetDatum(clause_op_negator),
 										  ObjectIdGetDatum(opfamily_id),
 										  0, 0);
->>>>>>> a78fcfb5
 			if (HeapTupleIsValid(clause_tuple))
 			{
 				Form_pg_amop clause_form = (Form_pg_amop) GETSTRUCT(clause_tuple);
@@ -1707,15 +1658,9 @@
 				/* Get the restriction clause operator's strategy/datatype */
 				clause_strategy = (StrategyNumber) clause_form->amopstrategy;
 				Assert(clause_strategy >= 1 && clause_strategy <= 5);
-<<<<<<< HEAD
-				clause_subtype = clause_form->amopsubtype;
-
-				caql_endscan(amcqCtx);
-=======
 				Assert(clause_form->amoplefttype == pred_form->amoplefttype);
 				clause_righttype = clause_form->amoprighttype;
 				ReleaseSysCache(clause_tuple);
->>>>>>> a78fcfb5
 
 				/* Only consider negators that are = */
 				if (clause_strategy != BTEqualStrategyNumber)
@@ -1723,16 +1668,10 @@
 				clause_strategy = BTNE;
 			}
 			else
-			{
-				caql_endscan(amcqCtx);
 				continue;
-			}
 		}
 		else
-		{
-			caql_endscan(amcqCtx);
 			continue;
-		}
 
 		/*
 		 * Look up the "test" strategy number in the implication table
@@ -1787,7 +1726,7 @@
 		}
 	}
 
-	caql_end_CacheList(catlist);
+	ReleaseSysCacheList(catlist);
 
 	if (!found)
 	{
