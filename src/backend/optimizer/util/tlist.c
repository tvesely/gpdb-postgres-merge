--- conflicted
+++ resolved
@@ -18,10 +18,7 @@
 
 #include "nodes/makefuncs.h"
 #include "nodes/nodeFuncs.h"
-<<<<<<< HEAD
 #include "optimizer/planmain.h"
-=======
->>>>>>> 38e93482
 #include "optimizer/tlist.h"
 #include "optimizer/var.h"
 #include "utils/lsyscache.h"
@@ -163,11 +160,7 @@
 	{
 		Node	   *var = (Node *) lfirst(v);
 
-<<<<<<< HEAD
 		if (!tlist_member_ignore_relabel(var, tlist))
-=======
-		if (!tlist_member(var, tlist))
->>>>>>> 38e93482
 		{
 			TargetEntry *tle;
 
