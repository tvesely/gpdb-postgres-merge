/*-------------------------------------------------------------------------
 *
 * equivclass.c
 *	  Routines for managing EquivalenceClasses
 *
 * See src/backend/optimizer/README for discussion of EquivalenceClasses.
 *
 *
 * Portions Copyright (c) 1996-2011, PostgreSQL Global Development Group
 * Portions Copyright (c) 1994, Regents of the University of California
 *
 * IDENTIFICATION
 *	  src/backend/optimizer/path/equivclass.c
 *
 *-------------------------------------------------------------------------
 */
#include "postgres.h"

#include "access/skey.h"
#include "catalog/pg_type.h"
#include "nodes/makefuncs.h"
#include "nodes/nodeFuncs.h"
#include "optimizer/clauses.h"
#include "optimizer/cost.h"
#include "optimizer/paths.h"
#include "optimizer/planmain.h"
#include "optimizer/prep.h"
#include "optimizer/var.h"
#include "utils/lsyscache.h"


static EquivalenceMember *add_eq_member(EquivalenceClass *ec,
			  Expr *expr, Relids relids, Relids nullable_relids,
			  bool is_child, Oid datatype);
static void generate_base_implied_equalities_const(PlannerInfo *root,
									   EquivalenceClass *ec);
static void generate_base_implied_equalities_no_const(PlannerInfo *root,
										  EquivalenceClass *ec);
static void generate_base_implied_equalities_broken(PlannerInfo *root,
										EquivalenceClass *ec);
static List *generate_join_implied_equalities_normal(PlannerInfo *root,
										EquivalenceClass *ec,
										RelOptInfo *joinrel,
										RelOptInfo *outer_rel,
										RelOptInfo *inner_rel);
static List *generate_join_implied_equalities_broken(PlannerInfo *root,
										EquivalenceClass *ec,
										RelOptInfo *joinrel,
										RelOptInfo *outer_rel,
										RelOptInfo *inner_rel);
static Oid select_equality_operator(EquivalenceClass *ec,
						 Oid lefttype, Oid righttype);
static RestrictInfo *create_join_clause(PlannerInfo *root,
				   EquivalenceClass *ec, Oid opno,
				   EquivalenceMember *leftem,
				   EquivalenceMember *rightem,
				   EquivalenceClass *parent_ec);
static bool reconsider_outer_join_clause(PlannerInfo *root,
							 RestrictInfo *rinfo,
							 bool outer_on_left);
static bool reconsider_full_join_clause(PlannerInfo *root,
							RestrictInfo *rinfo);


/*
 * process_equivalence
 *	  The given clause has a mergejoinable operator and can be applied without
 *	  any delay by an outer join, so its two sides can be considered equal
 *	  anywhere they are both computable; moreover that equality can be
 *	  extended transitively.  Record this knowledge in the EquivalenceClass
 *	  data structure.  Returns TRUE if successful, FALSE if not (in which
 *	  case caller should treat the clause as ordinary, not an equivalence).
 *
 * If below_outer_join is true, then the clause was found below the nullable
 * side of an outer join, so its sides might validly be both NULL rather than
 * strictly equal.	We can still deduce equalities in such cases, but we take
 * care to mark an EquivalenceClass if it came from any such clauses.  Also,
 * we have to check that both sides are either pseudo-constants or strict
 * functions of Vars, else they might not both go to NULL above the outer
 * join.  (This is the reason why we need a failure return.  It's more
 * convenient to check this case here than at the call sites...)
 *
 * On success return, we have also initialized the clause's left_ec/right_ec
 * fields to point to the EquivalenceClass representing it.  This saves lookup
 * effort later.
 *
 * Note: constructing merged EquivalenceClasses is a standard UNION-FIND
 * problem, for which there exist better data structures than simple lists.
 * If this code ever proves to be a bottleneck then it could be sped up ---
 * but for now, simple is beautiful.
 *
 * Note: this is only called during planner startup, not during GEQO
 * exploration, so we need not worry about whether we're in the right
 * memory context.
 */
bool
process_equivalence(PlannerInfo *root, RestrictInfo *restrictinfo,
					bool below_outer_join)
{
	Expr	   *clause = restrictinfo->clause;
	Oid			opno,
				collation,
				item1_type,
				item2_type;
	Expr	   *item1;
	Expr	   *item2;
	Relids		item1_relids,
				item2_relids,
				item1_nullable_relids,
				item2_nullable_relids;
	List	   *opfamilies;
	EquivalenceClass *ec1,
			   *ec2;
	EquivalenceMember *em1,
			   *em2;
	ListCell   *lc1;

	/* Should not already be marked as having generated an eclass */
	Assert(restrictinfo->left_ec == NULL);
	Assert(restrictinfo->right_ec == NULL);

	/* Extract info from given clause */
	Assert(is_opclause(clause));
	opno = ((OpExpr *) clause)->opno;
	collation = ((OpExpr *) clause)->inputcollid;
	item1 = (Expr *) get_leftop(clause);
	item2 = (Expr *) get_rightop(clause);
	item1_relids = restrictinfo->left_relids;
	item2_relids = restrictinfo->right_relids;

	/*
	 * Ensure both input expressions expose the desired collation (their types
	 * should be OK already); see comments for canonicalize_ec_expression.
	 */
	item1 = canonicalize_ec_expression(item1,
									   exprType((Node *) item1),
									   collation);
	item2 = canonicalize_ec_expression(item2,
									   exprType((Node *) item2),
									   collation);

	/*
	 * Reject clauses of the form X=X.	These are not as redundant as they
	 * might seem at first glance: assuming the operator is strict, this is
	 * really an expensive way to write X IS NOT NULL.	So we must not risk
	 * just losing the clause, which would be possible if there is already a
	 * single-element EquivalenceClass containing X.  The case is not common
	 * enough to be worth contorting the EC machinery for, so just reject the
	 * clause and let it be processed as a normal restriction clause.
	 */
	if (equal(item1, item2))
		return false;			/* X=X is not a useful equivalence */

	/*
	 * If below outer join, check for strictness, else reject.
	 */
	if (below_outer_join)
	{
		if (!bms_is_empty(item1_relids) &&
			contain_nonstrict_functions((Node *) item1))
			return false;		/* LHS is non-strict but not constant */
		if (!bms_is_empty(item2_relids) &&
			contain_nonstrict_functions((Node *) item2))
			return false;		/* RHS is non-strict but not constant */
	}

	/* Calculate nullable-relid sets for each side of the clause */
	item1_nullable_relids = bms_intersect(item1_relids,
										  restrictinfo->nullable_relids);
	item2_nullable_relids = bms_intersect(item2_relids,
										  restrictinfo->nullable_relids);

	/*
	 * We use the declared input types of the operator, not exprType() of the
	 * inputs, as the nominal datatypes for opfamily lookup.  This presumes
	 * that btree operators are always registered with amoplefttype and
	 * amoprighttype equal to their declared input types.  We will need this
	 * info anyway to build EquivalenceMember nodes, and by extracting it now
	 * we can use type comparisons to short-circuit some equal() tests.
	 */
	op_input_types(opno, &item1_type, &item2_type);

	opfamilies = restrictinfo->mergeopfamilies;

	/*
	 * Sweep through the existing EquivalenceClasses looking for matches to
	 * item1 and item2.  These are the possible outcomes:
	 *
	 * 1. We find both in the same EC.	The equivalence is already known, so
	 * there's nothing to do.
	 *
	 * 2. We find both in different ECs.  Merge the two ECs together.
	 *
	 * 3. We find just one.  Add the other to its EC.
	 *
	 * 4. We find neither.	Make a new, two-entry EC.
	 *
	 * Note: since all ECs are built through this process or the similar
	 * search in get_eclass_for_sort_expr(), it's impossible that we'd match
	 * an item in more than one existing nonvolatile EC.  So it's okay to stop
	 * at the first match.
	 */
	ec1 = ec2 = NULL;
	em1 = em2 = NULL;
	foreach(lc1, root->eq_classes)
	{
		EquivalenceClass *cur_ec = (EquivalenceClass *) lfirst(lc1);
		ListCell   *lc2;

		/* Never match to a volatile EC */
		if (cur_ec->ec_has_volatile)
			continue;

		/*
		 * The collation has to match; check this first since it's cheaper
		 * than the opfamily comparison.
		 */
		if (collation != cur_ec->ec_collation)
			continue;

		/*
		 * A "match" requires matching sets of btree opfamilies.  Use of
		 * equal() for this test has implications discussed in the comments
		 * for get_mergejoin_opfamilies().
		 */
		if (!equal(opfamilies, cur_ec->ec_opfamilies))
			continue;

		foreach(lc2, cur_ec->ec_members)
		{
			EquivalenceMember *cur_em = (EquivalenceMember *) lfirst(lc2);

			Assert(!cur_em->em_is_child);		/* no children yet */

			/*
			 * If below an outer join, don't match constants: they're not as
			 * constant as they look.
			 */
			if ((below_outer_join || cur_ec->ec_below_outer_join) &&
				cur_em->em_is_const)
				continue;

			if (!ec1 &&
				item1_type == cur_em->em_datatype &&
				equal(item1, cur_em->em_expr))
			{
				ec1 = cur_ec;
				em1 = cur_em;
				if (ec2)
					break;
			}

			if (!ec2 &&
				item2_type == cur_em->em_datatype &&
				equal(item2, cur_em->em_expr))
			{
				ec2 = cur_ec;
				em2 = cur_em;
				if (ec1)
					break;
			}
		}

		if (ec1 && ec2)
			break;
	}

	/* Sweep finished, what did we find? */

	if (ec1 && ec2)
	{
		/* If case 1, nothing to do, except add to sources */
		if (ec1 == ec2)
		{
			ec1->ec_sources = lappend(ec1->ec_sources, restrictinfo);
			ec1->ec_below_outer_join |= below_outer_join;
			/* mark the RI as associated with this eclass */
			restrictinfo->left_ec = ec1;
			restrictinfo->right_ec = ec1;
			/* mark the RI as usable with this pair of EMs */
			restrictinfo->left_em = em1;
			restrictinfo->right_em = em2;
			return true;
		}

		/*
		 * Case 2: need to merge ec1 and ec2.  We add ec2's items to ec1, then
		 * set ec2's ec_merged link to point to ec1 and remove ec2 from the
		 * eq_classes list.  We cannot simply delete ec2 because that could
		 * leave dangling pointers in existing PathKeys.  We leave it behind
		 * with a link so that the merged EC can be found.
		 */
		ec1->ec_members = list_concat(ec1->ec_members, ec2->ec_members);
		ec1->ec_sources = list_concat(ec1->ec_sources, ec2->ec_sources);
		ec1->ec_derives = list_concat(ec1->ec_derives, ec2->ec_derives);
		ec1->ec_relids = bms_join(ec1->ec_relids, ec2->ec_relids);
		ec1->ec_has_const |= ec2->ec_has_const;
		/* can't need to set has_volatile */
		ec1->ec_below_outer_join |= ec2->ec_below_outer_join;
		ec2->ec_merged = ec1;
		root->eq_classes = list_delete_ptr(root->eq_classes, ec2);
		/* just to avoid debugging confusion w/ dangling pointers: */
		ec2->ec_members = NIL;
		ec2->ec_sources = NIL;
		ec2->ec_derives = NIL;
		ec2->ec_relids = NULL;
		ec1->ec_sources = lappend(ec1->ec_sources, restrictinfo);
		ec1->ec_below_outer_join |= below_outer_join;
		/* mark the RI as associated with this eclass */
		restrictinfo->left_ec = ec1;
		restrictinfo->right_ec = ec1;
		/* mark the RI as usable with this pair of EMs */
		restrictinfo->left_em = em1;
		restrictinfo->right_em = em2;
	}
	else if (ec1)
	{
		/* Case 3: add item2 to ec1 */
		em2 = add_eq_member(ec1, item2, item2_relids, item2_nullable_relids,
							false, item2_type);
		ec1->ec_sources = lappend(ec1->ec_sources, restrictinfo);
		ec1->ec_below_outer_join |= below_outer_join;
		/* mark the RI as associated with this eclass */
		restrictinfo->left_ec = ec1;
		restrictinfo->right_ec = ec1;
		/* mark the RI as usable with this pair of EMs */
		restrictinfo->left_em = em1;
		restrictinfo->right_em = em2;
	}
	else if (ec2)
	{
		/* Case 3: add item1 to ec2 */
		em1 = add_eq_member(ec2, item1, item1_relids, item1_nullable_relids,
							false, item1_type);
		ec2->ec_sources = lappend(ec2->ec_sources, restrictinfo);
		ec2->ec_below_outer_join |= below_outer_join;
		/* mark the RI as associated with this eclass */
		restrictinfo->left_ec = ec2;
		restrictinfo->right_ec = ec2;
		/* mark the RI as usable with this pair of EMs */
		restrictinfo->left_em = em1;
		restrictinfo->right_em = em2;
	}
	else
	{
		/* Case 4: make a new, two-entry EC */
		EquivalenceClass *ec = makeNode(EquivalenceClass);

		ec->ec_opfamilies = opfamilies;
		ec->ec_collation = collation;
		ec->ec_members = NIL;
		ec->ec_sources = list_make1(restrictinfo);
		ec->ec_derives = NIL;
		ec->ec_relids = NULL;
		ec->ec_has_const = false;
		ec->ec_has_volatile = false;
		ec->ec_below_outer_join = below_outer_join;
		ec->ec_broken = false;
		ec->ec_sortref = 0;
		ec->ec_merged = NULL;
		em1 = add_eq_member(ec, item1, item1_relids, item1_nullable_relids,
							false, item1_type);
		em2 = add_eq_member(ec, item2, item2_relids, item2_nullable_relids,
							false, item2_type);

		root->eq_classes = lappend(root->eq_classes, ec);

		/* mark the RI as associated with this eclass */
		restrictinfo->left_ec = ec;
		restrictinfo->right_ec = ec;
		/* mark the RI as usable with this pair of EMs */
		restrictinfo->left_em = em1;
		restrictinfo->right_em = em2;
	}

	return true;
}

/*
 * canonicalize_ec_expression
 *
 * This function ensures that the expression exposes the expected type and
 * collation, so that it will be equal() to other equivalence-class expressions
 * that it ought to be equal() to.
 *
 * The rule for datatypes is that the exposed type should match what it would
 * be for an input to an operator of the EC's opfamilies; which is usually
 * the declared input type of the operator, but in the case of polymorphic
 * operators no relabeling is wanted (compare the behavior of parse_coerce.c).
 * Expressions coming in from quals will generally have the right type
 * already, but expressions coming from indexkeys may not (because they are
 * represented without any explicit relabel in pg_index), and the same problem
 * occurs for sort expressions (because the parser is likewise cavalier about
 * putting relabels on them).  Such cases will be binary-compatible with the
 * real operators, so adding a RelabelType is sufficient.
 *
 * Also, the expression's exposed collation must match the EC's collation.
 * This is important because in comparisons like "foo < bar COLLATE baz",
 * only one of the expressions has the correct exposed collation as we receive
 * it from the parser.	Forcing both of them to have it ensures that all
 * variant spellings of such a construct behave the same.  Again, we can
 * stick on a RelabelType to force the right exposed collation.  (It might
 * work to not label the collation at all in EC members, but this is risky
 * since some parts of the system expect exprCollation() to deliver the
 * right answer for a sort key.)
 *
 * Note this code assumes that the expression has already been through
 * eval_const_expressions, so there are no CollateExprs and no redundant
 * RelabelTypes.
 */
Expr *
canonicalize_ec_expression(Expr *expr, Oid req_type, Oid req_collation)
{
	Oid			expr_type = exprType((Node *) expr);

	/*
	 * For a polymorphic-input-type opclass, just keep the same exposed type.
	 */
	if (IsPolymorphicType(req_type))
		req_type = expr_type;

	/*
	 * No work if the expression exposes the right type/collation already.
	 */
	if (expr_type != req_type ||
		exprCollation((Node *) expr) != req_collation)
	{
		/*
		 * Strip any existing RelabelType, then add a new one if needed. This
		 * is to preserve the invariant of no redundant RelabelTypes.
		 *
		 * If we have to change the exposed type of the stripped expression,
		 * set typmod to -1 (since the new type may not have the same typmod
		 * interpretation).  If we only have to change collation, preserve the
		 * exposed typmod.
		 */
		while (expr && IsA(expr, RelabelType))
			expr = (Expr *) ((RelabelType *) expr)->arg;

		if (exprType((Node *) expr) != req_type)
			expr = (Expr *) makeRelabelType(expr,
											req_type,
											-1,
											req_collation,
											COERCE_DONTCARE);
		else if (exprCollation((Node *) expr) != req_collation)
			expr = (Expr *) makeRelabelType(expr,
											req_type,
											exprTypmod((Node *) expr),
											req_collation,
											COERCE_DONTCARE);
	}

	return expr;
}

/*
 * add_eq_member - build a new EquivalenceMember and add it to an EC
 */
static EquivalenceMember *
add_eq_member(EquivalenceClass *ec, Expr *expr, Relids relids,
			  Relids nullable_relids, bool is_child, Oid datatype)
{
	EquivalenceMember *em = makeNode(EquivalenceMember);

	em->em_expr = expr;
	em->em_relids = relids;
	em->em_nullable_relids = nullable_relids;
	em->em_is_const = false;
	em->em_is_child = is_child;
	em->em_datatype = datatype;

	if (bms_is_empty(relids))
	{
		/*
		 * No Vars, assume it's a pseudoconstant.  This is correct for entries
		 * generated from process_equivalence(), because a WHERE clause can't
		 * contain aggregates or SRFs, and non-volatility was checked before
		 * process_equivalence() ever got called.  But
		 * get_eclass_for_sort_expr() has to work harder.  We put the tests
		 * there not here to save cycles in the equivalence case.
		 */
		Assert(!is_child);
		em->em_is_const = true;
		ec->ec_has_const = true;
		/* it can't affect ec_relids */
	}
	else if (!is_child)			/* child members don't add to ec_relids */
	{
		ec->ec_relids = bms_add_members(ec->ec_relids, relids);
	}
	ec->ec_members = lappend(ec->ec_members, em);

	return em;
}


/*
 * get_eclass_for_sort_expr
 *	  Given an expression and opfamily/collation info, find an existing
 *	  equivalence class it is a member of; if none, optionally build a new
 *	  single-member EquivalenceClass for it.
 *
 * sortref is the SortGroupRef of the originating SortGroupClause, if any,
 * or zero if not.	(It should never be zero if the expression is volatile!)
 *
 * If create_it is TRUE, we'll build a new EquivalenceClass when there is no
 * match.  If create_it is FALSE, we just return NULL when no match.
 *
 * This can be used safely both before and after EquivalenceClass merging;
 * since it never causes merging it does not invalidate any existing ECs
 * or PathKeys.  However, ECs added after path generation has begun are
 * of limited usefulness, so usually it's best to create them beforehand.
 *
 * Note: opfamilies must be chosen consistently with the way
 * process_equivalence() would do; that is, generated from a mergejoinable
 * equality operator.  Else we might fail to detect valid equivalences,
 * generating poor (but not incorrect) plans.
 */
EquivalenceClass *
get_eclass_for_sort_expr(PlannerInfo *root,
						 Expr *expr,
						 List *opfamilies,
						 Oid opcintype,
						 Oid collation,
						 Index sortref,
						 bool create_it)
{
	EquivalenceClass *newec;
	EquivalenceMember *newem;
	ListCell   *lc1;
	MemoryContext oldcontext;
<<<<<<< HEAD
	Expr *sort_expr = expr;
	Oid sort_datatype = opcintype;

	if (IsA(sort_expr, RelabelType))
	{
		sort_expr = ((RelabelType *) sort_expr)->arg;
		sort_datatype = exprType((Node *) sort_expr);
	}
=======
>>>>>>> e82dd3bd

	/*
	 * Ensure the expression exposes the correct type and collation.
	 */
	expr = canonicalize_ec_expression(expr, opcintype, collation);

	/*
	 * Scan through the existing EquivalenceClasses for a match
	 */
	foreach(lc1, root->eq_classes)
	{
		EquivalenceClass *cur_ec = (EquivalenceClass *) lfirst(lc1);
		ListCell   *lc2;

		/*
		 * Never match to a volatile EC, except when we are looking at another
		 * reference to the same volatile SortGroupClause.
		 */
		if (cur_ec->ec_has_volatile &&
			(sortref == 0 || sortref != cur_ec->ec_sortref))
			continue;

		if (collation != cur_ec->ec_collation)
			continue;
		if (!equal(opfamilies, cur_ec->ec_opfamilies))
			continue;

		foreach(lc2, cur_ec->ec_members)
		{
			EquivalenceMember *cur_em = (EquivalenceMember *) lfirst(lc2);

			/*
			 * If below an outer join, don't match constants: they're not as
			 * constant as they look.
			 */
			if (cur_ec->ec_below_outer_join &&
				cur_em->em_is_const)
				continue;

			if (expr_datatype == cur_em->em_datatype &&
				equal(expr, cur_em->em_expr))
				return cur_ec;	/* Match! */
		}
	}

	/* No match; does caller want a NULL result? */
	if (!create_it)
		return NULL;

	/*
	 * OK, build a new single-member EC
	 *
	 * Here, we must be sure that we construct the EC in the right context.
	 */
	oldcontext = MemoryContextSwitchTo(root->planner_cxt);

	newec = makeNode(EquivalenceClass);
	newec->ec_opfamilies = list_copy(opfamilies);
	newec->ec_collation = collation;
	newec->ec_members = NIL;
	newec->ec_sources = NIL;
	newec->ec_derives = NIL;
	newec->ec_relids = NULL;
	newec->ec_has_const = false;
	newec->ec_has_volatile = contain_volatile_functions((Node *) expr);
	newec->ec_below_outer_join = false;
	newec->ec_broken = false;
	newec->ec_sortref = sortref;
	newec->ec_merged = NULL;

	if (newec->ec_has_volatile && sortref == 0) /* should not happen */
		elog(ERROR, "volatile EquivalenceClass has no sortref");

	newem = add_eq_member(newec, copyObject(expr), pull_varnos((Node *) expr),
						  NULL, false, opcintype);

	/*
	 * add_eq_member doesn't check for volatile functions, set-returning
	 * functions, aggregates, or window functions, but such could appear in
	 * sort expressions; so we have to check whether its const-marking was
	 * correct.
	 */
	if (newec->ec_has_const)
	{
		if (newec->ec_has_volatile ||
			expression_returns_set((Node *) expr) ||
			contain_agg_clause((Node *) expr) ||
			contain_window_function((Node *) expr))
		{
			newec->ec_has_const = false;
			newem->em_is_const = false;
		}
	}

	root->eq_classes = lappend(root->eq_classes, newec);

	MemoryContextSwitchTo(oldcontext);

	return newec;
}


/*
 * generate_base_implied_equalities
 *	  Generate any restriction clauses that we can deduce from equivalence
 *	  classes.
 *
 * When an EC contains pseudoconstants, our strategy is to generate
 * "member = const1" clauses where const1 is the first constant member, for
 * every other member (including other constants).	If we are able to do this
 * then we don't need any "var = var" comparisons because we've successfully
 * constrained all the vars at their points of creation.  If we fail to
 * generate any of these clauses due to lack of cross-type operators, we fall
 * back to the "ec_broken" strategy described below.  (XXX if there are
 * multiple constants of different types, it's possible that we might succeed
 * in forming all the required clauses if we started from a different const
 * member; but this seems a sufficiently hokey corner case to not be worth
 * spending lots of cycles on.)
 *
 * For ECs that contain no pseudoconstants, we generate derived clauses
 * "member1 = member2" for each pair of members belonging to the same base
 * relation (actually, if there are more than two for the same base relation,
 * we only need enough clauses to link each to each other).  This provides
 * the base case for the recursion: each row emitted by a base relation scan
 * will constrain all computable members of the EC to be equal.  As each
 * join path is formed, we'll add additional derived clauses on-the-fly
 * to maintain this invariant (see generate_join_implied_equalities).
 *
 * If the opfamilies used by the EC do not provide complete sets of cross-type
 * equality operators, it is possible that we will fail to generate a clause
 * that must be generated to maintain the invariant.  (An example: given
 * "WHERE a.x = b.y AND b.y = a.z", the scheme breaks down if we cannot
 * generate "a.x = a.z" as a restriction clause for A.)  In this case we mark
 * the EC "ec_broken" and fall back to regurgitating its original source
 * RestrictInfos at appropriate times.	We do not try to retract any derived
 * clauses already generated from the broken EC, so the resulting plan could
 * be poor due to bad selectivity estimates caused by redundant clauses.  But
 * the correct solution to that is to fix the opfamilies ...
 *
 * Equality clauses derived by this function are passed off to
 * process_implied_equality (in plan/initsplan.c) to be inserted into the
 * restrictinfo datastructures.  Note that this must be called after initial
 * scanning of the quals and before Path construction begins.
 *
 * We make no attempt to avoid generating duplicate RestrictInfos here: we
 * don't search ec_sources for matches, nor put the created RestrictInfos
 * into ec_derives.  Doing so would require some slightly ugly changes in
 * initsplan.c's API, and there's no real advantage, because the clauses
 * generated here can't duplicate anything we will generate for joins anyway.
 */
void
generate_base_implied_equalities(PlannerInfo *root)
{
	ListCell   *lc;
	Index		rti;

	foreach(lc, root->eq_classes)
	{
		EquivalenceClass *ec = (EquivalenceClass *) lfirst(lc);

		Assert(ec->ec_merged == NULL);	/* else shouldn't be in list */
		Assert(!ec->ec_broken); /* not yet anyway... */

		/* Single-member ECs won't generate any deductions */
		if (list_length(ec->ec_members) <= 1)
			continue;

		if (ec->ec_has_const)
			generate_base_implied_equalities_const(root, ec);
		else
			generate_base_implied_equalities_no_const(root, ec);

		/* Recover if we failed to generate required derived clauses */
		if (ec->ec_broken)
			generate_base_implied_equalities_broken(root, ec);
	}

	/*
	 * This is also a handy place to mark base rels (which should all exist by
	 * now) with flags showing whether they have pending eclass joins.
	 */
	for (rti = 1; rti < root->simple_rel_array_size; rti++)
	{
		RelOptInfo *brel = root->simple_rel_array[rti];

		if (brel == NULL)
			continue;

		brel->has_eclass_joins = has_relevant_eclass_joinclause(root, brel);
	}
}

/*
 * generate_base_implied_equalities when EC contains pseudoconstant(s)
 */
static void
generate_base_implied_equalities_const(PlannerInfo *root,
									   EquivalenceClass *ec)
{
	EquivalenceMember *const_em = NULL;
	ListCell   *lc;

	/*
	 * In the trivial case where we just had one "var = const" clause, push
	 * the original clause back into the main planner machinery.  There is
	 * nothing to be gained by doing it differently, and we save the effort to
	 * re-build and re-analyze an equality clause that will be exactly
	 * equivalent to the old one.
	 */
	if (list_length(ec->ec_members) == 2 &&
		list_length(ec->ec_sources) == 1)
	{
		RestrictInfo *restrictinfo = (RestrictInfo *) linitial(ec->ec_sources);

		if (bms_membership(restrictinfo->required_relids) != BMS_MULTIPLE)
		{
			distribute_restrictinfo_to_rels(root, restrictinfo);
			return;
		}
	}

	/*
	 * Find the constant member to use.  We prefer an actual constant to
	 * pseudo-constants (such as Params), because the constraint exclusion
	 * machinery might be able to exclude relations on the basis of generated
	 * "var = const" equalities, but "var = param" won't work for that.
	 */
	foreach(lc, ec->ec_members)
	{
		EquivalenceMember *cur_em = (EquivalenceMember *) lfirst(lc);

		if (cur_em->em_is_const)
		{
			const_em = cur_em;
			if (IsA(cur_em->em_expr, Const))
				break;
		}
	}
	Assert(const_em != NULL);

	/* Generate a derived equality against each other member */
	foreach(lc, ec->ec_members)
	{
		EquivalenceMember *cur_em = (EquivalenceMember *) lfirst(lc);
		Oid			eq_op;

		Assert(!cur_em->em_is_child);	/* no children yet */
		if (cur_em == const_em)
			continue;
		eq_op = select_equality_operator(ec,
										 cur_em->em_datatype,
										 const_em->em_datatype);
		if (!OidIsValid(eq_op))
		{
			/* failed... */
			ec->ec_broken = true;
			break;
		}
		process_implied_equality(root, eq_op, ec->ec_collation,
								 cur_em->em_expr, const_em->em_expr,
								 bms_copy(ec->ec_relids),
								 bms_union(cur_em->em_nullable_relids,
										   const_em->em_nullable_relids),
								 ec->ec_below_outer_join,
								 cur_em->em_is_const);
	}
}

/*
 * generate_base_implied_equalities when EC contains no pseudoconstants
 */
static void
generate_base_implied_equalities_no_const(PlannerInfo *root,
										  EquivalenceClass *ec)
{
	EquivalenceMember **prev_ems;
	ListCell   *lc;

	/*
	 * We scan the EC members once and track the last-seen member for each
	 * base relation.  When we see another member of the same base relation,
	 * we generate "prev_mem = cur_mem".  This results in the minimum number
	 * of derived clauses, but it's possible that it will fail when a
	 * different ordering would succeed.  XXX FIXME: use a UNION-FIND
	 * algorithm similar to the way we build merged ECs.  (Use a list-of-lists
	 * for each rel.)
	 */
	prev_ems = (EquivalenceMember **)
		palloc0(root->simple_rel_array_size * sizeof(EquivalenceMember *));

	foreach(lc, ec->ec_members)
	{
		EquivalenceMember *cur_em = (EquivalenceMember *) lfirst(lc);
		int			relid;

		Assert(!cur_em->em_is_child);	/* no children yet */
		if (bms_membership(cur_em->em_relids) != BMS_SINGLETON)
			continue;
		relid = bms_singleton_member(cur_em->em_relids);
		Assert(relid < root->simple_rel_array_size);

		if (prev_ems[relid] != NULL)
		{
			EquivalenceMember *prev_em = prev_ems[relid];
			Oid			eq_op;

			eq_op = select_equality_operator(ec,
											 prev_em->em_datatype,
											 cur_em->em_datatype);
			if (!OidIsValid(eq_op))
			{
				/* failed... */
				ec->ec_broken = true;
				break;
			}
			process_implied_equality(root, eq_op, ec->ec_collation,
									 prev_em->em_expr, cur_em->em_expr,
									 bms_copy(ec->ec_relids),
									 bms_union(prev_em->em_nullable_relids,
											   cur_em->em_nullable_relids),
									 ec->ec_below_outer_join,
									 false);
		}
		prev_ems[relid] = cur_em;
	}

	pfree(prev_ems);

	/*
	 * We also have to make sure that all the Vars used in the member clauses
	 * will be available at any join node we might try to reference them at.
	 * For the moment we force all the Vars to be available at all join nodes
	 * for this eclass.  Perhaps this could be improved by doing some
	 * pre-analysis of which members we prefer to join, but it's no worse than
	 * what happened in the pre-8.3 code.
	 */
	foreach(lc, ec->ec_members)
	{
		EquivalenceMember *cur_em = (EquivalenceMember *) lfirst(lc);
		List	   *vars = pull_var_clause((Node *) cur_em->em_expr,
										   PVC_RECURSE_AGGREGATES,
										   PVC_INCLUDE_PLACEHOLDERS);

		add_vars_to_targetlist(root, vars, ec->ec_relids);
		list_free(vars);
	}
}

/*
 * generate_base_implied_equalities cleanup after failure
 *
 * What we must do here is push any zero- or one-relation source RestrictInfos
 * of the EC back into the main restrictinfo datastructures.  Multi-relation
 * clauses will be regurgitated later by generate_join_implied_equalities().
 * (We do it this way to maintain continuity with the case that ec_broken
 * becomes set only after we've gone up a join level or two.)
 */
static void
generate_base_implied_equalities_broken(PlannerInfo *root,
										EquivalenceClass *ec)
{
	ListCell   *lc;

	foreach(lc, ec->ec_sources)
	{
		RestrictInfo *restrictinfo = (RestrictInfo *) lfirst(lc);

		if (bms_membership(restrictinfo->required_relids) != BMS_MULTIPLE)
			distribute_restrictinfo_to_rels(root, restrictinfo);
	}
}


/*
 * generate_join_implied_equalities
 *	  Generate any join clauses that we can deduce from equivalence classes.
 *
 * At a join node, we must enforce restriction clauses sufficient to ensure
 * that all equivalence-class members computable at that node are equal.
 * Since the set of clauses to enforce can vary depending on which subset
 * relations are the inputs, we have to compute this afresh for each join
 * path pair.  Hence a fresh List of RestrictInfo nodes is built and passed
 * back on each call.
 *
 * The results are sufficient for use in merge, hash, and plain nestloop join
 * methods.  We do not worry here about selecting clauses that are optimal
 * for use in a nestloop-with-inner-indexscan join, however.  indxpath.c makes
 * its own selections of clauses to use, and if the ones we pick here are
 * redundant with those, the extras will be eliminated in createplan.c.
 *
 * Because the same join clauses are likely to be needed multiple times as
 * we consider different join paths, we avoid generating multiple copies:
 * whenever we select a particular pair of EquivalenceMembers to join,
 * we check to see if the pair matches any original clause (in ec_sources)
 * or previously-built clause (in ec_derives).	This saves memory and allows
 * re-use of information cached in RestrictInfos.
 */
List *
generate_join_implied_equalities(PlannerInfo *root,
								 RelOptInfo *joinrel,
								 RelOptInfo *outer_rel,
								 RelOptInfo *inner_rel)
{
	List	   *result = NIL;
	ListCell   *lc;

	foreach(lc, root->eq_classes)
	{
		EquivalenceClass *ec = (EquivalenceClass *) lfirst(lc);
		List	   *sublist = NIL;

		/* ECs containing consts do not need any further enforcement */
		if (ec->ec_has_const)
			continue;

		/* Single-member ECs won't generate any deductions */
		if (list_length(ec->ec_members) <= 1)
			continue;

		/* We can quickly ignore any that don't overlap the join, too */
		if (!bms_overlap(ec->ec_relids, joinrel->relids))
			continue;

		if (!ec->ec_broken)
			sublist = generate_join_implied_equalities_normal(root,
															  ec,
															  joinrel,
															  outer_rel,
															  inner_rel);

		/* Recover if we failed to generate required derived clauses */
		if (ec->ec_broken)
			sublist = generate_join_implied_equalities_broken(root,
															  ec,
															  joinrel,
															  outer_rel,
															  inner_rel);

		result = list_concat(result, sublist);
	}

	return result;
}

/*
 * generate_join_implied_equalities for a still-valid EC
 */
static List *
generate_join_implied_equalities_normal(PlannerInfo *root,
										EquivalenceClass *ec,
										RelOptInfo *joinrel,
										RelOptInfo *outer_rel,
										RelOptInfo *inner_rel)
{
	List	   *result = NIL;
	List	   *new_members = NIL;
	List	   *outer_members = NIL;
	List	   *inner_members = NIL;
	ListCell   *lc1;

	/*
	 * First, scan the EC to identify member values that are computable at the
	 * outer rel, at the inner rel, or at this relation but not in either
	 * input rel.  The outer-rel members should already be enforced equal,
	 * likewise for the inner-rel members.	We'll need to create clauses to
	 * enforce that any newly computable members are all equal to each other
	 * as well as to at least one input member, plus enforce at least one
	 * outer-rel member equal to at least one inner-rel member.
	 */
	foreach(lc1, ec->ec_members)
	{
		EquivalenceMember *cur_em = (EquivalenceMember *) lfirst(lc1);

		if (cur_em->em_is_child)
			continue;			/* ignore children here */
		if (!bms_is_subset(cur_em->em_relids, joinrel->relids))
			continue;			/* ignore --- not computable yet */

		if (bms_is_subset(cur_em->em_relids, outer_rel->relids))
			outer_members = lappend(outer_members, cur_em);
		else if (bms_is_subset(cur_em->em_relids, inner_rel->relids))
			inner_members = lappend(inner_members, cur_em);
		else
			new_members = lappend(new_members, cur_em);
	}

	/*
	 * First, select the joinclause if needed.	We can equate any one outer
	 * member to any one inner member, but we have to find a datatype
	 * combination for which an opfamily member operator exists.  If we have
	 * choices, we prefer simple Var members (possibly with RelabelType) since
	 * these are (a) cheapest to compute at runtime and (b) most likely to
	 * have useful statistics. Also, prefer operators that are also
	 * hashjoinable.
	 */
	if (outer_members && inner_members)
	{
		EquivalenceMember *best_outer_em = NULL;
		EquivalenceMember *best_inner_em = NULL;
		Oid			best_eq_op = InvalidOid;
		int			best_score = -1;
		RestrictInfo *rinfo;

		foreach(lc1, outer_members)
		{
			EquivalenceMember *outer_em = (EquivalenceMember *) lfirst(lc1);
			ListCell   *lc2;

			foreach(lc2, inner_members)
			{
				EquivalenceMember *inner_em = (EquivalenceMember *) lfirst(lc2);
				Oid			eq_op;
				int			score;

				eq_op = select_equality_operator(ec,
												 outer_em->em_datatype,
												 inner_em->em_datatype);
				if (!OidIsValid(eq_op))
					continue;
				score = 0;
				if (IsA(outer_em->em_expr, Var) ||
					(IsA(outer_em->em_expr, RelabelType) &&
					 IsA(((RelabelType *) outer_em->em_expr)->arg, Var)))
					score++;
				if (IsA(inner_em->em_expr, Var) ||
					(IsA(inner_em->em_expr, RelabelType) &&
					 IsA(((RelabelType *) inner_em->em_expr)->arg, Var)))
					score++;
				if (op_hashjoinable(eq_op,
									exprType((Node *) outer_em->em_expr)))
					score++;
				if (score > best_score)
				{
					best_outer_em = outer_em;
					best_inner_em = inner_em;
					best_eq_op = eq_op;
					best_score = score;
					if (best_score == 3)
						break;	/* no need to look further */
				}
			}
			if (best_score == 3)
				break;			/* no need to look further */
		}
		if (best_score < 0)
		{
			/* failed... */
			ec->ec_broken = true;
			return NIL;
		}

		/*
		 * Create clause, setting parent_ec to mark it as redundant with other
		 * joinclauses
		 */
		rinfo = create_join_clause(root, ec, best_eq_op,
								   best_outer_em, best_inner_em,
								   ec);

		result = lappend(result, rinfo);
	}

	/*
	 * Now deal with building restrictions for any expressions that involve
	 * Vars from both sides of the join.  We have to equate all of these to
	 * each other as well as to at least one old member (if any).
	 *
	 * XXX as in generate_base_implied_equalities_no_const, we could be a lot
	 * smarter here to avoid unnecessary failures in cross-type situations.
	 * For now, use the same left-to-right method used there.
	 */
	if (new_members)
	{
		List	   *old_members = list_concat(outer_members, inner_members);
		EquivalenceMember *prev_em = NULL;
		RestrictInfo *rinfo;

		/* For now, arbitrarily take the first old_member as the one to use */
		if (old_members)
			new_members = lappend(new_members, linitial(old_members));

		foreach(lc1, new_members)
		{
			EquivalenceMember *cur_em = (EquivalenceMember *) lfirst(lc1);

			if (prev_em != NULL)
			{
				Oid			eq_op;

				eq_op = select_equality_operator(ec,
												 prev_em->em_datatype,
												 cur_em->em_datatype);
				if (!OidIsValid(eq_op))
				{
					/* failed... */
					ec->ec_broken = true;
					return NIL;
				}
				/* do NOT set parent_ec, this qual is not redundant! */
				rinfo = create_join_clause(root, ec, eq_op,
										   prev_em, cur_em,
										   NULL);

				result = lappend(result, rinfo);
			}
			prev_em = cur_em;
		}
	}

	return result;
}

/*
 * generate_join_implied_equalities cleanup after failure
 *
 * Return any original RestrictInfos that are enforceable at this join.
 */
static List *
generate_join_implied_equalities_broken(PlannerInfo *root,
										EquivalenceClass *ec,
										RelOptInfo *joinrel,
										RelOptInfo *outer_rel,
										RelOptInfo *inner_rel)
{
	List	   *result = NIL;
	ListCell   *lc;

	foreach(lc, ec->ec_sources)
	{
		RestrictInfo *restrictinfo = (RestrictInfo *) lfirst(lc);

		if (bms_is_subset(restrictinfo->required_relids, joinrel->relids) &&
		  !bms_is_subset(restrictinfo->required_relids, outer_rel->relids) &&
			!bms_is_subset(restrictinfo->required_relids, inner_rel->relids))
			result = lappend(result, restrictinfo);
	}

	return result;
}


/*
 * select_equality_operator
 *	  Select a suitable equality operator for comparing two EC members
 *
 * Returns InvalidOid if no operator can be found for this datatype combination
 */
static Oid
select_equality_operator(EquivalenceClass *ec, Oid lefttype, Oid righttype)
{
	ListCell   *lc;

	foreach(lc, ec->ec_opfamilies)
	{
		Oid			opfamily = lfirst_oid(lc);
		Oid			opno;

		opno = get_opfamily_member(opfamily, lefttype, righttype,
								   BTEqualStrategyNumber);
		if (OidIsValid(opno))
			return opno;
	}
	return InvalidOid;
}


/*
 * create_join_clause
 *	  Find or make a RestrictInfo comparing the two given EC members
 *	  with the given operator.
 *
 * parent_ec is either equal to ec (if the clause is a potentially-redundant
 * join clause) or NULL (if not).  We have to treat this as part of the
 * match requirements --- it's possible that a clause comparing the same two
 * EMs is a join clause in one join path and a restriction clause in another.
 */
static RestrictInfo *
create_join_clause(PlannerInfo *root,
				   EquivalenceClass *ec, Oid opno,
				   EquivalenceMember *leftem,
				   EquivalenceMember *rightem,
				   EquivalenceClass *parent_ec)
{
	RestrictInfo *rinfo;
	ListCell   *lc;
	MemoryContext oldcontext;

	/*
	 * Search to see if we already built a RestrictInfo for this pair of
	 * EquivalenceMembers.	We can use either original source clauses or
	 * previously-derived clauses.	The check on opno is probably redundant,
	 * but be safe ...
	 */
	foreach(lc, ec->ec_sources)
	{
		rinfo = (RestrictInfo *) lfirst(lc);
		if (rinfo->left_em == leftem &&
			rinfo->right_em == rightem &&
			rinfo->parent_ec == parent_ec &&
			opno == ((OpExpr *) rinfo->clause)->opno)
			return rinfo;
	}

	foreach(lc, ec->ec_derives)
	{
		rinfo = (RestrictInfo *) lfirst(lc);
		if (rinfo->left_em == leftem &&
			rinfo->right_em == rightem &&
			rinfo->parent_ec == parent_ec &&
			opno == ((OpExpr *) rinfo->clause)->opno)
			return rinfo;
	}

	/*
	 * Not there, so build it, in planner context so we can re-use it. (Not
	 * important in normal planning, but definitely so in GEQO.)
	 */
	oldcontext = MemoryContextSwitchTo(root->planner_cxt);

	rinfo = build_implied_join_equality(opno,
										ec->ec_collation,
										leftem->em_expr,
										rightem->em_expr,
										bms_union(leftem->em_relids,
												  rightem->em_relids),
										bms_union(leftem->em_nullable_relids,
											   rightem->em_nullable_relids));

	/* Mark the clause as redundant, or not */
	rinfo->parent_ec = parent_ec;

	/*
	 * We know the correct values for left_ec/right_ec, ie this particular EC,
	 * so we can just set them directly instead of forcing another lookup.
	 */
	rinfo->left_ec = ec;
	rinfo->right_ec = ec;

	/* Mark it as usable with these EMs */
	rinfo->left_em = leftem;
	rinfo->right_em = rightem;
	/* and save it for possible re-use */
	ec->ec_derives = lappend(ec->ec_derives, rinfo);

	MemoryContextSwitchTo(oldcontext);

	return rinfo;
}


/*
 * reconsider_outer_join_clauses
 *	  Re-examine any outer-join clauses that were set aside by
 *	  distribute_qual_to_rels(), and see if we can derive any
 *	  EquivalenceClasses from them.  Then, if they were not made
 *	  redundant, push them out into the regular join-clause lists.
 *
 * When we have mergejoinable clauses A = B that are outer-join clauses,
 * we can't blindly combine them with other clauses A = C to deduce B = C,
 * since in fact the "equality" A = B won't necessarily hold above the
 * outer join (one of the variables might be NULL instead).  Nonetheless
 * there are cases where we can add qual clauses using transitivity.
 *
 * One case that we look for here is an outer-join clause OUTERVAR = INNERVAR
 * for which there is also an equivalence clause OUTERVAR = CONSTANT.
 * It is safe and useful to push a clause INNERVAR = CONSTANT into the
 * evaluation of the inner (nullable) relation, because any inner rows not
 * meeting this condition will not contribute to the outer-join result anyway.
 * (Any outer rows they could join to will be eliminated by the pushed-down
 * equivalence clause.)
 *
 * Note that the above rule does not work for full outer joins; nor is it
 * very interesting to consider cases where the generated equivalence clause
 * would involve relations outside the outer join, since such clauses couldn't
 * be pushed into the inner side's scan anyway.  So the restriction to
 * outervar = pseudoconstant is not really giving up anything.
 *
 * For full-join cases, we can only do something useful if it's a FULL JOIN
 * USING and a merged column has an equivalence MERGEDVAR = CONSTANT.
 * By the time it gets here, the merged column will look like
 *		COALESCE(LEFTVAR, RIGHTVAR)
 * and we will have a full-join clause LEFTVAR = RIGHTVAR that we can match
 * the COALESCE expression to. In this situation we can push LEFTVAR = CONSTANT
 * and RIGHTVAR = CONSTANT into the input relations, since any rows not
 * meeting these conditions cannot contribute to the join result.
 *
 * Again, there isn't any traction to be gained by trying to deal with
 * clauses comparing a mergedvar to a non-pseudoconstant.  So we can make
 * use of the EquivalenceClasses to search for matching variables that were
 * equivalenced to constants.  The interesting outer-join clauses were
 * accumulated for us by distribute_qual_to_rels.
 *
 * When we find one of these cases, we implement the changes we want by
 * generating a new equivalence clause INNERVAR = CONSTANT (or LEFTVAR, etc)
 * and pushing it into the EquivalenceClass structures.  This is because we
 * may already know that INNERVAR is equivalenced to some other var(s), and
 * we'd like the constant to propagate to them too.  Note that it would be
 * unsafe to merge any existing EC for INNERVAR with the OUTERVAR's EC ---
 * that could result in propagating constant restrictions from
 * INNERVAR to OUTERVAR, which would be very wrong.
 *
 * It's possible that the INNERVAR is also an OUTERVAR for some other
 * outer-join clause, in which case the process can be repeated.  So we repeat
 * looping over the lists of clauses until no further deductions can be made.
 * Whenever we do make a deduction, we remove the generating clause from the
 * lists, since we don't want to make the same deduction twice.
 *
 * If we don't find any match for a set-aside outer join clause, we must
 * throw it back into the regular joinclause processing by passing it to
 * distribute_restrictinfo_to_rels().  If we do generate a derived clause,
 * however, the outer-join clause is redundant.  We still throw it back,
 * because otherwise the join will be seen as a clauseless join and avoided
 * during join order searching; but we mark it as redundant to keep from
 * messing up the joinrel's size estimate.  (This behavior means that the
 * API for this routine is uselessly complex: we could have just put all
 * the clauses into the regular processing initially.  We keep it because
 * someday we might want to do something else, such as inserting "dummy"
 * joinclauses instead of real ones.)
 *
 * Outer join clauses that are marked outerjoin_delayed are special: this
 * condition means that one or both VARs might go to null due to a lower
 * outer join.	We can still push a constant through the clause, but only
 * if its operator is strict; and we *have to* throw the clause back into
 * regular joinclause processing.  By keeping the strict join clause,
 * we ensure that any null-extended rows that are mistakenly generated due
 * to suppressing rows not matching the constant will be rejected at the
 * upper outer join.  (This doesn't work for full-join clauses.)
 */
void
reconsider_outer_join_clauses(PlannerInfo *root)
{
	bool		found;
	ListCell   *cell;
	ListCell   *prev;
	ListCell   *next;

	/* Outer loop repeats until we find no more deductions */
	do
	{
		found = false;

		/* Process the LEFT JOIN clauses */
		prev = NULL;
		for (cell = list_head(root->left_join_clauses); cell; cell = next)
		{
			RestrictInfo *rinfo = (RestrictInfo *) lfirst(cell);

			next = lnext(cell);
			if (reconsider_outer_join_clause(root, rinfo, true))
			{
				found = true;
				/* remove it from the list */
				root->left_join_clauses =
					list_delete_cell(root->left_join_clauses, cell, prev);
				/* we throw it back anyway (see notes above) */
				/* but the thrown-back clause has no extra selectivity */
				rinfo->norm_selec = 2.0;
				rinfo->outer_selec = 1.0;
				distribute_restrictinfo_to_rels(root, rinfo);
			}
			else
				prev = cell;
		}

		/* Process the RIGHT JOIN clauses */
		prev = NULL;
		for (cell = list_head(root->right_join_clauses); cell; cell = next)
		{
			RestrictInfo *rinfo = (RestrictInfo *) lfirst(cell);

			next = lnext(cell);
			if (reconsider_outer_join_clause(root, rinfo, false))
			{
				found = true;
				/* remove it from the list */
				root->right_join_clauses =
					list_delete_cell(root->right_join_clauses, cell, prev);
				/* we throw it back anyway (see notes above) */
				/* but the thrown-back clause has no extra selectivity */
				rinfo->norm_selec = 2.0;
				rinfo->outer_selec = 1.0;
				distribute_restrictinfo_to_rels(root, rinfo);
			}
			else
				prev = cell;
		}

		/* Process the FULL JOIN clauses */
		prev = NULL;
		for (cell = list_head(root->full_join_clauses); cell; cell = next)
		{
			RestrictInfo *rinfo = (RestrictInfo *) lfirst(cell);

			next = lnext(cell);
			if (reconsider_full_join_clause(root, rinfo))
			{
				found = true;
				/* remove it from the list */
				root->full_join_clauses =
					list_delete_cell(root->full_join_clauses, cell, prev);
				/* we throw it back anyway (see notes above) */
				/* but the thrown-back clause has no extra selectivity */
				rinfo->norm_selec = 2.0;
				rinfo->outer_selec = 1.0;
				distribute_restrictinfo_to_rels(root, rinfo);
			}
			else
				prev = cell;
		}
	} while (found);

	/* Now, any remaining clauses have to be thrown back */
	foreach(cell, root->left_join_clauses)
	{
		RestrictInfo *rinfo = (RestrictInfo *) lfirst(cell);

		distribute_restrictinfo_to_rels(root, rinfo);
	}
	foreach(cell, root->right_join_clauses)
	{
		RestrictInfo *rinfo = (RestrictInfo *) lfirst(cell);

		distribute_restrictinfo_to_rels(root, rinfo);
	}
	foreach(cell, root->full_join_clauses)
	{
		RestrictInfo *rinfo = (RestrictInfo *) lfirst(cell);

		distribute_restrictinfo_to_rels(root, rinfo);
	}
}

/*
 * reconsider_outer_join_clauses for a single LEFT/RIGHT JOIN clause
 *
 * Returns TRUE if we were able to propagate a constant through the clause.
 */
static bool
reconsider_outer_join_clause(PlannerInfo *root, RestrictInfo *rinfo,
							 bool outer_on_left)
{
	Expr	   *outervar,
			   *innervar;
	Oid			opno,
				collation,
				left_type,
				right_type,
				inner_datatype;
	Relids		inner_relids,
				inner_nullable_relids;
	ListCell   *lc1;

	Assert(is_opclause(rinfo->clause));
	opno = ((OpExpr *) rinfo->clause)->opno;
	collation = ((OpExpr *) rinfo->clause)->inputcollid;

	/* If clause is outerjoin_delayed, operator must be strict */
	if (rinfo->outerjoin_delayed && !op_strict(opno))
		return false;

	/* Extract needed info from the clause */
	op_input_types(opno, &left_type, &right_type);
	if (outer_on_left)
	{
		outervar = (Expr *) get_leftop(rinfo->clause);
		innervar = (Expr *) get_rightop(rinfo->clause);
		inner_datatype = right_type;
		inner_relids = rinfo->right_relids;
	}
	else
	{
		outervar = (Expr *) get_rightop(rinfo->clause);
		innervar = (Expr *) get_leftop(rinfo->clause);
		inner_datatype = left_type;
		inner_relids = rinfo->left_relids;
	}
	inner_nullable_relids = bms_intersect(inner_relids,
										  rinfo->nullable_relids);

	/* Scan EquivalenceClasses for a match to outervar */
	foreach(lc1, root->eq_classes)
	{
		EquivalenceClass *cur_ec = (EquivalenceClass *) lfirst(lc1);
		bool		match;
		ListCell   *lc2;

		/* Ignore EC unless it contains pseudoconstants */
		if (!cur_ec->ec_has_const)
			continue;
		/* Never match to a volatile EC */
		if (cur_ec->ec_has_volatile)
			continue;
		/* It has to match the outer-join clause as to semantics, too */
		if (collation != cur_ec->ec_collation)
			continue;
		if (!equal(rinfo->mergeopfamilies, cur_ec->ec_opfamilies))
			continue;
		/* Does it contain a match to outervar? */
		match = false;
		foreach(lc2, cur_ec->ec_members)
		{
			EquivalenceMember *cur_em = (EquivalenceMember *) lfirst(lc2);

			if (equal(outervar, cur_em->em_expr))
			{
				match = true;
				break;
			}
		}
		if (!match)
			continue;			/* no match, so ignore this EC */

		/*
		 * Yes it does!  Try to generate a clause INNERVAR = CONSTANT for each
		 * CONSTANT in the EC.	Note that we must succeed with at least one
		 * constant before we can decide to throw away the outer-join clause.
		 */
		match = false;
		foreach(lc2, cur_ec->ec_members)
		{
			EquivalenceMember *cur_em = (EquivalenceMember *) lfirst(lc2);
			Oid			eq_op;
			RestrictInfo *newrinfo;

			if (!cur_em->em_is_const)
				continue;		/* ignore non-const members */
			eq_op = select_equality_operator(cur_ec,
											 inner_datatype,
											 cur_em->em_datatype);
			if (!OidIsValid(eq_op))
				continue;		/* can't generate equality */
			newrinfo = build_implied_join_equality(eq_op,
												   cur_ec->ec_collation,
												   innervar,
												   cur_em->em_expr,
												   bms_copy(inner_relids),
											bms_copy(inner_nullable_relids));
			if (process_equivalence(root, newrinfo, true))
				match = true;
		}

		/*
		 * If we were able to equate INNERVAR to any constant, report success.
		 * Otherwise, fall out of the search loop, since we know the OUTERVAR
		 * appears in at most one EC.
		 */
		if (match)
			return true;
		else
			break;
	}

	return false;				/* failed to make any deduction */
}

/*
 * reconsider_outer_join_clauses for a single FULL JOIN clause
 *
 * Returns TRUE if we were able to propagate a constant through the clause.
 */
static bool
reconsider_full_join_clause(PlannerInfo *root, RestrictInfo *rinfo)
{
	Expr	   *leftvar;
	Expr	   *rightvar;
	Oid			opno,
				collation,
				left_type,
				right_type;
	Relids		left_relids,
				right_relids,
				left_nullable_relids,
				right_nullable_relids;
	ListCell   *lc1;

	/* Can't use an outerjoin_delayed clause here */
	if (rinfo->outerjoin_delayed)
		return false;

	/* Extract needed info from the clause */
	Assert(is_opclause(rinfo->clause));
	opno = ((OpExpr *) rinfo->clause)->opno;
	collation = ((OpExpr *) rinfo->clause)->inputcollid;
	op_input_types(opno, &left_type, &right_type);
	leftvar = (Expr *) get_leftop(rinfo->clause);
	rightvar = (Expr *) get_rightop(rinfo->clause);
	left_relids = rinfo->left_relids;
	right_relids = rinfo->right_relids;
	left_nullable_relids = bms_intersect(left_relids,
										 rinfo->nullable_relids);
	right_nullable_relids = bms_intersect(right_relids,
										  rinfo->nullable_relids);

	foreach(lc1, root->eq_classes)
	{
		EquivalenceClass *cur_ec = (EquivalenceClass *) lfirst(lc1);
		EquivalenceMember *coal_em = NULL;
		bool		match;
		bool		matchleft;
		bool		matchright;
		ListCell   *lc2;

		/* Ignore EC unless it contains pseudoconstants */
		if (!cur_ec->ec_has_const)
			continue;
		/* Never match to a volatile EC */
		if (cur_ec->ec_has_volatile)
			continue;
		/* It has to match the outer-join clause as to semantics, too */
		if (collation != cur_ec->ec_collation)
			continue;
		if (!equal(rinfo->mergeopfamilies, cur_ec->ec_opfamilies))
			continue;

		/*
		 * Does it contain a COALESCE(leftvar, rightvar) construct?
		 *
		 * We can assume the COALESCE() inputs are in the same order as the
		 * join clause, since both were automatically generated in the cases
		 * we care about.
		 *
		 * XXX currently this may fail to match in cross-type cases because
		 * the COALESCE will contain typecast operations while the join clause
		 * may not (if there is a cross-type mergejoin operator available for
		 * the two column types). Is it OK to strip implicit coercions from
		 * the COALESCE arguments?
		 */
		match = false;
		foreach(lc2, cur_ec->ec_members)
		{
			coal_em = (EquivalenceMember *) lfirst(lc2);
			if (IsA(coal_em->em_expr, CoalesceExpr))
			{
				CoalesceExpr *cexpr = (CoalesceExpr *) coal_em->em_expr;
				Node	   *cfirst;
				Node	   *csecond;

				if (list_length(cexpr->args) != 2)
					continue;
				cfirst = (Node *) linitial(cexpr->args);
				csecond = (Node *) lsecond(cexpr->args);

				if (equal(leftvar, cfirst) && equal(rightvar, csecond))
				{
					match = true;
					break;
				}
			}
		}
		if (!match)
			continue;			/* no match, so ignore this EC */

		/*
		 * Yes it does!  Try to generate clauses LEFTVAR = CONSTANT and
		 * RIGHTVAR = CONSTANT for each CONSTANT in the EC.  Note that we must
		 * succeed with at least one constant for each var before we can
		 * decide to throw away the outer-join clause.
		 */
		matchleft = matchright = false;
		foreach(lc2, cur_ec->ec_members)
		{
			EquivalenceMember *cur_em = (EquivalenceMember *) lfirst(lc2);
			Oid			eq_op;
			RestrictInfo *newrinfo;

			if (!cur_em->em_is_const)
				continue;		/* ignore non-const members */
			eq_op = select_equality_operator(cur_ec,
											 left_type,
											 cur_em->em_datatype);
			if (OidIsValid(eq_op))
			{
				newrinfo = build_implied_join_equality(eq_op,
													   cur_ec->ec_collation,
													   leftvar,
													   cur_em->em_expr,
													   bms_copy(left_relids),
											 bms_copy(left_nullable_relids));
				if (process_equivalence(root, newrinfo, true))
					matchleft = true;
			}
			eq_op = select_equality_operator(cur_ec,
											 right_type,
											 cur_em->em_datatype);
			if (OidIsValid(eq_op))
			{
				newrinfo = build_implied_join_equality(eq_op,
													   cur_ec->ec_collation,
													   rightvar,
													   cur_em->em_expr,
													   bms_copy(right_relids),
											bms_copy(right_nullable_relids));
				if (process_equivalence(root, newrinfo, true))
					matchright = true;
			}
		}

		/*
		 * If we were able to equate both vars to constants, we're done, and
		 * we can throw away the full-join clause as redundant.  Moreover, we
		 * can remove the COALESCE entry from the EC, since the added
		 * restrictions ensure it will always have the expected value. (We
		 * don't bother trying to update ec_relids or ec_sources.)
		 */
		if (matchleft && matchright)
		{
			cur_ec->ec_members = list_delete_ptr(cur_ec->ec_members, coal_em);
			return true;
		}

		/*
		 * Otherwise, fall out of the search loop, since we know the COALESCE
		 * appears in at most one EC (XXX might stop being true if we allow
		 * stripping of coercions above?)
		 */
		break;
	}

	return false;				/* failed to make any deduction */
}


/*
 * exprs_known_equal
 *	  Detect whether two expressions are known equal due to equivalence
 *	  relationships.
 *
 * Actually, this only shows that the expressions are equal according
 * to some opfamily's notion of equality --- but we only use it for
 * selectivity estimation, so a fuzzy idea of equality is OK.
 *
 * Note: does not bother to check for "equal(item1, item2)"; caller must
 * check that case if it's possible to pass identical items.
 */
bool
exprs_known_equal(PlannerInfo *root, Node *item1, Node *item2)
{
	ListCell   *lc1;

	foreach(lc1, root->eq_classes)
	{
		EquivalenceClass *ec = (EquivalenceClass *) lfirst(lc1);
		bool		item1member = false;
		bool		item2member = false;
		ListCell   *lc2;

		/* Never match to a volatile EC */
		if (ec->ec_has_volatile)
			continue;

		foreach(lc2, ec->ec_members)
		{
			EquivalenceMember *em = (EquivalenceMember *) lfirst(lc2);

			if (equal(item1, em->em_expr))
				item1member = true;
			else if (equal(item2, em->em_expr))
				item2member = true;
			/* Exit as soon as equality is proven */
			if (item1member && item2member)
				return true;
		}
	}
	return false;
}


/*
 * add_child_rel_equivalences
 *	  Search for EC members that reference (only) the parent_rel, and
 *	  add transformed members referencing the child_rel.
 *
 * Note that this function won't be called at all unless we have at least some
 * reason to believe that the EC members it generates will be useful.
 *
 * parent_rel and child_rel could be derived from appinfo, but since the
 * caller has already computed them, we might as well just pass them in.
 */
void
add_child_rel_equivalences(PlannerInfo *root,
						   AppendRelInfo *appinfo,
						   RelOptInfo *parent_rel,
						   RelOptInfo *child_rel)
{
	ListCell   *lc1;

	foreach(lc1, root->eq_classes)
	{
		EquivalenceClass *cur_ec = (EquivalenceClass *) lfirst(lc1);
		ListCell   *lc2;

		/*
		 * If this EC contains a constant, then it's not useful for sorting or
		 * driving an inner index-scan, so we skip generating child EMs.
		 *
		 * If this EC contains a volatile expression, then generating child
		 * EMs would be downright dangerous.  We rely on a volatile EC having
		 * only one EM.
		 */
		if (cur_ec->ec_has_const || cur_ec->ec_has_volatile)
			continue;

		/* No point in searching if parent rel not mentioned in eclass */
		if (!bms_is_subset(parent_rel->relids, cur_ec->ec_relids))
			continue;

		foreach(lc2, cur_ec->ec_members)
		{
			EquivalenceMember *cur_em = (EquivalenceMember *) lfirst(lc2);

			/* Does it reference (only) parent_rel? */
			if (bms_equal(cur_em->em_relids, parent_rel->relids))
			{
				/* Yes, generate transformed child version */
				Expr	   *child_expr;
				Relids		new_nullable_relids;

				child_expr = (Expr *)
					adjust_appendrel_attrs(root, (Node *) cur_em->em_expr,
										   appinfo);

				/*
				 * Must translate nullable_relids.  Note this code assumes
				 * parent and child relids are singletons.
				 */
				new_nullable_relids = cur_em->em_nullable_relids;
				if (bms_overlap(new_nullable_relids, parent_rel->relids))
				{
					new_nullable_relids = bms_difference(new_nullable_relids,
														 parent_rel->relids);
					new_nullable_relids = bms_add_members(new_nullable_relids,
														  child_rel->relids);
				}

				(void) add_eq_member(cur_ec, child_expr,
									 child_rel->relids, new_nullable_relids,
									 true, cur_em->em_datatype);
			}
		}
	}
}


/*
 * mutate_eclass_expressions
 *	  Apply an expression tree mutator to all expressions stored in
 *	  equivalence classes.
 *
 * This is a bit of a hack ... it's currently needed only by planagg.c,
 * which needs to do a global search-and-replace of MIN/MAX Aggrefs
 * after eclasses are already set up.  Without changing the eclasses too,
 * subsequent matching of ORDER BY clauses would fail.
 *
 * Note that we assume the mutation won't affect relation membership or any
 * other properties we keep track of (which is a bit bogus, but by the time
 * planagg.c runs, it no longer matters).  Also we must be called in the
 * main planner memory context.
 */
void
mutate_eclass_expressions(PlannerInfo *root,
						  Node *(*mutator) (),
						  void *context)
{
	ListCell   *lc1;

	foreach(lc1, root->eq_classes)
	{
		EquivalenceClass *cur_ec = (EquivalenceClass *) lfirst(lc1);
		ListCell   *lc2;

		foreach(lc2, cur_ec->ec_members)
		{
			EquivalenceMember *cur_em = (EquivalenceMember *) lfirst(lc2);

			cur_em->em_expr = (Expr *)
				mutator((Node *) cur_em->em_expr, context);
		}
	}
}


/*
 * find_eclass_clauses_for_index_join
 *	  Create joinclauses usable for a nestloop-with-inner-indexscan
 *	  scanning the given inner rel with the specified set of outer rels.
 */
List *
find_eclass_clauses_for_index_join(PlannerInfo *root, RelOptInfo *rel,
								   Relids outer_relids)
{
	List	   *result = NIL;
	bool		is_child_rel = (rel->reloptkind == RELOPT_OTHER_MEMBER_REL);
	ListCell   *lc1;

	foreach(lc1, root->eq_classes)
	{
		EquivalenceClass *cur_ec = (EquivalenceClass *) lfirst(lc1);
		ListCell   *lc2;

		/*
		 * Won't generate joinclauses if const or single-member (the latter
		 * test covers the volatile case too)
		 */
		if (cur_ec->ec_has_const || list_length(cur_ec->ec_members) <= 1)
			continue;

		/*
		 * No point in searching if rel not mentioned in eclass (but we can't
		 * tell that for a child rel).
		 */
		if (!is_child_rel &&
			!bms_is_subset(rel->relids, cur_ec->ec_relids))
			continue;
		/* ... nor if no overlap with outer_relids */
		if (!bms_overlap(outer_relids, cur_ec->ec_relids))
			continue;

		/* Scan members, looking for indexable columns */
		foreach(lc2, cur_ec->ec_members)
		{
			EquivalenceMember *cur_em = (EquivalenceMember *) lfirst(lc2);
			EquivalenceMember *best_outer_em = NULL;
			Oid			best_eq_op = InvalidOid;
			ListCell   *lc3;

			if (!bms_equal(cur_em->em_relids, rel->relids) ||
				!eclass_matches_any_index(cur_ec, cur_em, rel))
				continue;

			/*
			 * Found one, so try to generate a join clause.  This is like
			 * generate_join_implied_equalities_normal, except simpler since
			 * our only preference item is to pick a Var on the outer side. We
			 * only need one join clause per index col.
			 */
			foreach(lc3, cur_ec->ec_members)
			{
				EquivalenceMember *outer_em = (EquivalenceMember *) lfirst(lc3);
				Oid			eq_op;

				if (!bms_is_subset(outer_em->em_relids, outer_relids))
					continue;
				eq_op = select_equality_operator(cur_ec,
												 cur_em->em_datatype,
												 outer_em->em_datatype);
				if (!OidIsValid(eq_op))
					continue;
				best_outer_em = outer_em;
				best_eq_op = eq_op;
				if (IsA(outer_em->em_expr, Var) ||
					(IsA(outer_em->em_expr, RelabelType) &&
					 IsA(((RelabelType *) outer_em->em_expr)->arg, Var)))
					break;		/* no need to look further */
			}

			if (best_outer_em)
			{
				/* Found a suitable joinclause */
				RestrictInfo *rinfo;

				/* set parent_ec to mark as redundant with other joinclauses */
				rinfo = create_join_clause(root, cur_ec, best_eq_op,
										   cur_em, best_outer_em,
										   cur_ec);

				result = lappend(result, rinfo);

				/*
				 * Note: we keep scanning here because we want to provide a
				 * clause for every possible indexcol.
				 */
			}
		}
	}

	return result;
}


/*
 * have_relevant_eclass_joinclause
 *		Detect whether there is an EquivalenceClass that could produce
 *		a joinclause between the two given relations.
 *
 * This is essentially a very cut-down version of
 * generate_join_implied_equalities().	Note it's OK to occasionally say "yes"
 * incorrectly.  Hence we don't bother with details like whether the lack of a
 * cross-type operator might prevent the clause from actually being generated.
 */
bool
have_relevant_eclass_joinclause(PlannerInfo *root,
								RelOptInfo *rel1, RelOptInfo *rel2)
{
	ListCell   *lc1;

	foreach(lc1, root->eq_classes)
	{
		EquivalenceClass *ec = (EquivalenceClass *) lfirst(lc1);
		bool		has_rel1;
		bool		has_rel2;
		ListCell   *lc2;

		/*
		 * Won't generate joinclauses if single-member (this test covers the
		 * volatile case too)
		 */
		if (list_length(ec->ec_members) <= 1)
			continue;

		/*
		 * Note we don't test ec_broken; if we did, we'd need a separate code
		 * path to look through ec_sources.  Checking the members anyway is OK
		 * as a possibly-overoptimistic heuristic.
		 *
		 * We don't test ec_has_const either, even though a const eclass won't
		 * generate real join clauses.	This is because if we had "WHERE a.x =
		 * b.y and a.x = 42", it is worth considering a join between a and b,
		 * since the join result is likely to be small even though it'll end
		 * up being an unqualified nestloop.
		 */

		/* Needn't scan if it couldn't contain members from each rel */
		if (!bms_overlap(rel1->relids, ec->ec_relids) ||
			!bms_overlap(rel2->relids, ec->ec_relids))
			continue;

		/* Scan the EC to see if it has member(s) in each rel */
		has_rel1 = has_rel2 = false;
		foreach(lc2, ec->ec_members)
		{
			EquivalenceMember *cur_em = (EquivalenceMember *) lfirst(lc2);

			if (cur_em->em_is_const || cur_em->em_is_child)
				continue;		/* ignore consts and children here */
			if (bms_is_subset(cur_em->em_relids, rel1->relids))
			{
				has_rel1 = true;
				if (has_rel2)
					break;
			}
			if (bms_is_subset(cur_em->em_relids, rel2->relids))
			{
				has_rel2 = true;
				if (has_rel1)
					break;
			}
		}

		if (has_rel1 && has_rel2)
			return true;
	}

	return false;
}


/*
 * has_relevant_eclass_joinclause
 *		Detect whether there is an EquivalenceClass that could produce
 *		a joinclause between the given relation and anything else.
 *
 * This is the same as have_relevant_eclass_joinclause with the other rel
 * implicitly defined as "everything else in the query".
 */
bool
has_relevant_eclass_joinclause(PlannerInfo *root, RelOptInfo *rel1)
{
	ListCell   *lc1;

	foreach(lc1, root->eq_classes)
	{
		EquivalenceClass *ec = (EquivalenceClass *) lfirst(lc1);
		bool		has_rel1;
		bool		has_rel2;
		ListCell   *lc2;

		/*
		 * Won't generate joinclauses if single-member (this test covers the
		 * volatile case too)
		 */
		if (list_length(ec->ec_members) <= 1)
			continue;

		/*
		 * Note we don't test ec_broken; if we did, we'd need a separate code
		 * path to look through ec_sources.  Checking the members anyway is OK
		 * as a possibly-overoptimistic heuristic.
		 *
		 * We don't test ec_has_const either, even though a const eclass won't
		 * generate real join clauses.	This is because if we had "WHERE a.x =
		 * b.y and a.x = 42", it is worth considering a join between a and b,
		 * since the join result is likely to be small even though it'll end
		 * up being an unqualified nestloop.
		 */

		/* Needn't scan if it couldn't contain members from each rel */
		if (!bms_overlap(rel1->relids, ec->ec_relids) ||
			bms_is_subset(ec->ec_relids, rel1->relids))
			continue;

		/* Scan the EC to see if it has member(s) in each rel */
		has_rel1 = has_rel2 = false;
		foreach(lc2, ec->ec_members)
		{
			EquivalenceMember *cur_em = (EquivalenceMember *) lfirst(lc2);

			if (cur_em->em_is_const || cur_em->em_is_child)
				continue;		/* ignore consts and children here */
			if (bms_is_subset(cur_em->em_relids, rel1->relids))
			{
				has_rel1 = true;
				if (has_rel2)
					break;
			}
			if (!bms_overlap(cur_em->em_relids, rel1->relids))
			{
				has_rel2 = true;
				if (has_rel1)
					break;
			}
		}

		if (has_rel1 && has_rel2)
			return true;
	}

	return false;
}


/*
 * eclass_useful_for_merging
 *	  Detect whether the EC could produce any mergejoinable join clauses
 *	  against the specified relation.
 *
 * This is just a heuristic test and doesn't have to be exact; it's better
 * to say "yes" incorrectly than "no".	Hence we don't bother with details
 * like whether the lack of a cross-type operator might prevent the clause
 * from actually being generated.
 */
bool
eclass_useful_for_merging(EquivalenceClass *eclass,
						  RelOptInfo *rel)
{
	ListCell   *lc;

	Assert(!eclass->ec_merged);

	/*
	 * Won't generate joinclauses if const or single-member (the latter test
	 * covers the volatile case too)
	 */
	if (eclass->ec_has_const || list_length(eclass->ec_members) <= 1)
		return false;

	/*
	 * Note we don't test ec_broken; if we did, we'd need a separate code path
	 * to look through ec_sources.	Checking the members anyway is OK as a
	 * possibly-overoptimistic heuristic.
	 */

	/* If rel already includes all members of eclass, no point in searching */
	if (bms_is_subset(eclass->ec_relids, rel->relids))
		return false;

	/* To join, we need a member not in the given rel */
	foreach(lc, eclass->ec_members)
	{
		EquivalenceMember *cur_em = (EquivalenceMember *) lfirst(lc);

		if (!cur_em->em_is_child &&
			!bms_overlap(cur_em->em_relids, rel->relids))
			return true;
	}

	return false;
}<|MERGE_RESOLUTION|>--- conflicted
+++ resolved
@@ -530,17 +530,6 @@
 	EquivalenceMember *newem;
 	ListCell   *lc1;
 	MemoryContext oldcontext;
-<<<<<<< HEAD
-	Expr *sort_expr = expr;
-	Oid sort_datatype = opcintype;
-
-	if (IsA(sort_expr, RelabelType))
-	{
-		sort_expr = ((RelabelType *) sort_expr)->arg;
-		sort_datatype = exprType((Node *) sort_expr);
-	}
-=======
->>>>>>> e82dd3bd
 
 	/*
 	 * Ensure the expression exposes the correct type and collation.
@@ -580,7 +569,7 @@
 				cur_em->em_is_const)
 				continue;
 
-			if (expr_datatype == cur_em->em_datatype &&
+			if (opcintype == cur_em->em_datatype &&
 				equal(expr, cur_em->em_expr))
 				return cur_ec;	/* Match! */
 		}
