/*-------------------------------------------------------------------------
 *
 * costsize.c
 *	  Routines to compute (and set) relation sizes and path costs
 *
 * Path costs are measured in arbitrary units established by these basic
 * parameters:
 *
 *	seq_page_cost		Cost of a sequential page fetch
 *	random_page_cost	Cost of a non-sequential page fetch
 *	cpu_tuple_cost		Cost of typical CPU time to process a tuple
 *	cpu_index_tuple_cost  Cost of typical CPU time to process an index tuple
 *	cpu_operator_cost	Cost of CPU time to execute an operator or function
 *
 * We expect that the kernel will typically do some amount of read-ahead
 * optimization; this in conjunction with seek costs means that seq_page_cost
 * is normally considerably less than random_page_cost.  (However, if the
 * database is fully cached in RAM, it is reasonable to set them equal.)
 *
 * We also use a rough estimate "effective_cache_size" of the number of
 * disk pages in Postgres + OS-level disk cache.  (We can't simply use
 * NBuffers for this purpose because that would ignore the effects of
 * the kernel's disk cache.)
 *
 * Obviously, taking constants for these values is an oversimplification,
 * but it's tough enough to get any useful estimates even at this level of
 * detail.	Note that all of these parameters are user-settable, in case
 * the default values are drastically off for a particular platform.
 *
 * We compute two separate costs for each path:
 *		total_cost: total estimated cost to fetch all tuples
 *		startup_cost: cost that is expended before first tuple is fetched
 * In some scenarios, such as when there is a LIMIT or we are implementing
 * an EXISTS(...) sub-select, it is not necessary to fetch all tuples of the
 * path's result.  A caller can estimate the cost of fetching a partial
 * result by interpolating between startup_cost and total_cost.  In detail:
 *		actual_cost = startup_cost +
 *			(total_cost - startup_cost) * tuples_to_fetch / path->parent->rows;
 * Note that a base relation's rows count (and, by extension, plan_rows for
 * plan nodes below the LIMIT node) are set without regard to any LIMIT, so
 * that this equation works properly.  (Also, these routines guarantee not to
 * set the rows count to zero, so there will be no zero divide.)  The LIMIT is
 * applied as a top-level plan node.
 *
 * For largely historical reasons, most of the routines in this module use
 * the passed result Path only to store their startup_cost and total_cost
 * results into.  All the input data they need is passed as separate
 * parameters, even though much of it could be extracted from the Path.
 * An exception is made for the cost_XXXjoin() routines, which expect all
 * the non-cost fields of the passed XXXPath to be filled in.
 *
 *
 * Portions Copyright (c) 2005-2008, Greenplum inc
 * Portions Copyright (c) 1996-2008, PostgreSQL Global Development Group
 * Portions Copyright (c) 1994, Regents of the University of California
 *
 * IDENTIFICATION
 *	  $PostgreSQL: pgsql/src/backend/optimizer/path/costsize.c,v 1.176 2007/01/22 01:35:20 tgl Exp $
 *
 *-------------------------------------------------------------------------
 */

#include "postgres.h"

#include <math.h>

#include "executor/hashjoin.h"
#include "miscadmin.h"
#include "optimizer/clauses.h"
#include "optimizer/cost.h"
#include "optimizer/pathnode.h"
#include "optimizer/planmain.h"
#include "parser/parsetree.h"
#include "utils/lsyscache.h"
#include "utils/selfuncs.h"
#include "utils/tuplesort.h"

#include "cdb/cdbpath.h"        /* cdbpath_rows() */

#define LOG2(x)  (log(x) / 0.693147180559945)

/*
 * Some Paths return less than the nominal number of rows of their parent
 * relations; join nodes need to do this to get the correct input count:
 */
#define PATH_ROWS(root, path) (cdbpath_rows((root), (path)))


double		seq_page_cost = DEFAULT_SEQ_PAGE_COST;
double		random_page_cost = DEFAULT_RANDOM_PAGE_COST;
double		cpu_tuple_cost = DEFAULT_CPU_TUPLE_COST;
double		cpu_index_tuple_cost = DEFAULT_CPU_INDEX_TUPLE_COST;
double		cpu_operator_cost = DEFAULT_CPU_OPERATOR_COST;

int			effective_cache_size = DEFAULT_EFFECTIVE_CACHE_SIZE;

Cost		disable_cost = 1.0e9;

/* CDB: The enable_xxx globals have been moved to allpaths.c */

typedef struct
	{
		PlannerInfo *root;
		QualCost	total;
	} cost_qual_eval_context;

static bool cost_qual_eval_walker(Node *node, cost_qual_eval_context *context);
static Selectivity approx_selectivity(PlannerInfo *root, List *quals,
				   JoinType jointype);
static Selectivity join_in_selectivity(JoinPath *path, PlannerInfo *root);
static double relation_byte_size(double tuples, int width);
static double page_size(double tuples, int width);
static Selectivity adjust_selectivity_for_nulltest(Selectivity selec,
												Selectivity pselec,
												List *pushed_quals,
												JoinType jointype,
												RelOptInfo *left,
												RelOptInfo *right);

static void hash_table_size(double ntuples, int tupwidth, double memory_bytes,
						int *numbuckets,
						int *numbatches);

/* CDB: The clamp_row_est() function definition has been moved to cost.h */

/*
 * cost_seqscan
 *	  Determines and returns the cost of scanning a relation sequentially.
 */
void
cost_seqscan(Path *path, PlannerInfo *root,
			 RelOptInfo *baserel)
{
	Cost		startup_cost = 0;
	Cost		run_cost = 0;
	Cost		cpu_per_tuple;

	/* Should only be applied to base relations */
	Assert(baserel->relid > 0);
	Assert(baserel->rtekind == RTE_RELATION);

	/*
	 * disk costs
	 */
	run_cost += seq_page_cost * baserel->pages;

	/* CPU costs */
	startup_cost += baserel->baserestrictcost.startup;
	cpu_per_tuple = cpu_tuple_cost + baserel->baserestrictcost.per_tuple;
	run_cost += cpu_per_tuple * baserel->tuples;

	path->startup_cost = startup_cost;
	path->total_cost = startup_cost + run_cost;
}

/*
 * cost_appendonlyscan
 *	  Determines and returns the cost of scanning a relation sequentially.
 */
void
cost_appendonlyscan(AppendOnlyPath *path, PlannerInfo *root,
					RelOptInfo *baserel)
{
	Cost		startup_cost = 0;
	Cost		run_cost = 0;
	Cost		cpu_per_tuple;
	
	/* Should only be applied to base relations */
	Assert(baserel->relid > 0);
	Assert(baserel->rtekind == RTE_RELATION);
	
	/*
	 * disk costs
	 */
	run_cost += seq_page_cost * baserel->pages;
	
	/* CPU costs */
	startup_cost += baserel->baserestrictcost.startup;
	cpu_per_tuple = cpu_tuple_cost + baserel->baserestrictcost.per_tuple;
	run_cost += cpu_per_tuple * baserel->tuples;
	
	path->path.startup_cost = startup_cost;
	path->path.total_cost = startup_cost + run_cost;
}

/*
 * cost_aocsscan
 *	  Determines and returns the cost of scanning a relation sequentially.
 */
void
cost_aocsscan(AOCSPath *path, PlannerInfo *root,
					RelOptInfo *baserel)
{
	Cost		startup_cost = 0;
	Cost		run_cost = 0;
	Cost		cpu_per_tuple;
	
	/* Should only be applied to base relations */
	Assert(baserel->relid > 0);
	Assert(baserel->rtekind == RTE_RELATION);
	
	/*
	 * disk costs
	 */
	run_cost += seq_page_cost * baserel->pages;
	
	/* CPU costs */
	startup_cost += baserel->baserestrictcost.startup;
	cpu_per_tuple = cpu_tuple_cost + baserel->baserestrictcost.per_tuple;
	run_cost += cpu_per_tuple * baserel->tuples;
	
	path->path.startup_cost = startup_cost;
	path->path.total_cost = startup_cost + run_cost;
}

/*
 * cost_externalscan
 *	  Determines and returns the cost of scanning an external relation.
 *
 *	  Right now this is not very meaningful at all but we'll probably
 *	  want to make some good estimates in the future.
 */
void
cost_externalscan(ExternalPath *path, PlannerInfo *root,
				  RelOptInfo *baserel)
{
	Cost		startup_cost = 0;
	Cost		run_cost = 0;
	Cost		cpu_per_tuple;
	
	/* Should only be applied to external relations */
	Assert(baserel->relid > 0);
	Assert(baserel->rtekind == RTE_RELATION);
	
	/*
	 * disk costs
	 */
	run_cost += seq_page_cost * baserel->pages;
	
	/* CPU costs */
	startup_cost += baserel->baserestrictcost.startup;
	cpu_per_tuple = cpu_tuple_cost + baserel->baserestrictcost.per_tuple;
	run_cost += cpu_per_tuple * baserel->tuples;
	
	path->path.startup_cost = startup_cost;
	path->path.total_cost = startup_cost + run_cost;
}

/*
 * cost_index
 *	  Determines and returns the cost of scanning a relation using an index.
 *
 * 'index' is the index to be used
 * 'indexQuals' is the list of applicable qual clauses (implicit AND semantics)
 * 'outer_rel' is the outer relation when we are considering using the index
 *		scan as the inside of a nestloop join (hence, some of the indexQuals
 *		are join clauses, and we should expect repeated scans of the index);
 *		NULL for a plain index scan
 *
 * cost_index() takes an IndexPath not just a Path, because it sets a few
 * additional fields of the IndexPath besides startup_cost and total_cost.
 * These fields are needed if the IndexPath is used in a BitmapIndexScan.
 *
 * NOTE: 'indexQuals' must contain only clauses usable as index restrictions.
 * Any additional quals evaluated as qpquals may reduce the number of returned
 * tuples, but they won't reduce the number of tuples we have to fetch from
 * the table, so they don't reduce the scan cost.
 *
 * NOTE: as of 8.0, indexQuals is a list of RestrictInfo nodes, where formerly
 * it was a list of bare clause expressions.
 */
void
cost_index(IndexPath *path, PlannerInfo *root,
		   IndexOptInfo *index,
		   List *indexQuals,
		   RelOptInfo *outer_rel)
{
	RelOptInfo *baserel = index->rel;
	Cost		startup_cost = 0;
	Cost		run_cost = 0;
	Cost		indexStartupCost;
	Cost		indexTotalCost;
	Selectivity indexSelectivity;
	double		indexCorrelation,
				csquared;
	Cost		min_IO_cost,
				max_IO_cost;
	Cost		cpu_per_tuple;
	double		tuples_fetched;
	double		pages_fetched;

	/* Should only be applied to base relations */
	Assert(IsA(baserel, RelOptInfo) &&
		   IsA(index, IndexOptInfo));
	Assert(baserel->relid > 0);
	Assert(baserel->rtekind == RTE_RELATION);

	/*
	 * Call index-access-method-specific code to estimate the processing cost
	 * for scanning the index, as well as the selectivity of the index (ie,
	 * the fraction of main-table tuples we will have to retrieve) and its
	 * correlation to the main-table tuple order.
	 */
    index->num_leading_eq = 0;
	OidFunctionCall8(index->amcostestimate,
					 PointerGetDatum(root),
					 PointerGetDatum(index),
					 PointerGetDatum(indexQuals),
					 PointerGetDatum(outer_rel),
					 PointerGetDatum(&indexStartupCost),
					 PointerGetDatum(&indexTotalCost),
					 PointerGetDatum(&indexSelectivity),
					 PointerGetDatum(&indexCorrelation));
					
    /*
     * CDB: Note whether all of the key columns are matched by equality
     * predicates.
     *
     * The index->num_leading_eq field is kludgily used as an implicit result
     * parameter from the amcostestimate proc, to avoid changing its externally
     * exposed interface. Transfer to IndexPath, then zap to discourage misuse.
     */
    path->num_leading_eq = index->num_leading_eq;
    index->num_leading_eq = 0;

	/*
	 * clamp index correlation to 99% or less, so that we always account for at least a little bit
	 * of random_page_cost in our calculation.  Otherwise, perfectly correlated indexes look too fast.
	 */
	if (indexCorrelation >= 0.99)
		indexCorrelation = 0.99;
	else if (indexCorrelation <= -0.99)
		indexCorrelation = -0.99;

	/*
	 * Save amcostestimate's results for possible use in bitmap scan planning.
	 * We don't bother to save indexStartupCost or indexCorrelation, because a
	 * bitmap scan doesn't care about either.
	 */
	path->indextotalcost = indexTotalCost;
	path->indexselectivity = indexSelectivity;

	/* all costs for touching index itself included here */
	startup_cost += indexStartupCost;
	run_cost += indexTotalCost - indexStartupCost;

	/* estimate number of main-table tuples fetched */
	tuples_fetched = clamp_row_est(indexSelectivity * baserel->tuples);

	/*----------
	 * Estimate number of main-table pages fetched, and compute I/O cost.
	 *
	 * When the index ordering is uncorrelated with the table ordering,
	 * we use an approximation proposed by Mackert and Lohman (see
	 * index_pages_fetched() for details) to compute the number of pages
	 * fetched, and then charge random_page_cost per page fetched.
	 *
	 * When the index ordering is exactly correlated with the table ordering
	 * (just after a CLUSTER, for example), the number of pages fetched should
	 * be exactly selectivity * table_size.  What's more, all but the first
	 * will be sequential fetches, not the random fetches that occur in the
	 * uncorrelated case.  So if the number of pages is more than 1, we
	 * ought to charge
	 *		random_page_cost + (pages_fetched - 1) * seq_page_cost
	 * For partially-correlated indexes, we ought to charge somewhere between
	 * these two estimates.  We currently interpolate linearly between the
	 * estimates based on the correlation squared (XXX is that appropriate?).
	 *----------
	 */
	if (outer_rel != NULL && outer_rel->rows > 1)
	{
		/*
		 * For repeated indexscans, the appropriate estimate for the
		 * uncorrelated case is to scale up the number of tuples fetched in
		 * the Mackert and Lohman formula by the number of scans, so that we
		 * estimate the number of pages fetched by all the scans; then
		 * pro-rate the costs for one scan.  In this case we assume all the
		 * fetches are random accesses.
		 */
		double		num_scans = outer_rel->rows;

		pages_fetched = index_pages_fetched(tuples_fetched * num_scans,
											baserel->pages,
											(double) index->pages,
											root);

		max_IO_cost = (pages_fetched * random_page_cost) / num_scans;

		/*
		 * In the perfectly correlated case, the number of pages touched
		 * by each scan is selectivity * table_size, and we can use the
		 * Mackert and Lohman formula at the page level to estimate how
		 * much work is saved by caching across scans.  We still assume
		 * all the fetches are random, though, which is an overestimate
		 * that's hard to correct for without double-counting the cache
		 * effects.  (But in most cases where such a plan is actually
		 * interesting, only one page would get fetched per scan anyway,
		 * so it shouldn't matter much.)
		 */
		pages_fetched = ceil(indexSelectivity * (double) baserel->pages);

		pages_fetched = index_pages_fetched(pages_fetched * num_scans,
											baserel->pages,
											(double) index->pages,
											root);

		min_IO_cost = (pages_fetched * random_page_cost) / num_scans;
	}
	else
	{
		/*
		 * Normal case: apply the Mackert and Lohman formula, and then
		 * interpolate between that and the correlation-derived result.
		 */
		pages_fetched = index_pages_fetched(tuples_fetched,
											baserel->pages,
											(double) index->pages,
											root);

		/* max_IO_cost is for the perfectly uncorrelated case (csquared=0) */
		max_IO_cost = pages_fetched * random_page_cost;

		/* min_IO_cost is for the perfectly correlated case (csquared=1) */
		pages_fetched = ceil(indexSelectivity * (double) baserel->pages);
		min_IO_cost = random_page_cost;
		if (pages_fetched > 1)
			min_IO_cost += (pages_fetched - 1) * seq_page_cost;
	}

	/*
	 * Now interpolate based on estimated index order correlation to get
	 * total disk I/O cost for main table accesses.
	 */
	csquared = indexCorrelation * indexCorrelation;

	run_cost += max_IO_cost + csquared * (min_IO_cost - max_IO_cost);

	/*
	 * Estimate CPU costs per tuple.
	 *
	 * Normally the indexquals will be removed from the list of restriction
	 * clauses that we have to evaluate as qpquals, so we should subtract
	 * their costs from baserestrictcost.  But if we are doing a join then
	 * some of the indexquals are join clauses and shouldn't be subtracted.
	 * Rather than work out exactly how much to subtract, we don't subtract
	 * anything.
	 */
	startup_cost += baserel->baserestrictcost.startup;
	cpu_per_tuple = cpu_tuple_cost + baserel->baserestrictcost.per_tuple;

	if (outer_rel == NULL)
	{
		QualCost	index_qual_cost;

		cost_qual_eval(&index_qual_cost, indexQuals, root);
		/* any startup cost still has to be paid ... */
		cpu_per_tuple -= index_qual_cost.per_tuple;
	}

	run_cost += cpu_per_tuple * tuples_fetched;

	path->path.startup_cost = startup_cost;
	path->path.total_cost = startup_cost + run_cost;
}

/*
 * index_pages_fetched
 *	  Estimate the number of pages actually fetched after accounting for
 *	  cache effects.
 *
 * We use an approximation proposed by Mackert and Lohman, "Index Scans
 * Using a Finite LRU Buffer: A Validated I/O Model", ACM Transactions
 * on Database Systems, Vol. 14, No. 3, September 1989, Pages 401-424.
 * The Mackert and Lohman approximation is that the number of pages
 * fetched is
 *	PF =
 *		min(2TNs/(2T+Ns), T)			when T <= b
 *		2TNs/(2T+Ns)					when T > b and Ns <= 2Tb/(2T-b)
 *		b + (Ns - 2Tb/(2T-b))*(T-b)/T	when T > b and Ns > 2Tb/(2T-b)
 * where
 *		T = # pages in table
 *		N = # tuples in table
 *		s = selectivity = fraction of table to be scanned
 *		b = # buffer pages available (we include kernel space here)
 *
 * We assume that effective_cache_size is the total number of buffer pages
 * available for the whole query, and pro-rate that space across all the
 * tables in the query and the index currently under consideration.  (This
 * ignores space needed for other indexes used by the query, but since we
 * don't know which indexes will get used, we can't estimate that very well;
 * and in any case counting all the tables may well be an overestimate, since
 * depending on the join plan not all the tables may be scanned concurrently.)
 *
 * The product Ns is the number of tuples fetched; we pass in that
 * product rather than calculating it here.  "pages" is the number of pages
 * in the object under consideration (either an index or a table).
 * "index_pages" is the amount to add to the total table space, which was
 * computed for us by query_planner.
 *
 * Caller is expected to have ensured that tuples_fetched is greater than zero
 * and rounded to integer (see clamp_row_est).	The result will likewise be
 * greater than zero and integral.
 */
double
index_pages_fetched(double tuples_fetched, BlockNumber pages,
					double index_pages, PlannerInfo *root)
{
	double		pages_fetched;
	double		total_pages;
	double		T,
				b;

	/* T is # pages in table, but don't allow it to be zero */
	T = (pages > 1) ? (double) pages : 1.0;

	/* Compute number of pages assumed to be competing for cache space */
	total_pages = root->total_table_pages + index_pages;
	total_pages = Max(total_pages, 1.0);
	Assert(T <= total_pages);

	/* b is pro-rated share of effective_cache_size */
	b = (double) effective_cache_size *T / total_pages;

	/* force it positive and integral */
	if (b <= 1.0)
		b = 1.0;
	else
		b = ceil(b);

	/* This part is the Mackert and Lohman formula */
	if (T <= b)
	{
		pages_fetched =
			(2.0 * T * tuples_fetched) / (2.0 * T + tuples_fetched);
		if (pages_fetched >= T)
			pages_fetched = T;
		else
			pages_fetched = ceil(pages_fetched);
	}
	else
	{
		double		lim;

		lim = (2.0 * T * b) / (2.0 * T - b);
		if (tuples_fetched <= lim)
		{
			pages_fetched =
				(2.0 * T * tuples_fetched) / (2.0 * T + tuples_fetched);
		}
		else
		{
			pages_fetched =
				b + (tuples_fetched - lim) * (T - b) / T;
		}
		pages_fetched = ceil(pages_fetched);
	}
	return pages_fetched;
}

/*
 * get_indexpath_pages
 *		Determine the total size of the indexes used in a bitmap index path.
 *
 * Note: if the same index is used more than once in a bitmap tree, we will
 * count it multiple times, which perhaps is the wrong thing ... but it's
 * not completely clear, and detecting duplicates is difficult, so ignore it
 * for now.
 */
static double
get_indexpath_pages(Path *bitmapqual)
{
	double		result = 0;
	ListCell   *l;

	if (IsA(bitmapqual, BitmapAndPath))
	{
		BitmapAndPath *apath = (BitmapAndPath *) bitmapqual;

		foreach(l, apath->bitmapquals)
		{
			result += get_indexpath_pages((Path *) lfirst(l));
		}
	}
	else if (IsA(bitmapqual, BitmapOrPath))
	{
		BitmapOrPath *opath = (BitmapOrPath *) bitmapqual;

		foreach(l, opath->bitmapquals)
		{
			result += get_indexpath_pages((Path *) lfirst(l));
		}
	}
	else if (IsA(bitmapqual, IndexPath))
	{
		IndexPath  *ipath = (IndexPath *) bitmapqual;

		result = (double) ipath->indexinfo->pages;
	}
	else
		elog(ERROR, "unrecognized node type: %d", nodeTag(bitmapqual));

	return result;
}

/*
 * cost_bitmap_heap_scan
 *	  Determines and returns the cost of scanning a relation using a bitmap
 *	  index-then-heap plan.
 *
 * 'baserel' is the relation to be scanned
 * 'bitmapqual' is a tree of IndexPaths, BitmapAndPaths, and BitmapOrPaths
 * 'outer_rel' is the outer relation when we are considering using the bitmap
 *		scan as the inside of a nestloop join (hence, some of the indexQuals
 *		are join clauses, and we should expect repeated scans of the table);
 *		NULL for a plain bitmap scan
 *
 * Note: if this is a join inner path, the component IndexPaths in bitmapqual
 * should have been costed accordingly.
 */
void
cost_bitmap_heap_scan(Path *path, PlannerInfo *root, RelOptInfo *baserel,
					  Path *bitmapqual, RelOptInfo *outer_rel)
{
	Cost		startup_cost = 0;
	Cost		run_cost = 0;
	Cost		indexTotalCost;
	Selectivity indexSelectivity;
	Cost		cpu_per_tuple;
	Cost		cost_per_page;
	double		tuples_fetched;
	double		pages_fetched;
	double		T;

	/* Should only be applied to base relations */
	Assert(IsA(baserel, RelOptInfo));
	Assert(baserel->relid > 0);
	Assert(baserel->rtekind == RTE_RELATION);

	/*
	 * Fetch total cost of obtaining the bitmap, as well as its total
	 * selectivity.
	 */
	cost_bitmap_tree_node(bitmapqual, &indexTotalCost, &indexSelectivity);

	startup_cost += indexTotalCost;

	/*
	 * Estimate number of main-table pages fetched.
	 */
	tuples_fetched = clamp_row_est(indexSelectivity * baserel->tuples);

	T = (baserel->pages > 1) ? (double) baserel->pages : 1.0;

	if (outer_rel != NULL && outer_rel->rows > 1)
	{
		/*
		 * For repeated bitmap scans, scale up the number of tuples fetched in
		 * the Mackert and Lohman formula by the number of scans, so that we
		 * estimate the number of pages fetched by all the scans. Then
		 * pro-rate for one scan.
		 */
		double		num_scans = outer_rel->rows;

		pages_fetched = index_pages_fetched(tuples_fetched * num_scans,
											baserel->pages,
											get_indexpath_pages(bitmapqual),
											root);
		pages_fetched /= num_scans;
	}
	else
	{
		/*
		 * For a single scan, the number of heap pages that need to be fetched
		 * is the same as the Mackert and Lohman formula for the case T <= b
		 * (ie, no re-reads needed).
		 */
		pages_fetched = (2.0 * T * tuples_fetched) / (2.0 * T + tuples_fetched);
	}
	if (pages_fetched >= T)
		pages_fetched = T;
	else
		pages_fetched = ceil(pages_fetched);

	/*
	 * For small numbers of pages we should charge random_page_cost apiece,
	 * while if nearly all the table's pages are being read, it's more
	 * appropriate to charge seq_page_cost apiece.	The effect is nonlinear,
	 * too. For lack of a better idea, interpolate like this to determine the
	 * cost per page.
	 */
	if (pages_fetched >= 2.0)
		cost_per_page = random_page_cost -
			(random_page_cost - seq_page_cost) * sqrt(pages_fetched / T);
	else
		cost_per_page = random_page_cost;

	run_cost += pages_fetched * cost_per_page;

	/*
	 * Estimate CPU costs per tuple.
	 *
	 * Often the indexquals don't need to be rechecked at each tuple ... but
	 * not always, especially not if there are enough tuples involved that the
	 * bitmaps become lossy.  For the moment, just assume they will be
	 * rechecked always.
	 */
	startup_cost += baserel->baserestrictcost.startup;
	cpu_per_tuple = cpu_tuple_cost + baserel->baserestrictcost.per_tuple;

	run_cost += cpu_per_tuple * tuples_fetched;

	path->startup_cost = startup_cost;
	path->total_cost = startup_cost + run_cost;
}

/*
 * cost_bitmap_appendonly_scan
 *
 * NOTE: This is a copy of cost_bitmap_heap_scan.
 */
void
cost_bitmap_appendonly_scan(Path *path, PlannerInfo *root, RelOptInfo *baserel,
					  Path *bitmapqual, RelOptInfo *outer_rel)
{
	Cost		startup_cost = 0;
	Cost		run_cost = 0;
	Cost		indexTotalCost;
	Selectivity indexSelectivity;
	Cost		cpu_per_tuple;
	Cost		cost_per_page;
	double		tuples_fetched;
	double		pages_fetched;
	double		T;

	/* Should only be applied to base relations */
	Assert(IsA(baserel, RelOptInfo));
	Assert(baserel->relid > 0);
	Assert(baserel->rtekind == RTE_RELATION);

	/*
	 * Fetch total cost of obtaining the bitmap, as well as its total
	 * selectivity.
	 */
	cost_bitmap_tree_node(bitmapqual, &indexTotalCost, &indexSelectivity);

	startup_cost += indexTotalCost;

	/*
	 * Estimate number of main-table pages fetched.
	 */
	tuples_fetched = clamp_row_est(indexSelectivity * baserel->tuples);

	T = (baserel->pages > 1) ? (double) baserel->pages : 1.0;

	if (outer_rel != NULL && outer_rel->rows > 1)
	{
		/*
		 * For repeated bitmap scans, scale up the number of tuples fetched in
		 * the Mackert and Lohman formula by the number of scans, so that we
		 * estimate the number of pages fetched by all the scans. Then
		 * pro-rate for one scan.
		 */
		double		num_scans = outer_rel->rows;

		pages_fetched = index_pages_fetched(tuples_fetched * num_scans,
											baserel->pages,
											get_indexpath_pages(bitmapqual),
											root);
		pages_fetched /= num_scans;
	}
	else
	{
		/*
		 * For a single scan, the number of heap pages that need to be fetched
		 * is the same as the Mackert and Lohman formula for the case T <= b
		 * (ie, no re-reads needed).
		 */
		pages_fetched = (2.0 * T * tuples_fetched) / (2.0 * T + tuples_fetched);
	}
	if (pages_fetched >= T)
		pages_fetched = T;
	else
		pages_fetched = ceil(pages_fetched);

	/*
	 * For small numbers of pages we should charge random_page_cost apiece,
	 * while if nearly all the table's pages are being read, it's more
	 * appropriate to charge seq_page_cost apiece.	The effect is nonlinear,
	 * too. For lack of a better idea, interpolate like this to determine the
	 * cost per page.
	 */
	if (pages_fetched >= 2.0)
		cost_per_page = random_page_cost -
			(random_page_cost - seq_page_cost) * sqrt(pages_fetched / T);
	else
		cost_per_page = random_page_cost;

	run_cost += pages_fetched * cost_per_page;

	/*
	 * Estimate CPU costs per tuple.
	 *
	 * Often the indexquals don't need to be rechecked at each tuple ... but
	 * not always, especially not if there are enough tuples involved that the
	 * bitmaps become lossy.  For the moment, just assume they will be
	 * rechecked always.
	 */
	startup_cost += baserel->baserestrictcost.startup;
	cpu_per_tuple = cpu_tuple_cost + baserel->baserestrictcost.per_tuple;

	run_cost += cpu_per_tuple * tuples_fetched;

	path->startup_cost = startup_cost;
	path->total_cost = startup_cost + run_cost;
}

/*
 * cost_bitmap_aocs_scan
 *
 * NOTE: This is a copy of cost_bitmap_heap_scan.
 */
void
cost_bitmap_aocs_scan(Path *path, PlannerInfo *root, RelOptInfo *baserel,
					  Path *bitmapqual, RelOptInfo *outer_rel)
{
	Cost		startup_cost = 0;
	Cost		run_cost = 0;
	Cost		indexTotalCost;
	Selectivity indexSelectivity;
	Cost		cpu_per_tuple;
	Cost		cost_per_page;
	double		tuples_fetched;
	double		pages_fetched;
	double		T;

	/* Should only be applied to base relations */
	Assert(IsA(baserel, RelOptInfo));
	Assert(baserel->relid > 0);
	Assert(baserel->rtekind == RTE_RELATION);

	/*
	 * Fetch total cost of obtaining the bitmap, as well as its total
	 * selectivity.
	 */
	cost_bitmap_tree_node(bitmapqual, &indexTotalCost, &indexSelectivity);

	startup_cost += indexTotalCost;

	/*
	 * Estimate number of main-table pages fetched.
	 */
	tuples_fetched = clamp_row_est(indexSelectivity * baserel->tuples);

	T = (baserel->pages > 1) ? (double) baserel->pages : 1.0;

	if (outer_rel != NULL && outer_rel->rows > 1)
	{
		/*
		 * For repeated bitmap scans, scale up the number of tuples fetched in
		 * the Mackert and Lohman formula by the number of scans, so that we
		 * estimate the number of pages fetched by all the scans. Then
		 * pro-rate for one scan.
		 */
		double		num_scans = outer_rel->rows;

		pages_fetched = index_pages_fetched(tuples_fetched * num_scans,
											baserel->pages,
											get_indexpath_pages(bitmapqual),
											root);
		pages_fetched /= num_scans;
	}
	else
	{
		/*
		 * For a single scan, the number of heap pages that need to be fetched
		 * is the same as the Mackert and Lohman formula for the case T <= b
		 * (ie, no re-reads needed).
		 */
		pages_fetched = (2.0 * T * tuples_fetched) / (2.0 * T + tuples_fetched);
	}
	if (pages_fetched >= T)
		pages_fetched = T;
	else
		pages_fetched = ceil(pages_fetched);

	/*
	 * For small numbers of pages we should charge random_page_cost apiece,
	 * while if nearly all the table's pages are being read, it's more
	 * appropriate to charge seq_page_cost apiece.	The effect is nonlinear,
	 * too. For lack of a better idea, interpolate like this to determine the
	 * cost per page.
	 */
	if (pages_fetched >= 2.0)
		cost_per_page = random_page_cost -
			(random_page_cost - seq_page_cost) * sqrt(pages_fetched / T);
	else
		cost_per_page = random_page_cost;

	run_cost += pages_fetched * cost_per_page;

	/*
	 * Estimate CPU costs per tuple.
	 *
	 * Often the indexquals don't need to be rechecked at each tuple ... but
	 * not always, especially not if there are enough tuples involved that the
	 * bitmaps become lossy.  For the moment, just assume they will be
	 * rechecked always.
	 */
	startup_cost += baserel->baserestrictcost.startup;
	cpu_per_tuple = cpu_tuple_cost + baserel->baserestrictcost.per_tuple;

	run_cost += cpu_per_tuple * tuples_fetched;

	path->startup_cost = startup_cost;
	path->total_cost = startup_cost + run_cost;
}

/*
 * cost_bitmap_tree_node
 *		Extract cost and selectivity from a bitmap tree node (index/and/or)
 */
void
cost_bitmap_tree_node(Path *path, Cost *cost, Selectivity *selec)
{
	if (IsA(path, IndexPath))
	{
		*cost = ((IndexPath *) path)->indextotalcost;
		*selec = ((IndexPath *) path)->indexselectivity;
		/*
		 * Charge a small amount per retrieved tuple to reflect the costs of
		 * manipulating the bitmap.  This is mostly to make sure that a bitmap
		 * scan doesn't look to be the same cost as an indexscan to retrieve
		 * a single tuple.
		 */
		*cost += 0.1 * cpu_operator_cost * ((IndexPath *) path)->rows;
	}
	else if (IsA(path, BitmapAndPath))
	{
		*cost = path->total_cost;
		*selec = ((BitmapAndPath *) path)->bitmapselectivity;
	}
	else if (IsA(path, BitmapOrPath))
	{
		*cost = path->total_cost;
		*selec = ((BitmapOrPath *) path)->bitmapselectivity;
	}
	else
	{
		elog(ERROR, "unrecognized node type: %d", nodeTag(path));
		*cost = *selec = 0;		/* keep compiler quiet */
	}
}

/*
 * cost_bitmap_and_node
 *		Estimate the cost of a BitmapAnd node
 *
 * Note that this considers only the costs of index scanning and bitmap
 * creation, not the eventual heap access.	In that sense the object isn't
 * truly a Path, but it has enough path-like properties (costs in particular)
 * to warrant treating it as one.
 */
void
cost_bitmap_and_node(BitmapAndPath *path, PlannerInfo *root)
{
	Cost		totalCost;
	Selectivity selec;
	ListCell   *l;

	/*
	 * We estimate AND selectivity on the assumption that the inputs are
	 * independent.  This is probably often wrong, but we don't have the info
	 * to do better.
	 *
	 * The runtime cost of the BitmapAnd itself is estimated at 100x
	 * cpu_operator_cost for each tbm_intersect needed.  Probably too small,
	 * definitely too simplistic?
	 */
	totalCost = 0.0;
	selec = 1.0;
	foreach(l, path->bitmapquals)
	{
		Path	   *subpath = (Path *) lfirst(l);
		Cost		subCost;
		Selectivity subselec;

		cost_bitmap_tree_node(subpath, &subCost, &subselec);

		selec *= subselec;

		totalCost += subCost;
		if (l != list_head(path->bitmapquals))
			totalCost += 100.0 * cpu_operator_cost;
	}
	path->bitmapselectivity = selec;
	path->path.startup_cost = totalCost;
	path->path.total_cost = totalCost;
}

/*
 * cost_bitmap_or_node
 *		Estimate the cost of a BitmapOr node
 *
 * See comments for cost_bitmap_and_node.
 */
void
cost_bitmap_or_node(BitmapOrPath *path, PlannerInfo *root)
{
	Cost		totalCost;
	Selectivity selec;
	ListCell   *l;

	/*
	 * We estimate OR selectivity on the assumption that the inputs are
	 * non-overlapping, since that's often the case in "x IN (list)" type
	 * situations.	Of course, we clamp to 1.0 at the end.
	 *
	 * The runtime cost of the BitmapOr itself is estimated at 100x
	 * cpu_operator_cost for each tbm_union needed.  Probably too small,
	 * definitely too simplistic?  We are aware that the tbm_unions are
	 * optimized out when the inputs are BitmapIndexScans.
	 */
	totalCost = 0.0;
	selec = 0.0;
	foreach(l, path->bitmapquals)
	{
		Path	   *subpath = (Path *) lfirst(l);
		Cost		subCost;
		Selectivity subselec;

		cost_bitmap_tree_node(subpath, &subCost, &subselec);

		selec += subselec;

		totalCost += subCost;
		if (l != list_head(path->bitmapquals) &&
			!IsA(subpath, IndexPath))
			totalCost += 100.0 * cpu_operator_cost;
	}
	path->bitmapselectivity = Min(selec, 1.0);
	path->path.startup_cost = totalCost;
	path->path.total_cost = totalCost;
}

/*
 * cost_tidscan
 *	  Determines and returns the cost of scanning a relation using TIDs.
 */
void
cost_tidscan(Path *path, PlannerInfo *root,
			 RelOptInfo *baserel, List *tidquals)
{
	Cost		startup_cost = 0;
	Cost		run_cost = 0;
	Cost		cpu_per_tuple;
	int			ntuples;
	ListCell   *l;

	/* Should only be applied to base relations */
	Assert(baserel->relid > 0);
	Assert(baserel->rtekind == RTE_RELATION);

	/* Count how many tuples we expect to retrieve */
	ntuples = 0;
	foreach(l, tidquals)
	{
		if (IsA(lfirst(l), ScalarArrayOpExpr))
		{
			/* Each element of the array yields 1 tuple */
			ScalarArrayOpExpr *saop = (ScalarArrayOpExpr *) lfirst(l);
			Node	   *arraynode = (Node *) lsecond(saop->args);

			ntuples += estimate_array_length(arraynode);
		}
		else
		{
			/* It's just CTID = something, count 1 tuple */
			ntuples++;
		}
	}

	/* disk costs --- assume each tuple on a different page */
	run_cost += random_page_cost * ntuples;

	/* CPU costs */
	startup_cost += baserel->baserestrictcost.startup;
	cpu_per_tuple = cpu_tuple_cost + baserel->baserestrictcost.per_tuple;
	run_cost += cpu_per_tuple * ntuples;

	path->startup_cost = startup_cost;
	path->total_cost = startup_cost + run_cost;
}

/*
 * cost_subqueryscan
 *	  Determines and returns the cost of scanning a subquery RTE.
 */
void
cost_subqueryscan(Path *path, RelOptInfo *baserel)
{
	Cost		startup_cost;
	Cost		run_cost;
	Cost		cpu_per_tuple;

	/* Should only be applied to base relations that are subqueries */
	Assert(baserel->relid > 0);
	Assert(baserel->rtekind == RTE_SUBQUERY);

	/*
	 * Cost of path is cost of evaluating the subplan, plus cost of evaluating
	 * any restriction clauses that will be attached to the SubqueryScan node,
	 * plus cpu_tuple_cost to account for selection and projection overhead.
	 */
	path->startup_cost = baserel->subplan->startup_cost;
	path->total_cost = baserel->subplan->total_cost;

	startup_cost = baserel->baserestrictcost.startup;
	cpu_per_tuple = cpu_tuple_cost + baserel->baserestrictcost.per_tuple;
	run_cost = cpu_per_tuple * baserel->tuples;

	path->startup_cost += startup_cost;
	path->total_cost += startup_cost + run_cost;
}

/*
 * cost_functionscan
 *	  Determines and returns the cost of scanning a function RTE.
 */
void
cost_functionscan(Path *path, PlannerInfo *root, RelOptInfo *baserel)
{
	Cost		startup_cost = 0;
	Cost		run_cost = 0;
	Cost		cpu_per_tuple;
	RangeTblEntry *rte;
	QualCost	exprcost;

	/* Should only be applied to base relations that are functions */
	Assert(baserel->relid > 0);
	rte = rt_fetch(baserel->relid, root->parse->rtable);
	Assert(rte->rtekind == RTE_FUNCTION);

	/* Estimate costs of executing the function expression */
	cost_qual_eval_node(&exprcost, rte->funcexpr);

	startup_cost += exprcost.startup;
	cpu_per_tuple = exprcost.per_tuple;

	/* Add scanning CPU costs */
	startup_cost += baserel->baserestrictcost.startup;
	cpu_per_tuple += cpu_tuple_cost + baserel->baserestrictcost.per_tuple;
	run_cost += cpu_per_tuple * baserel->tuples;

	path->startup_cost = startup_cost;
	path->total_cost = startup_cost + run_cost;
}

/*
 * cost_tablefunction
 *	  Determines and returns the cost of scanning a table function RTE.
 */
void
cost_tablefunction(Path *path, PlannerInfo *root, RelOptInfo *baserel)
{
	Cost		startup_cost;
	Cost		run_cost;
	Cost		cpu_per_tuple;

	/* Should only be applied to base relations that are functions */
	Assert(baserel->relid > 0);
	Assert(baserel->rtekind == RTE_TABLEFUNCTION);

	/* Initialize cost of the subquery input */
	path->startup_cost = baserel->subplan->startup_cost;
	path->total_cost   = baserel->subplan->total_cost;

	/*
	 * For now, estimate function's cost at one operator eval per function
	 * call.  Someday we should revive the function cost estimate columns in
	 * pg_proc...  (see cost_functionscan above)
	 */
	cpu_per_tuple = cpu_operator_cost;

	/* Calculate additional cost of the table function node */
	cpu_per_tuple += cpu_tuple_cost + baserel->baserestrictcost.per_tuple;
	startup_cost   = baserel->baserestrictcost.startup;
	run_cost	   = cpu_per_tuple * baserel->tuples;

	/* Add in the additional cost */
	path->startup_cost += startup_cost;
	path->total_cost   += startup_cost + run_cost;
}

/*
 * cost_valuesscan
 *	  Determines and returns the cost of scanning a VALUES RTE.
 */
void
cost_valuesscan(Path *path, PlannerInfo *root, RelOptInfo *baserel)
{
	Cost		startup_cost = 0;
	Cost		run_cost = 0;
	Cost		cpu_per_tuple;

	/* Should only be applied to base relations that are values lists */
	Assert(baserel->relid > 0);
	Assert(baserel->rtekind == RTE_VALUES);

	/*
	 * For now, estimate list evaluation cost at one operator eval per list
	 * (probably pretty bogus, but is it worth being smarter?)
	 */
	cpu_per_tuple = cpu_operator_cost;

	/* Add scanning CPU costs */
	startup_cost += baserel->baserestrictcost.startup;
	cpu_per_tuple += cpu_tuple_cost + baserel->baserestrictcost.per_tuple;
	run_cost += cpu_per_tuple * baserel->tuples;

	path->startup_cost = startup_cost;
	path->total_cost = startup_cost + run_cost;
}

/*
 * cost_ctescan
 *	  Determines and returns the cost of scanning a CTE RTE.
 */
void
cost_ctescan(Path *path, PlannerInfo *root, RelOptInfo *baserel)
{
	/* Should only be applied to base relations that are CTEs */
	Assert(baserel->relid > 0);
	Assert(baserel->rtekind == RTE_CTE);

	/*
	 * For now, there should be no extra cost of scanning a CTE RTE,
	 * besides the cost of evaluating the subplan.
	 */
	path->startup_cost = baserel->subplan->startup_cost;
	path->total_cost = baserel->subplan->total_cost;
}

/*
 * cost_sort
 *	  Determines and returns the cost of sorting a relation, including
 *	  the cost of reading the input data.
 *
 * If the total volume of data to sort is less than work_mem, we will do
 * an in-memory sort, which requires no I/O and about t*log2(t) tuple
 * comparisons for t tuples.
 *
 * If the total volume exceeds work_mem, we switch to a tape-style merge
 * algorithm.  There will still be about t*log2(t) tuple comparisons in
 * total, but we will also need to write and read each tuple once per
 * merge pass.	We expect about ceil(logM(r)) merge passes where r is the
 * number of initial runs formed and M is the merge order used by tuplesort.c.
 * Since the average initial run should be about twice work_mem, we have
 *		disk traffic = 2 * relsize * ceil(logM(p / (2*work_mem)))
 *		cpu = comparison_cost * t * log2(t)
 *
 * The disk traffic is assumed to be 3/4ths sequential and 1/4th random
 * accesses (XXX can't we refine that guess?)
 *
 * We charge two operator evals per tuple comparison, which should be in
 * the right ballpark in most cases.
 *
 * 'pathkeys' is a list of sort keys
 * 'input_cost' is the total cost for reading the input data
 * 'tuples' is the number of tuples in the relation
 * 'width' is the average tuple width in bytes
 *
 * NOTE: some callers currently pass NIL for pathkeys because they
 * can't conveniently supply the sort keys.  Since this routine doesn't
 * currently do anything with pathkeys anyway, that doesn't matter...
 * but if it ever does, it should react gracefully to lack of key data.
 * (Actually, the thing we'd most likely be interested in is just the number
 * of sort keys, which all callers *could* supply.)
 */
void
cost_sort(Path *path, PlannerInfo *root,
		  List *pathkeys, Cost input_cost, double tuples, int width)
{
	Cost		startup_cost = input_cost;
	Cost		run_cost = 0;
	double		nbytes = relation_byte_size(tuples, width);
	long		work_mem_bytes = (long) global_work_mem(root);

	/*
	 * We want to be sure the cost of a sort is never estimated as zero, even
	 * if passed-in tuple count is zero.  Besides, mustn't do log(0)...
	 */
	if (tuples < 2.0)
		tuples = 2.0;

	/*
	 * CPU costs
	 *
	 * Assume about two operator evals per tuple comparison and N log2 N
	 * comparisons
	 */
	startup_cost += 2.0 * cpu_operator_cost * tuples * LOG2(tuples);

	/* disk costs */
	if (nbytes > work_mem_bytes)
	{
		double		npages = ceil(nbytes / BLCKSZ);
		double		nruns = (nbytes / work_mem_bytes) * 0.5;
		double		mergeorder = tuplesort_merge_order(work_mem_bytes);
		double		log_runs;
		double		npageaccesses;

		/* Compute logM(r) as log(r) / log(M) */
		if (nruns > mergeorder)
			log_runs = ceil(log(nruns) / log(mergeorder));
		else
			log_runs = 1.0;
		npageaccesses = 2.0 * npages * log_runs;
		/* Assume 3/4ths of accesses are sequential, 1/4th are not */
		startup_cost += npageaccesses *
			(seq_page_cost * 0.75 + random_page_cost * 0.25);
	}

	/*
	 * Also charge a small amount (arbitrarily set equal to operator cost) per
	 * extracted tuple.
	 */
	run_cost += cpu_operator_cost * tuples;

	path->startup_cost = startup_cost;
	path->total_cost = startup_cost + run_cost;
}

/*
 * cost_material
 *	  Determines and returns the cost of materializing a relation, including
 *	  the cost of reading the input data.
 *
 * If the total volume of data to materialize exceeds work_mem, we will need
 * to write it to disk, so the cost is much higher in that case.
 */
void
cost_material(Path *path, PlannerInfo *root,
			  Cost input_cost, double tuples, int width)
{
	Cost		startup_cost = input_cost;
	Cost		run_cost = 0;
	double		nbytes = relation_byte_size(tuples, width);

	/* disk costs */
	if (nbytes > global_work_mem(root))
	{
		double		npages = ceil(nbytes / BLCKSZ);

		/* We'll write during startup and read during retrieval */
		startup_cost += seq_page_cost * npages;
		run_cost += seq_page_cost * npages;
	}

	/*
	 * Charge a very small amount per inserted tuple, to reflect bookkeeping
	 * costs.  We use cpu_tuple_cost/10 for this.  This is needed to break the
	 * tie that would otherwise exist between nestloop with A outer,
	 * materialized B inner and nestloop with B outer, materialized A inner.
	 * The extra cost ensures we'll prefer materializing the smaller rel.
	 */
	startup_cost += cpu_tuple_cost * 0.1 * tuples;

	/*
	 * Also charge a small amount per extracted tuple.	We use cpu_tuple_cost
	 * so that it doesn't appear worthwhile to materialize a bare seqscan.
	 */
	run_cost += cpu_tuple_cost * tuples;

	path->startup_cost = startup_cost;
	path->total_cost = startup_cost + run_cost;
}

/*
 * cost_agg
 *		Determines and returns the cost of performing an Agg plan node,
 *		including the cost of its input.
 *
 * Note: when aggstrategy == AGG_SORTED, caller must ensure that input costs
 * are for appropriately-sorted input.
 */
void
cost_agg(Path *path, PlannerInfo *root,
		 AggStrategy aggstrategy, int numAggs,
		 int numGroupCols, double numGroups,
		 Cost input_startup_cost, Cost input_total_cost,
		 double input_tuples, double input_width,
		 double hash_batches, double hashentry_width,
		 bool hash_streaming)
{
	Cost		startup_cost;
	Cost		total_cost;

	/*
	 * We charge one cpu_operator_cost per aggregate function per input tuple,
	 * and another one per output tuple (corresponding to transfn and finalfn
	 * calls respectively).  If we are grouping, we charge an additional
	 * cpu_operator_cost per grouping column per input tuple for grouping
	 * comparisons.
	 *
	 * We will produce a single output tuple if not grouping, and a tuple per
	 * group otherwise.  We charge cpu_tuple_cost for each output tuple.
	 *
	 * Note: in this cost model, AGG_SORTED and AGG_HASHED have exactly the
	 * same total CPU cost, but AGG_SORTED has lower startup cost.	If the
	 * input path is already sorted appropriately, AGG_SORTED should be
	 * preferred (since it has no risk of memory overflow).  This will happen
	 * as long as the computed total costs are indeed exactly equal --- but if
	 * there's roundoff error we might do the wrong thing.  So be sure that
	 * the computations below form the same intermediate values in the same
	 * order.
	 *
	 * Note: ideally we should use the pg_proc.procost costs of each
	 * aggregate's component functions, but for now that seems like an
	 * excessive amount of work.
	 */
	if (aggstrategy == AGG_PLAIN)
	{
		startup_cost = input_total_cost;
		startup_cost += cpu_operator_cost * (input_tuples + 1) * numAggs;
		/* we aren't grouping */
		total_cost = startup_cost + cpu_tuple_cost;
	}
	else if (aggstrategy == AGG_SORTED)
	{
		/* Here we are able to deliver output on-the-fly */
		startup_cost = input_startup_cost;
		total_cost = input_total_cost;
		/* calcs phrased this way to match HASHED case, see note above */
		total_cost += cpu_operator_cost * input_tuples * numGroupCols;
		total_cost += cpu_operator_cost * input_tuples * numAggs;
		total_cost += cpu_operator_cost * numGroups * numAggs;
		total_cost += cpu_tuple_cost * numGroups;
	}
	else
	{
		double spilled_bytes = 0.0;
		double spilled_groups = 0.0;

		/* must be AGG_HASHED */
		startup_cost = input_total_cost;
		startup_cost += cpu_operator_cost * input_tuples * numGroupCols;
		startup_cost += cpu_operator_cost * input_tuples * numAggs;

		/* account for some disk I/O if we expect to spill */
		if (hash_batches > 0)
		{
			/*
			 * Estimate the number of spilled groups. We know that it is between
			 * numGroups and input_tuples. However, we do not have a good measure
			 * to know the exact number. Currently, we choose 0.5 of 
			 * (input_tuples - numGroups) as additional groups to be spilled.
			 */
			spilled_groups = numGroups + (input_tuples - numGroups) * 0.5;

			if (!hash_streaming)
			{
				double spilled_bytes_for_batch =
					(spilled_groups * hashentry_width) / hash_batches;
				double partitions = spilled_bytes_for_batch / (global_work_mem(root));
				double tree_depth = 1;
				if (partitions != 0)
					tree_depth += ceil(log(partitions) / log(gp_hashagg_default_nbatches));

				spilled_bytes = tree_depth * spilled_groups * hashentry_width;

				/* startup gets charged the write-cost */
				startup_cost += seq_page_cost * (spilled_bytes / BLCKSZ);
			}
		}

		if (!hash_streaming)
		{
			total_cost = startup_cost;
			total_cost += cpu_operator_cost * numGroups * numAggs;
			total_cost += cpu_tuple_cost * numGroups;
		}
		else
		{
			total_cost = startup_cost;
			total_cost += cpu_operator_cost * spilled_groups * numAggs;
			total_cost += cpu_tuple_cost * spilled_groups;
		}

		if (hash_batches > 2)
		{
			/* total gets charged the read-cost */
			total_cost += seq_page_cost * (spilled_bytes / BLCKSZ);
		}
	}

	path->startup_cost = startup_cost;
	path->total_cost = total_cost;
}

/*
 * cost_group
 *		Determines and returns the cost of performing a Group plan node,
 *		including the cost of its input.
 *
 * Note: caller must ensure that input costs are for appropriately-sorted
 * input.
 */
void
cost_group(Path *path, PlannerInfo *root,
		   int numGroupCols, double numGroups,
		   Cost input_startup_cost, Cost input_total_cost,
		   double input_tuples)
{
	Cost		startup_cost;
	Cost		total_cost;

	startup_cost = input_startup_cost;
	total_cost = input_total_cost;

	/*
	 * Charge one cpu_operator_cost per comparison per input tuple. We assume
	 * all columns get compared at most of the tuples.
	 */
	total_cost += cpu_operator_cost * input_tuples * numGroupCols;

	path->startup_cost = startup_cost;
	path->total_cost = total_cost;
}

/*
 * cost_window
 *		Determines and returns the cost of performing a Window plan node,
 *		including the cost of its input.
 *
 * Note: caller must ensure that input costs are for appropriately-sorted
 * input.
 */
void
cost_window(Path *path, PlannerInfo *root,
		   int numOrderCols,
		   Cost input_startup_cost, Cost input_total_cost,
		   double input_tuples)
{
	Cost		startup_cost;
	Cost		total_cost;

	startup_cost = input_startup_cost;
	total_cost = input_total_cost;

	/*
	 * Charge one cpu_operator_cost per comparison per input tuple. We assume
	 * all columns get compared at most of the tuples.  
	 *
	 * XXX Should we also charge for function calls in the targetlist?
	 */
	total_cost += cpu_operator_cost * input_tuples * numOrderCols;

	path->startup_cost = startup_cost;
	path->total_cost = total_cost;
}

/* 
 * cost_shareinputscan
 * 		compute the cost of shareinputscan.  Shareinput scan scans from 
 * 		a material or sort.  It may read disk, but should be costed
 *   	less than material node.
 */
void 
cost_shareinputscan(Path *path, PlannerInfo *root, Cost sharecost, double tuples, int width)
{
	double nbytes = relation_byte_size(tuples, width);
	double npages = ceil(nbytes/BLCKSZ);

	path->startup_cost = sharecost;
	path->total_cost = sharecost;
	
	/* I/O cost */
	if (nbytes > global_work_mem(root))
	{
		path->total_cost += seq_page_cost * npages;
	}
	else
	{
		/* Charge a small amount of I/O cost */
		path->total_cost += seq_page_cost * npages * 0.2;
	}
	
	/* charge a small CPU cost.  */
	path->total_cost += cpu_tuple_cost * tuples * 0.1;
}

/*
 * If a nestloop's inner path is an indexscan, be sure to use its estimated
 * output row count, which may be lower than the restriction-clause-only row
 * count of its parent.  (We don't include this case in the PATH_ROWS macro
 * because it applies *only* to a nestloop's inner relation.)  We have to
 * be prepared to recurse through Append nodes in case of an appendrel.
 */
static double
nestloop_inner_path_rows(PlannerInfo *root, Path *path)
{
	double		result;

    if (IsA(path, AppendPath))
	{
		ListCell   *l;

		result = 0;
		foreach(l, ((AppendPath *) path)->subpaths)
		{
			result += nestloop_inner_path_rows(root, (Path *) lfirst(l));
		}
	}
	else
		result = PATH_ROWS(root, path);

	return result;
}

/*
 * cost_nestloop
 *	  Determines and returns the cost of joining two relations using the
 *	  nested loop algorithm.
 *
 * 'path' is already filled in except for the cost fields
 */
void
cost_nestloop(NestPath *path, PlannerInfo *root)
{
	Path	   *outer_path = path->outerjoinpath;
	Path	   *inner_path = path->innerjoinpath;
	Cost		startup_cost = 0;
	Cost		run_cost = 0;
	Cost		cpu_per_tuple;
	QualCost	restrict_qual_cost;
	double		outer_path_rows = PATH_ROWS(root, outer_path);
	double		inner_path_rows = nestloop_inner_path_rows(root, inner_path);
	double		ntuples;
	Selectivity joininfactor;

	/*
	 * If we're doing JOIN_IN then we will stop scanning inner tuples for an
	 * outer tuple as soon as we have one match.  Account for the effects of
	 * this by scaling down the cost estimates in proportion to the JOIN_IN
	 * selectivity.  (This assumes that all the quals attached to the join are
	 * IN quals, which should be true.)
	 */
	joininfactor = join_in_selectivity(path, root);

	/* cost of source data */

	/*
	 * NOTE: clearly, we must pay both outer and inner paths' startup_cost
	 * before we can start returning tuples, so the join's startup cost is
	 * their sum.  What's not so clear is whether the inner path's
	 * startup_cost must be paid again on each rescan of the inner path. This
	 * is not true if the inner path is materialized or is a hashjoin, but
	 * probably is true otherwise.
	 */
	startup_cost += outer_path->startup_cost + inner_path->startup_cost;
	run_cost += outer_path->total_cost - outer_path->startup_cost;
	if (IsA(inner_path, MaterialPath) ||
		IsA(inner_path, HashPath))
	{
		/* charge only run cost for each iteration of inner path */
	}
	else
	{
		/*
		 * charge startup cost for each iteration of inner path, except we
		 * already charged the first startup_cost in our own startup
		 */
		run_cost += (outer_path_rows - 1) * inner_path->startup_cost;
	}
	run_cost += outer_path_rows *
		(inner_path->total_cost - inner_path->startup_cost) * joininfactor;

	/*
	 * Compute number of tuples processed (not number emitted!)
	 */
	ntuples = outer_path_rows * inner_path_rows * joininfactor;

	/* CPU costs */
	cost_qual_eval(&restrict_qual_cost, path->joinrestrictinfo, root);
	startup_cost += restrict_qual_cost.startup;
	cpu_per_tuple = cpu_tuple_cost + restrict_qual_cost.per_tuple;
	run_cost += cpu_per_tuple * ntuples;

	path->path.startup_cost = startup_cost;
	path->path.total_cost = startup_cost + run_cost;
}

/*
 * cost_mergejoin
 *	  Determines and returns the cost of joining two relations using the
 *	  merge join algorithm.
 *
 * 'path' is already filled in except for the cost fields
 *
 * Notes: path's mergeclauses should be a subset of the joinrestrictinfo list;
 * outersortkeys and innersortkeys are lists of the keys to be used
 * to sort the outer and inner relations, or NIL if no explicit
 * sort is needed because the source path is already ordered.
 */
void
cost_mergejoin(MergePath *path, PlannerInfo *root)
{
	Path	   *outer_path = path->jpath.outerjoinpath;
	Path	   *inner_path = path->jpath.innerjoinpath;
	List	   *mergeclauses = path->path_mergeclauses;
	List	   *outersortkeys = path->outersortkeys;
	List	   *innersortkeys = path->innersortkeys;
	Cost		startup_cost = 0;
	Cost		run_cost = 0;
	Cost		cpu_per_tuple;
	Selectivity merge_selec;
	QualCost	merge_qual_cost;
	QualCost	qp_qual_cost;
	double		outer_path_rows = PATH_ROWS(root, outer_path);
	double		inner_path_rows = PATH_ROWS(root, inner_path);
	double		outer_rows,
				inner_rows;
	double		mergejointuples,
				rescannedtuples;
	double		rescanratio;
	Selectivity outerscansel,
				innerscansel;
	Selectivity joininfactor;
	Path		sort_path;		/* dummy for result of cost_sort */

	/*
	 * Compute cost and selectivity of the mergequals and qpquals (other
	 * restriction clauses) separately.  We use approx_selectivity here for
	 * speed --- in most cases, any errors won't affect the result much.
	 *
	 * Note: it's probably bogus to use the normal selectivity calculation
	 * here when either the outer or inner path is a UniquePath.
	 */
	merge_selec = approx_selectivity(root, mergeclauses,
									 path->jpath.jointype);
	cost_qual_eval(&merge_qual_cost, mergeclauses, root);
	cost_qual_eval(&qp_qual_cost, path->jpath.joinrestrictinfo, root);
	qp_qual_cost.startup -= merge_qual_cost.startup;
	qp_qual_cost.per_tuple -= merge_qual_cost.per_tuple;

	/* approx # tuples passing the merge quals */
	mergejointuples = clamp_row_est(merge_selec * outer_path_rows * inner_path_rows);

	/*
	 * When there are equal merge keys in the outer relation, the mergejoin
	 * must rescan any matching tuples in the inner relation. This means
	 * re-fetching inner tuples.  Our cost model for this is that a re-fetch
	 * costs the same as an original fetch, which is probably an overestimate;
	 * but on the other hand we ignore the bookkeeping costs of mark/restore.
	 * Not clear if it's worth developing a more refined model.
	 *
	 * The number of re-fetches can be estimated approximately as size of
	 * merge join output minus size of inner relation.	Assume that the
	 * distinct key values are 1, 2, ..., and denote the number of values of
	 * each key in the outer relation as m1, m2, ...; in the inner relation,
	 * n1, n2, ... Then we have
	 *
	 * size of join = m1 * n1 + m2 * n2 + ...
	 *
	 * number of rescanned tuples = (m1 - 1) * n1 + (m2 - 1) * n2 + ... = m1 *
	 * n1 + m2 * n2 + ... - (n1 + n2 + ...) = size of join - size of inner
	 * relation
	 *
	 * This equation works correctly for outer tuples having no inner match
	 * (nk = 0), but not for inner tuples having no outer match (mk = 0); we
	 * are effectively subtracting those from the number of rescanned tuples,
	 * when we should not.	Can we do better without expensive selectivity
	 * computations?
	 */
	if (IsA(outer_path, UniquePath))
		rescannedtuples = 0;
	else
	{
		rescannedtuples = mergejointuples - inner_path_rows;
		/* Must clamp because of possible underestimate */
		if (rescannedtuples < 0)
			rescannedtuples = 0;
	}
	/* We'll inflate inner run cost this much to account for rescanning */
	rescanratio = 1.0 + (rescannedtuples / inner_path_rows);

	/*
	 * A merge join will stop as soon as it exhausts either input stream
	 * (unless it's an outer join, in which case the outer side has to be
	 * scanned all the way anyway).  Estimate fraction of the left and right
	 * inputs that will actually need to be scanned. We use only the first
	 * (most significant) merge clause for this purpose.
	 *
	 * XXX mergejoinscansel is a bit expensive, can we cache its results?
	 */
	if (mergeclauses && path->jpath.jointype != JOIN_FULL)
	{
		RestrictInfo *firstclause = (RestrictInfo *) linitial(mergeclauses);
		List	   *opathkeys;
		List	   *ipathkeys;
		PathKey	   *opathkey;
		PathKey	   *ipathkey;
		Selectivity leftscansel,
					rightscansel;

		/* Get the input pathkeys to determine the sort-order details */
		opathkeys = outersortkeys ? outersortkeys : outer_path->pathkeys;
		ipathkeys = innersortkeys ? innersortkeys : inner_path->pathkeys;
		Assert(opathkeys);
		Assert(ipathkeys);
		opathkey = (PathKey *) linitial(opathkeys);
		ipathkey = (PathKey *) linitial(ipathkeys);
		/* debugging check */
		if (opathkey->pk_opfamily != ipathkey->pk_opfamily ||
			opathkey->pk_strategy != ipathkey->pk_strategy ||
			opathkey->pk_nulls_first != ipathkey->pk_nulls_first)
			elog(ERROR, "left and right pathkeys do not match in mergejoin");

		mergejoinscansel(root, (Node *) firstclause->clause,
						 opathkey->pk_opfamily, opathkey->pk_strategy,
						 &leftscansel, &rightscansel);

		if (bms_is_subset(firstclause->left_relids,
						  outer_path->parent->relids))
		{
			/* left side of clause is outer */
			outerscansel = leftscansel;
			innerscansel = rightscansel;
		}
		else
		{
			/* left side of clause is inner */
			outerscansel = rightscansel;
			innerscansel = leftscansel;
		}
		if (path->jpath.jointype == JOIN_LEFT || 
			path->jpath.jointype == JOIN_LASJ ||
			path->jpath.jointype == JOIN_LASJ_NOTIN)
			outerscansel = 1.0;
		else if (path->jpath.jointype == JOIN_RIGHT)
			innerscansel = 1.0;
	}
	else
	{
		/* cope with clauseless or full mergejoin */
		outerscansel = innerscansel = 1.0;
	}

	/* convert selectivity to row count; must scan at least one row */
	outer_rows = clamp_row_est(outer_path_rows * outerscansel);
	inner_rows = clamp_row_est(inner_path_rows * innerscansel);

	/*
	 * Readjust scan selectivities to account for above rounding.  This is
	 * normally an insignificant effect, but when there are only a few rows in
	 * the inputs, failing to do this makes for a large percentage error.
	 */
	outerscansel = outer_rows / outer_path_rows;
	innerscansel = inner_rows / inner_path_rows;

	/* cost of source data */

	if (outersortkeys)			/* do we need to sort outer? */
	{
		cost_sort(&sort_path,
				  root,
				  outersortkeys,
				  outer_path->total_cost,
				  outer_path_rows,
				  outer_path->parent->width);
		startup_cost += sort_path.startup_cost;
		run_cost += (sort_path.total_cost - sort_path.startup_cost)
			* outerscansel;
	}
	else
	{
		startup_cost += outer_path->startup_cost;
		run_cost += (outer_path->total_cost - outer_path->startup_cost)
			* outerscansel;
	}

	if (innersortkeys)			/* do we need to sort inner? */
	{
		cost_sort(&sort_path,
				  root,
				  innersortkeys,
				  inner_path->total_cost,
				  inner_path_rows,
				  inner_path->parent->width);
		startup_cost += sort_path.startup_cost;
		run_cost += (sort_path.total_cost - sort_path.startup_cost)
			* innerscansel * rescanratio;
	}
	else
	{
		startup_cost += inner_path->startup_cost;
		run_cost += (inner_path->total_cost - inner_path->startup_cost)
			* innerscansel * rescanratio;
	}

	/* CPU costs */

	/*
	 * If we're doing JOIN_IN then we will stop outputting inner tuples for an
	 * outer tuple as soon as we have one match.  Account for the effects of
	 * this by scaling down the cost estimates in proportion to the expected
	 * output size.  (This assumes that all the quals attached to the join are
	 * IN quals, which should be true.)
	 */
	joininfactor = join_in_selectivity(&path->jpath, root);

	/*
	 * The number of tuple comparisons needed is approximately number of outer
	 * rows plus number of inner rows plus number of rescanned tuples (can we
	 * refine this?).  At each one, we need to evaluate the mergejoin quals.
	 * NOTE: JOIN_IN mode does not save any work here, so do NOT include
	 * joininfactor.
	 */
	startup_cost += merge_qual_cost.startup;
	run_cost += merge_qual_cost.per_tuple *
		(outer_rows + inner_rows * rescanratio);

	/*
	 * For each tuple that gets through the mergejoin proper, we charge
	 * cpu_tuple_cost plus the cost of evaluating additional restriction
	 * clauses that are to be applied at the join.	(This is pessimistic since
	 * not all of the quals may get evaluated at each tuple.)  This work is
	 * skipped in JOIN_IN mode, so apply the factor.
	 */
	startup_cost += qp_qual_cost.startup;
	cpu_per_tuple = cpu_tuple_cost + qp_qual_cost.per_tuple;
	run_cost += cpu_per_tuple * mergejointuples * joininfactor;

	path->jpath.path.startup_cost = startup_cost;
	path->jpath.path.total_cost = startup_cost + run_cost;
}

/*
 * cost_hashjoin
 *	  Determines and returns the cost of joining two relations using the
 *	  hash join algorithm.
 *
 * 'path' is already filled in except for the cost fields
 *
 * Note: path's hashclauses should be a subset of the joinrestrictinfo list
 */
void
cost_hashjoin(HashPath *path, PlannerInfo *root)
{
	Path	   *outer_path = path->jpath.outerjoinpath;
	Path	   *inner_path = path->jpath.innerjoinpath;
	List	   *hashclauses = path->path_hashclauses;
	Cost		startup_cost = 0;
	Cost		run_cost = 0;
	Selectivity hash_selec;
	QualCost	hash_qual_cost;
	QualCost	qp_qual_cost;
	double		hashjointuples;
	double		outer_path_rows = PATH_ROWS(root, outer_path);
	double		inner_path_rows = PATH_ROWS(root, inner_path);
	int			num_hashclauses = list_length(hashclauses);
	int			numbuckets;
	int			numbatches;
	double		virtualbuckets;
	Selectivity innerbucketsize;
	Selectivity joininfactor;
	ListCell   *hcl;

	/*
	 * Compute cost and selectivity of the hashquals and qpquals (other
	 * restriction clauses) separately.  We use approx_selectivity here for
	 * speed --- in most cases, any errors won't affect the result much.
	 *
	 * Note: it's probably bogus to use the normal selectivity calculation
	 * here when either the outer or inner path is a UniquePath.
	 */
	hash_selec = approx_selectivity(root, hashclauses,
									path->jpath.jointype);
	cost_qual_eval(&hash_qual_cost, hashclauses, root);
	cost_qual_eval(&qp_qual_cost, path->jpath.joinrestrictinfo, root);
	qp_qual_cost.startup -= hash_qual_cost.startup;
	qp_qual_cost.per_tuple -= hash_qual_cost.per_tuple;

	/* approx # tuples passing the hash quals */
	hashjointuples = clamp_row_est(hash_selec * outer_path_rows * inner_path_rows);

	/* cost of source data */
	startup_cost += outer_path->startup_cost;
	run_cost += outer_path->total_cost - outer_path->startup_cost;
	startup_cost += inner_path->total_cost;

	/*
	 * Cost of computing hash function: must do it once per input tuple. We
	 * charge one cpu_operator_cost for each column's hash function.  Also,
	 * tack on one cpu_tuple_cost per inner row, to model the costs of
	 * inserting the row into the hashtable.
	 *
	 * XXX when a hashclause is more complex than a single operator, we really
	 * should charge the extra eval costs of the left or right side, as
	 * appropriate, here.  This seems more work than it's worth at the moment.
	 */
	startup_cost += (cpu_operator_cost * num_hashclauses + cpu_tuple_cost)
		* inner_path_rows;
	run_cost += cpu_operator_cost * num_hashclauses * outer_path_rows;

	/* Get hash table size that executor would use for inner relation */
	hash_table_size(inner_path_rows,
							inner_path->parent->width,
							global_work_mem(root),
							&numbuckets,
							&numbatches);
	virtualbuckets = (double) numbuckets *(double) numbatches;

	/*
	 * Determine bucketsize fraction for inner relation.  We use the smallest
	 * bucketsize estimated for any individual hashclause; this is undoubtedly
	 * conservative.
	 *
	 * BUT: if inner relation has been unique-ified, we can assume it's good
	 * for hashing.  This is important both because it's the right answer, and
	 * because we avoid contaminating the cache with a value that's wrong for
	 * non-unique-ified paths.
	 */
	if (IsA(inner_path, UniquePath))
		innerbucketsize = 1.0 / virtualbuckets;
	else
	{
		innerbucketsize = 1.0;
		foreach(hcl, hashclauses)
		{
			RestrictInfo *restrictinfo = (RestrictInfo *) lfirst(hcl);
			Expr *clause = restrictinfo->clause;
			Selectivity thisbucketsize;

			Assert(IsA(restrictinfo, RestrictInfo));

			/**
			 * If this is a IS NOT FALSE boolean test, we can peek underneath.
			 */
			if (IsA(clause, BooleanTest))
			{
				BooleanTest *bt = (BooleanTest *) clause;

				if (bt->booltesttype == IS_NOT_FALSE)
				{
					clause = bt->arg;
				}
			}

			/*
			 * First we have to figure out which side of the hashjoin clause
			 * is the inner side.
			 *
			 * Since we tend to visit the same clauses over and over when
			 * planning a large query, we cache the bucketsize estimate in the
			 * RestrictInfo node to avoid repeated lookups of statistics.
			 */
			if (bms_is_subset(restrictinfo->right_relids,
							  inner_path->parent->relids))
			{
				/* righthand side is inner */
				thisbucketsize = restrictinfo->right_bucketsize;
				if (thisbucketsize < 0)
				{
					/* not cached yet */
					thisbucketsize =
						estimate_hash_bucketsize(root,
										   get_rightop(clause),
												 virtualbuckets);
					restrictinfo->right_bucketsize = thisbucketsize;
				}
			}
			else
			{
				Assert(bms_is_subset(restrictinfo->left_relids,
									 inner_path->parent->relids));
				/* lefthand side is inner */
				thisbucketsize = restrictinfo->left_bucketsize;
				if (thisbucketsize < 0)
				{
					/* not cached yet */
					thisbucketsize =
						estimate_hash_bucketsize(root,
											get_leftop(clause),
												 virtualbuckets);
					restrictinfo->left_bucketsize = thisbucketsize;
				}
			}

			if (innerbucketsize > thisbucketsize)
				innerbucketsize = thisbucketsize;
		}
	}

	/*
	 * If inner relation is too big then we will need to "batch" the join,
	 * which implies writing and reading most of the tuples to disk an extra
	 * time.  Charge seq_page_cost per page, since the I/O should be nice and
	 * sequential.  Writing the inner rel counts as startup cost,
	 * all the rest as run cost.
	 */
	if (numbatches > 1)
	{
		double		outerpages = page_size(outer_path_rows,
										   outer_path->parent->width);
		double		innerpages = page_size(inner_path_rows,
										   inner_path->parent->width);

		startup_cost += seq_page_cost * innerpages;
		run_cost += seq_page_cost * (innerpages + 2 * outerpages);
	}

	/* CPU costs */

	/*
	 * If we're doing JOIN_IN then we will stop comparing inner tuples to an
	 * outer tuple as soon as we have one match.  Account for the effects of
	 * this by scaling down the cost estimates in proportion to the expected
	 * output size.  (This assumes that all the quals attached to the join are
	 * IN quals, which should be true.)
	 */
	joininfactor = join_in_selectivity(&path->jpath, root);

	/*
	 * The number of tuple comparisons needed is the number of outer tuples
	 * times the typical number of tuples in a hash bucket, which is the inner
	 * relation size times its bucketsize fraction.  At each one, we need to
	 * evaluate the hashjoin quals.  But actually, charging the full qual eval
	 * cost at each tuple is pessimistic, since we don't evaluate the quals
	 * unless the hash values match exactly.  For lack of a better idea, halve
	 * the cost estimate to allow for that.
     *
     * CDB: Assume there are no rows that pass the hash value comparison but
     * fail the full qual eval.  Thus the full comparison is charged for just 
     * 'hashjointuples', i.e. those rows that pass the hashjoin quals.
	 */
	startup_cost += hash_qual_cost.startup;
	/*	run_cost += hash_qual_cost.per_tuple *
		outer_path_rows * clamp_row_est(inner_path_rows * innerbucketsize) *
		joininfactor * 0.5;*/
	run_cost += hash_qual_cost.per_tuple * hashjointuples;

	if (gp_cost_hashjoin_chainwalk)
	{
		/* CDB: Add a small charge for walking the hash chains. */
		run_cost += 0.05 * cpu_operator_cost * 
			outer_path_rows * inner_path_rows * innerbucketsize * joininfactor;
	}

	/*
	 * For each tuple that gets through the hashjoin proper, we charge
	 * cpu_tuple_cost plus the cost of evaluating additional restriction
	 * clauses that are to be applied at the join.	(This is pessimistic since
	 * not all of the quals may get evaluated at each tuple.)
     *
     * CDB: Charge the cpu_tuple_cost only for tuples that pass all the quals.
	 */
	startup_cost += qp_qual_cost.startup;
    run_cost += qp_qual_cost.per_tuple * hashjointuples;
    run_cost += cpu_tuple_cost * path->jpath.path.parent->rows;

	path->jpath.path.startup_cost = startup_cost;
	path->jpath.path.total_cost = startup_cost + run_cost;
}


/*
 * cost_qual_eval
 *		Estimate the CPU costs of evaluating a WHERE clause.
 *		The input can be either an implicitly-ANDed list of boolean
 *		expressions, or a list of RestrictInfo nodes.  (The latter is
 *		preferred since it allows caching of the results.)
 *		The result includes both a one-time (startup) component,
 *		and a per-evaluation component.
 */
void
cost_qual_eval(QualCost *cost, List *quals, PlannerInfo *root)
{
	cost_qual_eval_context context;
	ListCell   *l;

	context.root = root;
	context.total.startup = 0;
	context.total.per_tuple = 0;

	/* We don't charge any cost for the implicit ANDing at top level ... */

	foreach(l, quals)
	{
		Node	   *qual = (Node *) lfirst(l);

<<<<<<< HEAD
		cost_qual_eval_walker(qual, &context);
=======
		cost_qual_eval_walker(qual, cost);
>>>>>>> 5a7471c3
	}

	*cost = context.total;
}

/*
 * cost_qual_eval_node
 *		As above, for a single RestrictInfo or expression.
 */
void
cost_qual_eval_node(QualCost *cost, Node *qual)
{
	cost->startup = 0;
	cost->per_tuple = 0;
	cost_qual_eval_walker(qual, cost);
}

static bool
cost_qual_eval_walker(Node *node,  cost_qual_eval_context *context)
{
	if (node == NULL)
		return false;

	/*
	 * RestrictInfo nodes contain an eval_cost field reserved for this
<<<<<<< HEAD
	 * routine's use, so that it's not necessary to evaluate the qual clause's
	 * cost more than once.  If the clause's cost hasn't been computed yet,
	 * the field's startup value will contain -1.
=======
	 * routine's use, so that it's not necessary to evaluate the qual
	 * clause's cost more than once.  If the clause's cost hasn't been
	 * computed yet, the field's startup value will contain -1.
>>>>>>> 5a7471c3
	 */
	if (IsA(node, RestrictInfo))
	{
		RestrictInfo *rinfo = (RestrictInfo *) node;

		if (rinfo->eval_cost.startup < 0)
		{
<<<<<<< HEAD
			cost_qual_eval_context locContext;

			locContext.root = context->root;
			locContext.total.startup = 0;
			locContext.total.per_tuple = 0;

			/*
			 * For an OR clause, recurse into the marked-up tree so that we
			 * set the eval_cost for contained RestrictInfos too.
			 */
			if (rinfo->orclause)
				cost_qual_eval_walker((Node *) rinfo->orclause, &locContext);
			else
				cost_qual_eval_walker((Node *) rinfo->clause, &locContext);

=======
			rinfo->eval_cost.startup = 0;
			rinfo->eval_cost.per_tuple = 0;
			/*
			 * For an OR clause, recurse into the marked-up tree so that
			 * we set the eval_cost for contained RestrictInfos too.
			 */
			if (rinfo->orclause)
				cost_qual_eval_walker((Node *) rinfo->orclause,
									  &rinfo->eval_cost);
			else
				cost_qual_eval_walker((Node *) rinfo->clause,
									  &rinfo->eval_cost);
>>>>>>> 5a7471c3
			/*
			 * If the RestrictInfo is marked pseudoconstant, it will be tested
			 * only once, so treat its cost as all startup cost.
			 */
			if (rinfo->pseudoconstant)
			{
				/* count one execution during startup */
<<<<<<< HEAD
				locContext.total.startup += locContext.total.per_tuple;
				locContext.total.per_tuple = 0;
			}
			rinfo->eval_cost = locContext.total;
		}
		context->total.startup += rinfo->eval_cost.startup;
		context->total.per_tuple += rinfo->eval_cost.per_tuple;
=======
				rinfo->eval_cost.startup += rinfo->eval_cost.per_tuple;
				rinfo->eval_cost.per_tuple = 0;
			}
		}
		total->startup += rinfo->eval_cost.startup;
		total->per_tuple += rinfo->eval_cost.per_tuple;
>>>>>>> 5a7471c3
		/* do NOT recurse into children */
		return false;
	}

	/*
<<<<<<< HEAD
	 * Our basic strategy is to charge one cpu_operator_cost for each operator
	 * or function node in the given tree.	Vars and Consts are charged zero,
	 * and so are boolean operators (AND, OR, NOT). Simplistic, but a lot
	 * better than no model at all.
=======
	 * For each operator or function node in the given tree, we charge the
	 * estimated execution cost given by pg_proc.procost (remember to
	 * multiply this by cpu_operator_cost).
	 *
	 * Vars and Consts are charged zero, and so are boolean operators (AND,
	 * OR, NOT). Simplistic, but a lot better than no model at all.
>>>>>>> 5a7471c3
	 *
	 * Should we try to account for the possibility of short-circuit
	 * evaluation of AND/OR?  Probably *not*, because that would make the
	 * results depend on the clause ordering, and we are not in any position
	 * to expect that the current ordering of the clauses is the one that's
	 * going to end up being used.  (Is it worth applying order_qual_clauses
	 * much earlier in the planning process to fix this?)
	 */
<<<<<<< HEAD
	if (IsA(node, FuncExpr) ||
		IsA(node, OpExpr) ||
		IsA(node, DistinctExpr) ||
		IsA(node, NullIfExpr))
		context->total.per_tuple += cpu_operator_cost;
=======
	if (IsA(node, FuncExpr))
	{
		total->per_tuple += get_func_cost(((FuncExpr *) node)->funcid) *
			cpu_operator_cost;
	}
	else if (IsA(node, OpExpr) ||
			 IsA(node, DistinctExpr) ||
			 IsA(node, NullIfExpr))
	{
		/* rely on struct equivalence to treat these all alike */
		set_opfuncid((OpExpr *) node);
		total->per_tuple += get_func_cost(((OpExpr *) node)->opfuncid) *
			cpu_operator_cost;
	}
>>>>>>> 5a7471c3
	else if (IsA(node, ScalarArrayOpExpr))
	{
		/*
		 * Estimate that the operator will be applied to about half of the
		 * array elements before the answer is determined.
		 */
		ScalarArrayOpExpr *saop = (ScalarArrayOpExpr *) node;
		Node	   *arraynode = (Node *) lsecond(saop->args);

<<<<<<< HEAD
		context->total.per_tuple +=
=======
		set_sa_opfuncid(saop);
		total->per_tuple += get_func_cost(saop->opfuncid) *
>>>>>>> 5a7471c3
			cpu_operator_cost * estimate_array_length(arraynode) * 0.5;
	}
	else if (IsA(node, RowCompareExpr))
	{
		/* Conservatively assume we will check all the columns */
		RowCompareExpr *rcexpr = (RowCompareExpr *) node;
		ListCell   *lc;

<<<<<<< HEAD
		context->total.per_tuple += cpu_operator_cost * list_length(rcexpr->opnos);
	}
	else if (IsA(node, CurrentOfExpr)) 
	{
		/* This is noticeably more expensive than a typical operator */
		context->total.per_tuple += 100 * cpu_operator_cost;
=======
		foreach(lc, rcexpr->opnos)
		{
			Oid		opid = lfirst_oid(lc);

			total->per_tuple += get_func_cost(get_opcode(opid)) *
				cpu_operator_cost;
		}
>>>>>>> 5a7471c3
	}
	else if (IsA(node, SubLink))
	{
		/* This routine should not be applied to un-planned expressions */
		elog(ERROR, "cannot handle unplanned sub-select");
	}
	else if (IsA(node, SubPlan))
	{
		if (!context->root)
		{
			/* Cannot cost subplans without root. */
			return 0;
		}

		/*
		 * A subplan node in an expression typically indicates that the
		 * subplan will be executed on each evaluation, so charge accordingly.
		 * (Sub-selects that can be executed as InitPlans have already been
		 * removed from the expression.)
		 *
		 * An exception occurs when we have decided we can implement the
		 * subplan by hashing.
		 */
		SubPlan    *subplan = (SubPlan *) node;
		Plan	   *plan = planner_subplan_get_plan(context->root, subplan);

		if (subplan->useHashTable)
		{
			/*
			 * If we are using a hash table for the subquery outputs, then the
			 * cost of evaluating the query is a one-time cost. We charge one
			 * cpu_operator_cost per tuple for the work of loading the
			 * hashtable, too.
			 */
			context->total.startup += plan->total_cost +
				cpu_operator_cost * plan->plan_rows;

			/*
			 * The per-tuple costs include the cost of evaluating the lefthand
			 * expressions, plus the cost of probing the hashtable. Recursion
			 * into the testexpr will handle the lefthand expressions
			 * properly, and will count one cpu_operator_cost for each
			 * comparison operator.  That is probably too low for the probing
			 * cost, but it's hard to make a better estimate, so live with it
			 * for now.
			 */
		}
		else
		{
			/*
			 * Otherwise we will be rescanning the subplan output on each
			 * evaluation.	We need to estimate how much of the output we will
			 * actually need to scan.  NOTE: this logic should agree with the
			 * estimates used by make_subplan() in plan/subselect.c.
			 */
			Cost		plan_run_cost = plan->total_cost - plan->startup_cost;

			if (subplan->subLinkType == EXISTS_SUBLINK)
			{
				/* we only need to fetch 1 tuple */
				context->total.per_tuple += plan_run_cost / plan->plan_rows;
			}
			else if (subplan->subLinkType == ALL_SUBLINK ||
					 subplan->subLinkType == ANY_SUBLINK)
			{
				/* assume we need 50% of the tuples */
				context->total.per_tuple += 0.50 * plan_run_cost;
				/* also charge a cpu_operator_cost per row examined */
				context->total.per_tuple += 0.50 * plan->plan_rows * cpu_operator_cost;
			}
			else
			{
				/* assume we need all tuples */
				context->total.per_tuple += plan_run_cost;
			}

			/*
			 * Also account for subplan's startup cost. If the subplan is
			 * uncorrelated or undirect correlated, AND its topmost node is a
			 * Sort or Material node, assume that we'll only need to pay its
			 * startup cost once; otherwise assume we pay the startup cost
			 * every time.
			 */
			if (subplan->parParam == NIL &&
				(IsA(plan, Sort) ||
				 IsA(plan, Material)))
				context->total.startup += plan->startup_cost;
			else
				context->total.per_tuple += plan->startup_cost;
		}
	}

	/* recurse into children */
	return expression_tree_walker(node, cost_qual_eval_walker,
								  (void *) context);
}


/*
 * approx_selectivity
 *		Quick-and-dirty estimation of clause selectivities.
 *		The input can be either an implicitly-ANDed list of boolean
 *		expressions, or a list of RestrictInfo nodes (typically the latter).
 *
 * This is quick-and-dirty because we bypass clauselist_selectivity, and
 * simply multiply the independent clause selectivities together.  Now
 * clauselist_selectivity often can't do any better than that anyhow, but
 * for some situations (such as range constraints) it is smarter.  However,
 * we can't effectively cache the results of clauselist_selectivity, whereas
 * the individual clause selectivities can be and are cached.
 *
 * Since we are only using the results to estimate how many potential
 * output tuples are generated and passed through qpqual checking, it
 * seems OK to live with the approximation.
 */
static Selectivity
approx_selectivity(PlannerInfo *root, List *quals, JoinType jointype)
{
	Selectivity total = 1.0;
	ListCell   *l;

	foreach(l, quals)
	{
		Node	   *qual = (Node *) lfirst(l);

		/* Note that clause_selectivity will be able to cache its result */
		total *= clause_selectivity(root, qual, 0, jointype,
									false /* use_damping */);
	}
	return total;
}


/*
 * set_baserel_size_estimates
 *		Set the size estimates for the given base relation.
 *
 * The rel's targetlist and restrictinfo list must have been constructed
 * already.
 *
 * We set the following fields of the rel node:
 *	rows: the estimated number of output tuples (after applying
 *		  restriction clauses).
 *	width: the estimated average output tuple width in bytes.
 *	baserestrictcost: estimated cost of evaluating baserestrictinfo clauses.
 */
void
set_baserel_size_estimates(PlannerInfo *root, RelOptInfo *rel)
{
	double		nrows;

	/* Should only be applied to base relations */
	Assert(rel->relid > 0);

	nrows = rel->tuples *
		clauselist_selectivity(root,
							   rel->baserestrictinfo,
							   0,
							   JOIN_INNER,
							   gp_selectivity_damping_for_scans);

	rel->rows = clamp_row_est(nrows);

	cost_qual_eval(&rel->baserestrictcost, rel->baserestrictinfo, root);

	set_rel_width(root, rel);
}



/*
 * adjust_selectivity_for_nulltest
 *		adjust selectivity of a nulltest on the inner side of an
 *		outer join
 *
 * This is a patch to make the workaround for (NOT) IN subqueries
 *
 *    ... FROM T1 LEFT OUTER JOIN T2 ON ... WHERE T2.X IS (NOT) NULL
 *
 * work. This is not a comprehensive fix but addresses only
 * this very special case.
 *
 */
static Selectivity
adjust_selectivity_for_nulltest(Selectivity selec,
								Selectivity pselec,
								List *pushed_quals,
								JoinType jointype,
								RelOptInfo *left,
								RelOptInfo *right)
{
	Assert(IS_OUTER_JOIN(jointype));

	/*
	 * consider only singletons; the case of multiple
	 * nulltests on the inner side of an outer join is not very
	 * useful in practice;
	 */
	if (JOIN_FULL != jointype &&
		1 == list_length(pushed_quals))
	{
		Node *clause = (Node *) lfirst(list_head(pushed_quals));

		if (IsA(clause, RestrictInfo))
		{
			clause = (Node *)((RestrictInfo*)clause) -> clause;

			if (IsA(clause, NullTest))
			{
				int			nulltesttype;
				Node	   *node;
				Node	   *basenode;

				/* extract information */
				nulltesttype = ((NullTest *) clause)->nulltesttype;
				node = (Node *) ((NullTest *) clause)->arg;
	
				/* CONSIDER: is this really necessary? */
				if (IsA(node, RelabelType))
					basenode = (Node *) ((RelabelType *) node)->arg;
				else
					basenode = node;

				if (IsA(basenode, Var))
				{
#ifdef USE_ASSERT_CHECKING
					Var *var = (Var *) basenode;
#endif /* USE_ASSERT_CHECKING */
					double	nullfrac = 1 - selec;
	
					/* 
					 * a pushed qual must be applied on the inner side only; type implies 
					 * where to find the var in the inputs
					 */
					Assert(!(JOIN_RIGHT == jointype) || bms_is_member(var->varno, left->relids));
					Assert(!(JOIN_LEFT == jointype) || bms_is_member(var->varno, right->relids));

					/* adjust selectivity according to test */
					switch (((NullTest *) clause)->nulltesttype)
					{
						case IS_NULL:
							pselec = nullfrac + ((1 - nullfrac ) * pselec);
							break;

						case IS_NOT_NULL:
							pselec = (1 - nullfrac) + (nullfrac * pselec);
							break;

						default:
							/* unknown null test*/
							Assert(false);
					}
				}
			}
		}
	}

	Assert(pselec >= 0.0 && pselec <= 1.0);
	return pselec;
}


/*
 * set_joinrel_size_estimates
 *		Set the size estimates for the given join relation.
 *
 * The rel's targetlist must have been constructed already, and a
 * restriction clause list that matches the given component rels must
 * be provided.
 *
 * Since there is more than one way to make a joinrel for more than two
 * base relations, the results we get here could depend on which component
 * rel pair is provided.  In theory we should get the same answers no matter
 * which pair is provided; in practice, since the selectivity estimation
 * routines don't handle all cases equally well, we might not.  But there's
 * not much to be done about it.  (Would it make sense to repeat the
 * calculations for each pair of input rels that's encountered, and somehow
 * average the results?  Probably way more trouble than it's worth.)
 *
 * It's important that the results for symmetric JoinTypes be symmetric,
 * eg, (rel1, rel2, JOIN_LEFT) should produce the same result as (rel2,
 * rel1, JOIN_RIGHT).
 *
 * We set only the rows field here.  The width field was already set by
 * build_joinrel_tlist, and baserestrictcost is not used for join rels.
 */
void
set_joinrel_size_estimates(PlannerInfo *root, RelOptInfo *rel,
						   RelOptInfo *outer_rel,
						   RelOptInfo *inner_rel,
						   JoinType jointype,
						   List *restrictlist)
{
	Selectivity jselec;
	Selectivity pselec;
	double		nrows;
	double		adjnrows;

	/*
	 * Compute joinclause selectivity.	Note that we are only considering
	 * clauses that become restriction clauses at this join level; we are not
	 * double-counting them because they were not considered in estimating the
	 * sizes of the component rels.
	 *
	 * For an outer join, we have to distinguish the selectivity of the
	 * join's own clauses (JOIN/ON conditions) from any clauses that were
	 * "pushed down".  For inner joins we just count them all as joinclauses.
	 */
	if (IS_OUTER_JOIN(jointype))
	{
		List	   *joinquals = NIL;
		List	   *pushedquals = NIL;
		ListCell   *l;

		/* Grovel through the clauses to separate into two lists */
		foreach(l, restrictlist)
		{
			RestrictInfo *rinfo = (RestrictInfo *) lfirst(l);

			Assert(IsA(rinfo, RestrictInfo));
			if (rinfo->is_pushed_down)
				pushedquals = lappend(pushedquals, rinfo);
			else
				joinquals = lappend(joinquals, rinfo);
		}

		/* Get the separate selectivities */
		jselec = clauselist_selectivity(root,
										joinquals,
										0,
										jointype,
										gp_selectivity_damping_for_joins);
		pselec = clauselist_selectivity(root,
										pushedquals,
										0,
										jointype,
										gp_selectivity_damping_for_joins);
										
		/* 
		 * special case where a pushed qual probes the inner
		 * side of an outer join to be NULL
		 */
		if (gp_adjust_selectivity_for_outerjoins)
			pselec = adjust_selectivity_for_nulltest(jselec,
													 pselec,
													 pushedquals, 
													 jointype, 
													 outer_rel, 
													 inner_rel);

		/* Avoid leaking a lot of ListCells */
		list_free(joinquals);
		list_free(pushedquals);
	}
	else
	{
		jselec = clauselist_selectivity(root,
										restrictlist,
										0,
										jointype,
										gp_selectivity_damping_for_joins);
		pselec = 0.0;			/* not used, keep compiler quiet */
	}

	/*
	 * Basically, we multiply size of Cartesian product by selectivity.
	 *
	 * If we are doing an outer join, take that into account: the joinqual
	 * selectivity has to be clamped using the knowledge that the output must
	 * be at least as large as the non-nullable input.  However, any
	 * pushed-down quals are applied after the outer join, so their
	 * selectivity applies fully.
	 */
	switch (jointype)
	{
		case JOIN_INNER:
			nrows = outer_rel->rows * inner_rel->rows * jselec;
			break;
		case JOIN_LEFT:
			nrows = outer_rel->rows * inner_rel->rows * jselec;
			if (nrows < outer_rel->rows)
				nrows = outer_rel->rows;
			nrows *= pselec;
			break;
		case JOIN_RIGHT:
			nrows = outer_rel->rows * inner_rel->rows * jselec;
			if (nrows < inner_rel->rows)
				nrows = inner_rel->rows;
			nrows *= pselec;
			break;
		case JOIN_FULL:
			nrows = outer_rel->rows * inner_rel->rows * jselec;
			if (nrows < outer_rel->rows)
				nrows = outer_rel->rows;
			if (nrows < inner_rel->rows)
				nrows = inner_rel->rows;
			nrows *= pselec;
			break;
		case JOIN_LASJ:
		case JOIN_LASJ_NOTIN:
			nrows = outer_rel->rows * jselec;
			Assert (0.0 == pselec);
			break;
		default:
			elog(ERROR, "unrecognized join type: %d", (int) jointype);
			nrows = 0;			/* keep compiler quiet */
			break;
	}

    /*
     * CDB: Force estimated number of join output rows to be at least 2.
     * Otherwise a later nested join could take this join as its outer input,
     * thinking that there will be only one pass over its inner table,
     * which could be very slow if the actual number of rows is > 1.
     * Someday we should improve the join selectivity estimates.
     */
    adjnrows = Max(10, outer_rel->rows);
    adjnrows = Max(adjnrows, inner_rel->rows);
    adjnrows = LOG2(adjnrows);
    if (nrows < adjnrows)
        nrows = adjnrows;

    rel->rows = nrows;

}

/*
 * join_in_selectivity
 *	  Determines the factor by which a JOIN_IN join's result is expected
 *	  to be smaller than an ordinary inner join.
 *
 * 'path' is already filled in except for the cost fields
 */
static Selectivity
join_in_selectivity(JoinPath *path, PlannerInfo *root)
{
	RelOptInfo *innerrel;
	Selectivity selec;
	double		nrows;

	/* Return 1.0 whenever it's not JOIN_IN */
	if (path->jointype != JOIN_IN)
		return 1.0;

	/*
	 * Return 1.0 if the inner side is already known unique.  The case where
	 * the inner path is already a UniquePath probably cannot happen in
	 * current usage, but check it anyway for completeness.  The interesting
	 * case is where we've determined the inner relation itself is unique,
	 * which we can check by looking at the rows estimate for its UniquePath.
	 */
	if (IsA(path->innerjoinpath, UniquePath))
		return 1.0;
	innerrel = path->innerjoinpath->parent;
    if (innerrel->onerow)
		return 1.0;

	/*
	 * Compute same result set_joinrel_size_estimates would compute for
	 * JOIN_INNER.	Note that we use the input rels' absolute size estimates,
	 * not PATH_ROWS() which might be less; if we used PATH_ROWS() we'd be
	 * double-counting the effects of any join clauses used in input scans.
	 */
	selec = clauselist_selectivity(root,
								   path->joinrestrictinfo,
								   0,
								   JOIN_INNER,
								   gp_selectivity_damping_for_joins);
	nrows = path->outerjoinpath->parent->rows * innerrel->rows * selec;

	nrows = clamp_row_est(nrows);

	/* See if it's larger than the actual JOIN_IN size estimate */
	if (nrows > path->path.parent->rows)
		return path->path.parent->rows / nrows;
	else
		return 1.0;
}

/*
 * set_function_size_estimates
 *		Set the size estimates for a base relation that is a function call.
 *
 * The rel's targetlist and restrictinfo list must have been constructed
 * already.
 *
 * We set the same fields as set_baserel_size_estimates.
 */
void
set_function_size_estimates(PlannerInfo *root, RelOptInfo *rel)
{
<<<<<<< HEAD
	/*
	 * Estimate number of rows the function itself will return.
	 *
	 * XXX no idea how to do this yet; but we can at least check whether
	 * function returns set or not...
	 */
    if (rel->onerow)
        rel->tuples = 1;
    else
	    rel->tuples = 1000;

	/* Now estimate number of output rows, etc */
	set_baserel_size_estimates(root, rel);
}

/*
 * set_table_function_size_estimates
 *		Set the size estimates for a base relation that is a table function call.
 *
 * The rel's targetlist and restrictinfo list must have been constructed
 * already.
 *
 * We set the same fields as set_baserel_size_estimates.
 */
void
set_table_function_size_estimates(PlannerInfo *root, RelOptInfo *rel)
{
	/*
	 * Estimate number of rows the function itself will return.
	 *
	 * If the function can return more than a single row then simply do
	 * a best guess that it returns the same number of rows as the subscan.
	 *
	 * This will obviously be way wrong in many cases, to improve we would
	 * need a stats callback function for table functions.
	 */
	if (rel->onerow)
		rel->tuples = 1;
	else
		rel->tuples = rel->subplan->plan_rows;
=======
	RangeTblEntry *rte;

	/* Should only be applied to base relations that are functions */
	Assert(rel->relid > 0);
	rte = rt_fetch(rel->relid, root->parse->rtable);
	Assert(rte->rtekind == RTE_FUNCTION);

	/* Estimate number of rows the function itself will return */
	rel->tuples = clamp_row_est(expression_returns_set_rows(rte->funcexpr));
>>>>>>> 5a7471c3

	/* Now estimate number of output rows, etc */
	set_baserel_size_estimates(root, rel);
}

/*
 * set_values_size_estimates
 *		Set the size estimates for a base relation that is a values list.
 *
 * The rel's targetlist and restrictinfo list must have been constructed
 * already.
 *
 * We set the same fields as set_baserel_size_estimates.
 */
void
set_values_size_estimates(PlannerInfo *root, RelOptInfo *rel)
{
	RangeTblEntry *rte;

	/* Should only be applied to base relations that are values lists */
	Assert(rel->relid > 0);
	rte = rt_fetch(rel->relid, root->parse->rtable);
	Assert(rte->rtekind == RTE_VALUES);

	/*
	 * Estimate number of rows the values list will return. We know this
	 * precisely based on the list length (well, barring set-returning
	 * functions in list items, but that's a refinement not catered for
	 * anywhere else either).
	 */
	rel->tuples = list_length(rte->values_lists);

	/* Now estimate number of output rows, etc */
	set_baserel_size_estimates(root, rel);
}

/*
 * set_cte_size_estimates
 *		Set the size estimates for a base relation that is a CTE reference.
 *
 * The rel's targetlist and restrictinfo list must have been constructed
 * already, and we need the completed plan for the CTE (if a regular CTE)
 * or the non-recursive term (if a self-reference).
 *
 * We set the same fields as set_baserel_size_estimates.
 */
void
set_cte_size_estimates(PlannerInfo *root, RelOptInfo *rel, Plan *cteplan)
{
	Assert(rel->relid > 0);

#ifdef USE_ASSERT_CHECKING
	/* Should only be applied to base relations that are CTE references */
	RangeTblEntry *rte = planner_rt_fetch(rel->relid, root);
	Assert(rte->rtekind == RTE_CTE);
#endif

	/* Set the number of tuples to the CTE plan's output estimate */
	rel->tuples = cteplan->plan_rows;

	/* Now estimate number of output rows, etc */
	set_baserel_size_estimates(root, rel);
}

/*
 * set_rel_width
 *		Set the estimated output width of a base relation.
 *
 * NB: this works best on plain relations because it prefers to look at
 * real Vars.  It will fail to make use of pg_statistic info when applied
 * to a subquery relation, even if the subquery outputs are simple vars
 * that we could have gotten info for.	Is it worth trying to be smarter
 * about subqueries?
 *
 * The per-attribute width estimates are cached for possible re-use while
 * building join relations.
 */
void
set_rel_width(PlannerInfo *root, RelOptInfo *rel)
{
	int32		tuple_width = 0;
	ListCell   *tllist;

	foreach(tllist, rel->reltargetlist)
	{
		Var		   *var = (Var *) lfirst(tllist);
		int			ndx;
		Oid			relid;
		int32		item_width;

		/* For now, punt on whole-row child Vars */
		if (!IsA(var, Var))
		{
			tuple_width += 32;	/* arbitrary */
			continue;
		}

        /* Virtual column? */
        if (var->varattno <= FirstLowInvalidHeapAttributeNumber)
        {
            CdbRelColumnInfo   *rci = cdb_find_pseudo_column(root, var);

            tuple_width += rci->attr_width;
            continue;
        }

		ndx = var->varattno - rel->min_attr;

		/*
		 * The width probably hasn't been cached yet, but may as well check
		 */
		if (rel->attr_widths[ndx] > 0)
		{
			tuple_width += rel->attr_widths[ndx];
			continue;
		}

		relid = getrelid(var->varno, root->parse->rtable);
		if (relid != InvalidOid)
		{
			item_width = get_attavgwidth(relid, var->varattno);
			if (item_width > 0)
			{
				rel->attr_widths[ndx] = item_width;
				tuple_width += item_width;
				continue;
			}
		}

		/*
		 * Not a plain relation, or can't find statistics for it. Estimate
		 * using just the type info.
		 */
		item_width = get_typavgwidth(var->vartype, var->vartypmod);
		Assert(item_width > 0);
		rel->attr_widths[ndx] = item_width;
		tuple_width += item_width;
	}
	Assert(tuple_width >= 0);
	rel->width = tuple_width;
}

/*
 * relation_byte_size
 *	  Estimate the storage space in bytes for a given number of tuples
 *	  of a given width (size in bytes).
 */
static double
relation_byte_size(double tuples, int width)
{
	return tuples * (MAXALIGN(width) + MAXALIGN(sizeof(HeapTupleHeaderData)));
}

/*
 * page_size
 *	  Returns an estimate of the number of pages covered by a given
 *	  number of tuples of a given width (size in bytes).
 */
static double
page_size(double tuples, int width)
{
	return ceil(relation_byte_size(tuples, width) / BLCKSZ);
}

/**
 * Determine the number of segments the planner should use.  The result of this
 * calculation is ordinarily saved in root->cdbpath_segments.  Functions that 
 * need it in contexts in which root is not defined may call this function to
 * derive it.
 */
int planner_segment_count(void)
{
	if ( Gp_role != GP_ROLE_DISPATCH )
		return 1;
	else if ( gp_segments_for_planner > 0 )
		return gp_segments_for_planner;
	else
		return getgpsegmentCount();
}

/**
 * Determines the total amount of memory available. This method is to be used
 * during planning only. When planning in dispatch mode, it calculates total
 * memory as sum work_mem on segments. In utility mode, it returns work_mem.
 * Output:
 * 	total memory in bytes.
 */
double global_work_mem(PlannerInfo *root)
{
	int segment_count;
	if (root)
	{
		Assert(root->config->cdbpath_segments > 0);
		segment_count = root->config->cdbpath_segments;
	}
	else
		segment_count = planner_segment_count();

	return (double) planner_work_mem * 1024L * segment_count;	
}

/* CDB -- The incremental cost functions below are for use outside the
 *        the usual optimizer (in the aggregation planner, etc.)  They
 *        are modeled on corresponding cost function, but address the
 *        specific needs of the planner.
 */

/* incremental_hashjoin_cost
 *
 * Globals: seq_page_cost, cpu_operator_cost.
 */
Cost incremental_hashjoin_cost(double rows, int inner_width, int outer_width, List *hashclauses, PlannerInfo *root)
{
	Cost startup_cost;
	Cost run_cost;
	QualCost hash_qual_cost;
	int numbuckets;
	int numbatches;
	double virtualbuckets;
	Selectivity innerbucketsize;
	int num_hashclauses = list_length(hashclauses);

	/* Each inner row joins to a single outer row and vice versa, 
	 * no selectivity issues. */
	 startup_cost = 0;
	 run_cost = 0;
	
	/* Cost of computing hash function: must do it once per input tuple. We
	 * charge one cpu_operator_cost for each column's hash function.  Also,
	 * tack on one cpu_tuple_cost per inner row, to model the costs of
	 * inserting the row into the hashtable. */
	startup_cost += (cpu_operator_cost * num_hashclauses + cpu_tuple_cost) * rows;
	run_cost += cpu_operator_cost * num_hashclauses * rows;

	/* Get hash table size that executor would use for inner relation */
	hash_table_size(rows, inner_width, global_work_mem(root), &numbuckets, &numbatches);
	virtualbuckets = (double) numbuckets *(double) numbatches;

	/*
	 * Determine bucketsize fraction for inner relation.  Both inner and
	 * outer relations are unique in the join key.
	 */
	innerbucketsize = 1.0 / virtualbuckets;

	/*
	 * If inner relation is too big then we will need to "batch" the join,
	 * which implies writing and reading most of the tuples to disk an extra
	 * time.  Charge seq_page_cost per page, since the I/O should be nice and
	 * sequential.  Writing the inner rel counts as startup cost,
	 * all the rest as run cost.
	 */
	if (numbatches > 1)
	{
		double		outerpages = page_size(rows, outer_width);
		double		innerpages = page_size(rows, inner_width);

		startup_cost += seq_page_cost * innerpages;
		run_cost += seq_page_cost * (innerpages + 2 * outerpages);
	}

	/*
	 * The number of tuple comparisons needed is the number of outer tuples
	 * times half the typical number of tuples in a hash bucket, which is 
	 * the inner relation size times its bucketsize fraction.  At each one, 
	 * we need to evaluate the hashjoin quals.  But actually, charging the 
	 * full qual eval cost at each tuple is pessimistic, since we don't 
	 * evaluate the quals  unless the hash values match exactly.  For lack 
	 * of a better idea, halve the cost estimate to allow for that.
     *
     * CDB: Assume there are no rows that pass the hash value comparison but
     * fail the full qual eval.  Thus the full comparison is charged for just 
     * 'hashjointuples', i.e. those rows that pass the hashjoin quals.
	 */
	cost_qual_eval(&hash_qual_cost, hashclauses, root);
	startup_cost += hash_qual_cost.startup;
	run_cost += hash_qual_cost.per_tuple * rows * 0.5;

	if (gp_cost_hashjoin_chainwalk)
	{
		/* CDB: Add a small charge for walking the hash chains. */
		run_cost += 0.05 * cpu_operator_cost * 2 * rows * innerbucketsize;
	}

	return startup_cost + run_cost;
}



/* incremental_mergejoin_cost
 *
 * Globals: cpu_tuple_cost
 */
Cost incremental_mergejoin_cost(double rows, List *mergeclauses, PlannerInfo *root)
{
	QualCost merge_qual_cost;
	Cost startup_cost = 0;
	Cost per_tuple_cost = 0;
	Cost run_cost = 0;

	cost_qual_eval(&merge_qual_cost, mergeclauses, root);

	startup_cost += merge_qual_cost.startup;
	per_tuple_cost = merge_qual_cost.per_tuple;
	
	/* CPU costs */

	/*
	 * The number of tuple comparisons needed is number of outer
	 * rows plus number of inner rows.
	 */
	startup_cost += merge_qual_cost.startup;
	run_cost += merge_qual_cost.per_tuple * 2 * rows;
	run_cost += (cpu_tuple_cost + per_tuple_cost) * rows;
	
	return startup_cost + run_cost;
}

/**
 * This method determines the number of batches and buckets
 * required to build a hash table over a set of tuples. 
 * NOTE: this is a clone of ExecChooseHashTableSize() in nodeHash.c. Please
 * keep the two functions in sync.
 * 
 * Input:
 * 	ntuples - number of tuples
 * 	tupwidth - width of tuple
 * 	memory_bytes	- total memory available, in bytes
 * Output:
 * 	numbuckets - number of buckets in hash table
 * 	numbatches - number of batches needed
 */
static void hash_table_size(double ntuples, int tupwidth, double memory_bytes,
						int *numbuckets,
						int *numbatches)
{
	int			tupsize;
	double		inner_rel_bytes;
	int			nbatch;
	int			nbuckets;

	/* Force a plausible relation size if no info */
	if (ntuples <= 0.0)
		ntuples = 1000.0;

	/*
	 * Estimate tupsize based on footprint of tuple in hashtable... note this
	 * does not allow for any palloc overhead.	The manipulations of spaceUsed
	 * don't count palloc overhead either.
	 */
	tupsize = HJTUPLE_OVERHEAD + MAXALIGN(sizeof(MemTupleData)) +
			MAXALIGN(tupwidth);
	inner_rel_bytes = ntuples * tupsize;

	/*
	 * Set nbuckets to achieve an average bucket load of gp_hashjoin_tuples_per_bucket when
	 * memory is filled.  Set nbatch to the smallest power of 2 that appears
	 * sufficient.
	 */
	if (inner_rel_bytes > memory_bytes)
	{
		/* We'll need multiple batches */
		long		lbuckets;
		double		dbatch;
		int			minbatch;

		lbuckets = (memory_bytes / tupsize) / gp_hashjoin_tuples_per_bucket;
		lbuckets = Min(lbuckets, INT_MAX / 32);
		nbuckets = (int) lbuckets;

		dbatch = ceil(inner_rel_bytes / memory_bytes);
		dbatch = Min(dbatch, INT_MAX / 32);
		minbatch = (int) dbatch;
		nbatch = 2;
		while (nbatch < minbatch)
			nbatch <<= 1;
	}
	else
	{
		/* We expect the hashtable to fit in memory, we want to use
		 * more buckets if we have memory to spare */
		double		dbuckets_lower;
		double		dbuckets_upper;
		double		dbuckets;

		/* divide our tuple row-count estimate by our the number of
		 * tuples we'd like in a bucket: this produces a small bucket
		 * count independent of our work_mem setting */
		dbuckets_lower = (double)ntuples / (double)gp_hashjoin_tuples_per_bucket;

		/* if we have work_mem to spare, we'd like to use it -- so
		 * divide up our memory evenly (see the spill case above) */
		dbuckets_upper = (double)memory_bytes / ((double)tupsize * gp_hashjoin_tuples_per_bucket);

		/* we'll use our "lower" work_mem independent guess as a lower
		 * limit; but if we've got memory to spare we'll take the mean
		 * of the lower-limit and the upper-limit */
		if (dbuckets_upper > dbuckets_lower)
			dbuckets = (dbuckets_lower + dbuckets_upper)/2.0;
		else
			dbuckets = dbuckets_lower;

		dbuckets = ceil(dbuckets);
		dbuckets = Min(dbuckets, INT_MAX);

		nbuckets = (int)dbuckets;

		nbatch = 1;
	}

	*numbuckets = nbuckets;
	*numbatches = nbatch;
}<|MERGE_RESOLUTION|>--- conflicted
+++ resolved
@@ -1141,7 +1141,7 @@
 	Assert(rte->rtekind == RTE_FUNCTION);
 
 	/* Estimate costs of executing the function expression */
-	cost_qual_eval_node(&exprcost, rte->funcexpr);
+	cost_qual_eval_node(&exprcost, rte->funcexpr, root);
 
 	startup_cost += exprcost.startup;
 	cpu_per_tuple = exprcost.per_tuple;
@@ -2189,11 +2189,7 @@
 	{
 		Node	   *qual = (Node *) lfirst(l);
 
-<<<<<<< HEAD
 		cost_qual_eval_walker(qual, &context);
-=======
-		cost_qual_eval_walker(qual, cost);
->>>>>>> 5a7471c3
 	}
 
 	*cost = context.total;
@@ -2204,11 +2200,17 @@
  *		As above, for a single RestrictInfo or expression.
  */
 void
-cost_qual_eval_node(QualCost *cost, Node *qual)
-{
-	cost->startup = 0;
-	cost->per_tuple = 0;
-	cost_qual_eval_walker(qual, cost);
+cost_qual_eval_node(QualCost *cost, Node *qual, PlannerInfo *root)
+{
+	cost_qual_eval_context context;
+
+	context.root = root;
+	context.total.startup = 0;
+	context.total.per_tuple = 0;
+
+	cost_qual_eval_walker(qual, &context);
+
+	*cost = context.total;
 }
 
 static bool
@@ -2219,15 +2221,9 @@
 
 	/*
 	 * RestrictInfo nodes contain an eval_cost field reserved for this
-<<<<<<< HEAD
-	 * routine's use, so that it's not necessary to evaluate the qual clause's
-	 * cost more than once.  If the clause's cost hasn't been computed yet,
-	 * the field's startup value will contain -1.
-=======
 	 * routine's use, so that it's not necessary to evaluate the qual
 	 * clause's cost more than once.  If the clause's cost hasn't been
 	 * computed yet, the field's startup value will contain -1.
->>>>>>> 5a7471c3
 	 */
 	if (IsA(node, RestrictInfo))
 	{
@@ -2235,7 +2231,6 @@
 
 		if (rinfo->eval_cost.startup < 0)
 		{
-<<<<<<< HEAD
 			cost_qual_eval_context locContext;
 
 			locContext.root = context->root;
@@ -2243,28 +2238,13 @@
 			locContext.total.per_tuple = 0;
 
 			/*
-			 * For an OR clause, recurse into the marked-up tree so that we
-			 * set the eval_cost for contained RestrictInfos too.
+			 * For an OR clause, recurse into the marked-up tree so that
+			 * we set the eval_cost for contained RestrictInfos too.
 			 */
 			if (rinfo->orclause)
 				cost_qual_eval_walker((Node *) rinfo->orclause, &locContext);
 			else
 				cost_qual_eval_walker((Node *) rinfo->clause, &locContext);
-
-=======
-			rinfo->eval_cost.startup = 0;
-			rinfo->eval_cost.per_tuple = 0;
-			/*
-			 * For an OR clause, recurse into the marked-up tree so that
-			 * we set the eval_cost for contained RestrictInfos too.
-			 */
-			if (rinfo->orclause)
-				cost_qual_eval_walker((Node *) rinfo->orclause,
-									  &rinfo->eval_cost);
-			else
-				cost_qual_eval_walker((Node *) rinfo->clause,
-									  &rinfo->eval_cost);
->>>>>>> 5a7471c3
 			/*
 			 * If the RestrictInfo is marked pseudoconstant, it will be tested
 			 * only once, so treat its cost as all startup cost.
@@ -2272,7 +2252,6 @@
 			if (rinfo->pseudoconstant)
 			{
 				/* count one execution during startup */
-<<<<<<< HEAD
 				locContext.total.startup += locContext.total.per_tuple;
 				locContext.total.per_tuple = 0;
 			}
@@ -2280,32 +2259,17 @@
 		}
 		context->total.startup += rinfo->eval_cost.startup;
 		context->total.per_tuple += rinfo->eval_cost.per_tuple;
-=======
-				rinfo->eval_cost.startup += rinfo->eval_cost.per_tuple;
-				rinfo->eval_cost.per_tuple = 0;
-			}
-		}
-		total->startup += rinfo->eval_cost.startup;
-		total->per_tuple += rinfo->eval_cost.per_tuple;
->>>>>>> 5a7471c3
 		/* do NOT recurse into children */
 		return false;
 	}
 
 	/*
-<<<<<<< HEAD
-	 * Our basic strategy is to charge one cpu_operator_cost for each operator
-	 * or function node in the given tree.	Vars and Consts are charged zero,
-	 * and so are boolean operators (AND, OR, NOT). Simplistic, but a lot
-	 * better than no model at all.
-=======
 	 * For each operator or function node in the given tree, we charge the
 	 * estimated execution cost given by pg_proc.procost (remember to
 	 * multiply this by cpu_operator_cost).
 	 *
 	 * Vars and Consts are charged zero, and so are boolean operators (AND,
 	 * OR, NOT). Simplistic, but a lot better than no model at all.
->>>>>>> 5a7471c3
 	 *
 	 * Should we try to account for the possibility of short-circuit
 	 * evaluation of AND/OR?  Probably *not*, because that would make the
@@ -2314,16 +2278,9 @@
 	 * going to end up being used.  (Is it worth applying order_qual_clauses
 	 * much earlier in the planning process to fix this?)
 	 */
-<<<<<<< HEAD
-	if (IsA(node, FuncExpr) ||
-		IsA(node, OpExpr) ||
-		IsA(node, DistinctExpr) ||
-		IsA(node, NullIfExpr))
-		context->total.per_tuple += cpu_operator_cost;
-=======
 	if (IsA(node, FuncExpr))
 	{
-		total->per_tuple += get_func_cost(((FuncExpr *) node)->funcid) *
+		context->total.per_tuple += get_func_cost(((FuncExpr *) node)->funcid) *
 			cpu_operator_cost;
 	}
 	else if (IsA(node, OpExpr) ||
@@ -2332,10 +2289,9 @@
 	{
 		/* rely on struct equivalence to treat these all alike */
 		set_opfuncid((OpExpr *) node);
-		total->per_tuple += get_func_cost(((OpExpr *) node)->opfuncid) *
+		context->total.per_tuple += get_func_cost(((OpExpr *) node)->opfuncid) *
 			cpu_operator_cost;
 	}
->>>>>>> 5a7471c3
 	else if (IsA(node, ScalarArrayOpExpr))
 	{
 		/*
@@ -2345,12 +2301,8 @@
 		ScalarArrayOpExpr *saop = (ScalarArrayOpExpr *) node;
 		Node	   *arraynode = (Node *) lsecond(saop->args);
 
-<<<<<<< HEAD
-		context->total.per_tuple +=
-=======
 		set_sa_opfuncid(saop);
-		total->per_tuple += get_func_cost(saop->opfuncid) *
->>>>>>> 5a7471c3
+		context->total.per_tuple += get_func_cost(saop->opfuncid) *
 			cpu_operator_cost * estimate_array_length(arraynode) * 0.5;
 	}
 	else if (IsA(node, RowCompareExpr))
@@ -2359,22 +2311,18 @@
 		RowCompareExpr *rcexpr = (RowCompareExpr *) node;
 		ListCell   *lc;
 
-<<<<<<< HEAD
-		context->total.per_tuple += cpu_operator_cost * list_length(rcexpr->opnos);
-	}
-	else if (IsA(node, CurrentOfExpr)) 
-	{
-		/* This is noticeably more expensive than a typical operator */
-		context->total.per_tuple += 100 * cpu_operator_cost;
-=======
 		foreach(lc, rcexpr->opnos)
 		{
 			Oid		opid = lfirst_oid(lc);
 
-			total->per_tuple += get_func_cost(get_opcode(opid)) *
+			context->total.per_tuple += get_func_cost(get_opcode(opid)) *
 				cpu_operator_cost;
 		}
->>>>>>> 5a7471c3
+	}
+	else if (IsA(node, CurrentOfExpr))
+	{
+		/* Report high cost to prevent selection of anything but TID scan */
+		context->total.startup += disable_cost;
 	}
 	else if (IsA(node, SubLink))
 	{
@@ -2866,17 +2814,15 @@
 void
 set_function_size_estimates(PlannerInfo *root, RelOptInfo *rel)
 {
-<<<<<<< HEAD
-	/*
-	 * Estimate number of rows the function itself will return.
-	 *
-	 * XXX no idea how to do this yet; but we can at least check whether
-	 * function returns set or not...
-	 */
-    if (rel->onerow)
-        rel->tuples = 1;
-    else
-	    rel->tuples = 1000;
+	RangeTblEntry *rte;
+
+	/* Should only be applied to base relations that are functions */
+	Assert(rel->relid > 0);
+	rte = rt_fetch(rel->relid, root->parse->rtable);
+	Assert(rte->rtekind == RTE_FUNCTION);
+
+	/* Estimate number of rows the function itself will return */
+	rel->tuples = clamp_row_est(expression_returns_set_rows(rte->funcexpr));
 
 	/* Now estimate number of output rows, etc */
 	set_baserel_size_estimates(root, rel);
@@ -2907,17 +2853,6 @@
 		rel->tuples = 1;
 	else
 		rel->tuples = rel->subplan->plan_rows;
-=======
-	RangeTblEntry *rte;
-
-	/* Should only be applied to base relations that are functions */
-	Assert(rel->relid > 0);
-	rte = rt_fetch(rel->relid, root->parse->rtable);
-	Assert(rte->rtekind == RTE_FUNCTION);
-
-	/* Estimate number of rows the function itself will return */
-	rel->tuples = clamp_row_est(expression_returns_set_rows(rte->funcexpr));
->>>>>>> 5a7471c3
 
 	/* Now estimate number of output rows, etc */
 	set_baserel_size_estimates(root, rel);
