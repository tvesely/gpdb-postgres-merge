/*-------------------------------------------------------------------------
 *
 * parser.c
 *		Main entry point/driver for PostgreSQL grammar
 *
 * Note that the grammar is not allowed to perform any table access
 * (since we need to be able to do basic parsing even while inside an
 * aborted transaction).  Therefore, the data structures returned by
 * the grammar are "raw" parsetrees that still need to be analyzed by
 * analyze.c and related files.
 *
 *
<<<<<<< HEAD
 * Portions Copyright (c) 1996-2009, PostgreSQL Global Development Group
 * Portions Copyright (c) 1994, Regents of the University of California
 *
 * IDENTIFICATION
 *	  $PostgreSQL: pgsql/src/backend/parser/parser.c,v 1.78 2009/06/11 14:49:00 momjian Exp $
=======
 * Portions Copyright (c) 1996-2008, PostgreSQL Global Development Group
 * Portions Copyright (c) 1994, Regents of the University of California
 *
 * IDENTIFICATION
 *	  $PostgreSQL: pgsql/src/backend/parser/parser.c,v 1.73 2008/01/01 19:45:51 momjian Exp $
>>>>>>> d13f41d2
 *
 *-------------------------------------------------------------------------
 */

#include "postgres.h"

#include "parser/gramparse.h"	/* required before parser/gram.h! */
#include "parser/gram.h"
#include "parser/parser.h"


List	   *parsetree;			/* result of parsing is left here */

static bool have_lookahead;		/* is lookahead info valid? */
static int	lookahead_token;	/* one-token lookahead */
static YYSTYPE lookahead_yylval;	/* yylval for lookahead token */
static YYLTYPE lookahead_yylloc;	/* yylloc for lookahead token */


/*
 * raw_parser
 *		Given a query in string form, do lexical and grammatical analysis.
 *
 * Returns a list of raw (un-analyzed) parse trees.
 */
List *
raw_parser(const char *str)
{
	int			yyresult;

	parsetree = NIL;			/* in case grammar forgets to set it */
	have_lookahead = false;

	scanner_init(str);
	parser_init();

	yyresult = base_yyparse();

	scanner_finish();

	if (yyresult)				/* error */
		return NIL;

	return parsetree;
}


/*
 * pg_parse_string_token - get the value represented by a string literal
 *
 * Given the textual form of a SQL string literal, produce the represented
 * value as a palloc'd string.  It is caller's responsibility that the
 * passed string does represent one single string literal.
 *
 * We export this function to avoid having plpgsql depend on internal details
 * of the core grammar (such as the token code assigned to SCONST).  Note
 * that since the scanner isn't presently re-entrant, this cannot be used
 * during use of the main parser/scanner.
 */
char *
pg_parse_string_token(const char *token)
{
	int			ctoken;

	scanner_init(token);

	ctoken = base_yylex();

	if (ctoken != SCONST)		/* caller error */
		elog(ERROR, "expected string constant, got token code %d", ctoken);

	scanner_finish();

	return base_yylval.str;
}


/*
 * Intermediate filter between parser and base lexer (base_yylex in scan.l).
 *
 * The filter is needed because in some cases the standard SQL grammar
 * requires more than one token lookahead.	We reduce these cases to one-token
 * lookahead by combining tokens here, in order to keep the grammar LALR(1).
 *
 * Using a filter is simpler than trying to recognize multiword tokens
 * directly in scan.l, because we'd have to allow for comments between the
 * words.  Furthermore it's not clear how to do it without re-introducing
 * scanner backtrack, which would cost more performance than this filter
 * layer does.
 */
int
filtered_base_yylex(void)
{
	int			cur_token;
	int			next_token;
	YYSTYPE		cur_yylval;
	YYLTYPE		cur_yylloc;

	/* Get next token --- we might already have it */
	if (have_lookahead)
	{
		cur_token = lookahead_token;
		base_yylval = lookahead_yylval;
		base_yylloc = lookahead_yylloc;
		have_lookahead = false;
	}
	else
		cur_token = base_yylex();

	/* Do we need to look ahead for a possible multiword token? */
	switch (cur_token)
	{
		case NULLS_P:

			/*
			 * NULLS FIRST and NULLS LAST must be reduced to one token
			 */
			cur_yylval = base_yylval;
			cur_yylloc = base_yylloc;
			next_token = base_yylex();
			switch (next_token)
			{
				case FIRST_P:
					cur_token = NULLS_FIRST;
					break;
				case LAST_P:
					cur_token = NULLS_LAST;
					break;
				default:
					/* save the lookahead token for next time */
					lookahead_token = next_token;
					lookahead_yylval = base_yylval;
					lookahead_yylloc = base_yylloc;
					have_lookahead = true;
					/* and back up the output info to cur_token */
					base_yylval = cur_yylval;
					base_yylloc = cur_yylloc;
					break;
			}
			break;

		case WITH:

			/*
			 * WITH TIME, CASCADED, LOCAL, or CHECK must be reduced to one token
			 *
			 * XXX an alternative way is to recognize just WITH_TIME and put
			 * the ugliness into the datetime datatype productions instead of
			 * WITH CHECK OPTION.  However that requires promoting WITH to a
			 * fully reserved word.  If we ever have to do that anyway
			 * (perhaps for SQL99 recursive queries), come back and simplify
			 * this code.
			 */
			cur_yylval = base_yylval;
			cur_yylloc = base_yylloc;
			next_token = base_yylex();
			switch (next_token)
			{
				case TIME:
					cur_token = WITH_TIME;
					break;
				case CASCADED:
					cur_token = WITH_CASCADED;
					break;
				case LOCAL:
					cur_token = WITH_LOCAL;
					break;
				case CHECK:
					cur_token = WITH_CHECK;
					break;
				default:
					/* save the lookahead token for next time */
					lookahead_token = next_token;
					lookahead_yylval = base_yylval;
					lookahead_yylloc = base_yylloc;
					have_lookahead = true;
					/* and back up the output info to cur_token */
					base_yylval = cur_yylval;
					base_yylloc = cur_yylloc;
					break;
			}
			break;

		default:
			break;
	}

	return cur_token;
}<|MERGE_RESOLUTION|>--- conflicted
+++ resolved
@@ -10,19 +10,11 @@
  * analyze.c and related files.
  *
  *
-<<<<<<< HEAD
  * Portions Copyright (c) 1996-2009, PostgreSQL Global Development Group
  * Portions Copyright (c) 1994, Regents of the University of California
  *
  * IDENTIFICATION
  *	  $PostgreSQL: pgsql/src/backend/parser/parser.c,v 1.78 2009/06/11 14:49:00 momjian Exp $
-=======
- * Portions Copyright (c) 1996-2008, PostgreSQL Global Development Group
- * Portions Copyright (c) 1994, Regents of the University of California
- *
- * IDENTIFICATION
- *	  $PostgreSQL: pgsql/src/backend/parser/parser.c,v 1.73 2008/01/01 19:45:51 momjian Exp $
->>>>>>> d13f41d2
  *
  *-------------------------------------------------------------------------
  */
