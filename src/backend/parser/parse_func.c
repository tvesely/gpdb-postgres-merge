--- conflicted
+++ resolved
@@ -8,11 +8,7 @@
  *
  *
  * IDENTIFICATION
-<<<<<<< HEAD
- *	  $PostgreSQL: pgsql/src/backend/parser/parse_func.c,v 1.205 2008/08/25 22:42:33 tgl Exp $
-=======
  *	  $PostgreSQL: pgsql/src/backend/parser/parse_func.c,v 1.204 2008/07/30 17:05:04 tgl Exp $
->>>>>>> 49f001d8
  *
  *-------------------------------------------------------------------------
  */
@@ -112,16 +108,11 @@
  */
 Node *
 ParseFuncOrColumn(ParseState *pstate, List *funcname, List *fargs,
-<<<<<<< HEAD
 				  List *agg_order, Expr *agg_filter,
 				  bool agg_star, bool agg_distinct,
 				  bool func_variadic, bool is_column,
 				  WindowDef *over,
 				  int location)
-=======
-				  bool agg_star, bool agg_distinct, bool func_variadic,
-				  bool is_column, int location)
->>>>>>> 49f001d8
 {
 	Oid			rettype;
 	Oid			funcid;
@@ -196,13 +187,8 @@
 	 * the "function call" could be a projection.  We also check that there
 	 * wasn't any aggregate or variadic decoration.
 	 */
-<<<<<<< HEAD
 	if (nargs == 1 && agg_order == NIL && agg_filter == NULL && !agg_star &&
 		!agg_distinct && !func_variadic && !agg_filter && list_length(funcname) == 1)
-=======
-	if (nargs == 1 && !agg_star && !agg_distinct && !func_variadic &&
-		list_length(funcname) == 1)
->>>>>>> 49f001d8
 	{
 		Oid			argtype = actual_arg_types[0];
 
@@ -228,7 +214,6 @@
 	 * disambiguation for polymorphic functions, handles inheritance, and
 	 * returns the funcid and type and set or singleton status of the
 	 * function's return value.  It also returns the true argument types to
-<<<<<<< HEAD
 	 * the function.  In the case of a variadic function call, the reported
 	 * "true" types aren't really what is in pg_proc: the variadic argument is
 	 * replaced by a suitable number of copies of its element type.  We'll fix
@@ -238,17 +223,6 @@
 							   !func_variadic, true,
 							   &funcid, &rettype, &retset, &nvargs,
 							   &declared_arg_types, &argdefaults);
-=======
-	 * the function.  (In the case of a variadic function call, the reported
-	 * "true" types aren't really what is in pg_proc: the variadic argument is
-	 * replaced by a suitable number of copies of its element type.  We'll fix
-	 * it up below.)
-	 */
-	fdresult = func_get_detail(funcname, fargs, nargs, actual_arg_types,
-							   !func_variadic,
-							   &funcid, &rettype, &retset, &nvargs,
-							   &declared_arg_types);
->>>>>>> 49f001d8
 	if (fdresult == FUNCDETAIL_COERCION)
 	{
 		/*
@@ -376,23 +350,13 @@
 
 	/*
 	 * If it's a variadic function call, transform the last nvargs arguments
-<<<<<<< HEAD
 	 * into an array -- unless it's an "any" variadic.
 	 */
 	if (nvargs > 0 && declared_arg_types[nargs - 1] != ANYOID)
 	{
-		ArrayExpr	*newa = makeNode(ArrayExpr);
-		int     	non_var_args = nargs - nvargs;
-		List    	*vargs;
-=======
-	 * into an array --- unless it's an "any" variadic.
-	 */
-	if (nvargs > 0 && declared_arg_types[nargs - 1] != ANYOID)
-	{
-		ArrayExpr *newa = makeNode(ArrayExpr);
-		int 	non_var_args = nargs - nvargs;
-		List	*vargs;
->>>>>>> 49f001d8
+		ArrayExpr  *newa = makeNode(ArrayExpr);
+		int			non_var_args = nargs - nvargs;
+		List	   *vargs;
 
 		Assert(non_var_args >= 0);
 		vargs = list_copy_tail(fargs, non_var_args);
@@ -402,22 +366,14 @@
 		/* assume all the variadic arguments were coerced to the same type */
 		newa->element_typeid = exprType((Node *) linitial(vargs));
 		newa->array_typeid = get_array_type(newa->element_typeid);
-<<<<<<< HEAD
-
 		if (!OidIsValid(newa->array_typeid))
 			ereport(ERROR,
 					(errcode(ERRCODE_UNDEFINED_OBJECT),
 					errmsg("could not find array type for data type %s",
 						   format_type_be(newa->element_typeid)),
 					parser_errposition(pstate, exprLocation((Node *) vargs))));
-=======
-		if (!OidIsValid(newa->array_typeid))
-			ereport(ERROR,
-					(errcode(ERRCODE_UNDEFINED_OBJECT),
-					 errmsg("could not find array type for data type %s",
-							format_type_be(newa->element_typeid))));
->>>>>>> 49f001d8
 		newa->multidims = false;
+		newa->location = exprLocation((Node *) vargs);
 
 		fargs = lappend(fargs, newa);
 	}
@@ -978,20 +934,13 @@
 				int nargs,
 				Oid *argtypes,
 				bool expand_variadic,
-<<<<<<< HEAD
 				bool expand_defaults,
-=======
->>>>>>> 49f001d8
 				Oid *funcid,	/* return value */
 				Oid *rettype,	/* return value */
 				bool *retset,	/* return value */
 				int *nvargs,	/* return value */
-<<<<<<< HEAD
 				Oid **true_typeids,		/* return value */
 				List **argdefaults)		/* optional return value */
-=======
-				Oid **true_typeids)		/* return value */
->>>>>>> 49f001d8
 {
 	FuncCandidateList raw_candidates;
 	FuncCandidateList best_candidate;
@@ -1006,12 +955,8 @@
 		*argdefaults = NIL;
 
 	/* Get list of possible candidates from namespace search */
-<<<<<<< HEAD
 	raw_candidates = FuncnameGetCandidates(funcname, nargs,
 										   expand_variadic, expand_defaults);
-=======
-	raw_candidates = FuncnameGetCandidates(funcname, nargs, expand_variadic);
->>>>>>> 49f001d8
 
 	/*
 	 * Quickly check if there is an exact match to the input datatypes (there
@@ -1545,11 +1490,7 @@
 {
 	FuncCandidateList clist;
 
-<<<<<<< HEAD
 	clist = FuncnameGetCandidates(funcname, nargs, false, false);
-=======
-	clist = FuncnameGetCandidates(funcname, nargs, false);
->>>>>>> 49f001d8
 
 	while (clist)
 	{
