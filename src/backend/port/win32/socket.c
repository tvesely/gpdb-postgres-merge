--- conflicted
+++ resolved
@@ -434,11 +434,7 @@
 
 			r = WSASend(writefds->fd_array[i], &buf, 1, &sent, 0, NULL, NULL);
 			if (r == 0)			/* Completed - means things are fine! */
-<<<<<<< HEAD
 				FD_SET(writefds->fd_array[i], &outwritefds);
-=======
-				FD_SET		(writefds->fd_array[i], &outwritefds);
->>>>>>> 4d53a2f9
 
 			else
 			{					/* Not completed */
@@ -535,11 +531,7 @@
 					(resEvents.lNetworkEvents & FD_ACCEPT) ||
 					(resEvents.lNetworkEvents & FD_CLOSE))
 				{
-<<<<<<< HEAD
 					FD_SET(sockets[i], &outreadfds);
-=======
-					FD_SET		(sockets[i], &outreadfds);
->>>>>>> 4d53a2f9
 
 					nummatches++;
 				}
@@ -550,11 +542,7 @@
 				if ((resEvents.lNetworkEvents & FD_WRITE) ||
 					(resEvents.lNetworkEvents & FD_CLOSE))
 				{
-<<<<<<< HEAD
 					FD_SET(sockets[i], &outwritefds);
-=======
-					FD_SET		(sockets[i], &outwritefds);
->>>>>>> 4d53a2f9
 
 					nummatches++;
 				}
