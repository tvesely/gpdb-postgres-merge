--- conflicted
+++ resolved
@@ -119,23 +119,11 @@
 
 	if (policy)
 	{
-<<<<<<< HEAD
-		stmt->nattrs = policy->nattrs;
-		stmt->ptype = policy->ptype;
-		stmt->distribution_attrs = policy->attrs;
+		stmt->policy = GpPolicyCopy(CurrentMemoryContext, policy);
 	}
 	else
 	{
-		stmt->nattrs = 0;
-		stmt->ptype = 0;
-		stmt->distribution_attrs = NULL;
-=======
-		((CopyStmt *) q->utilityStmt)->policy = GpPolicyCopy(CurrentMemoryContext, policy);
-	}
-	else
-	{
-		((CopyStmt *) q->utilityStmt)->policy = createRandomPartitionedPolicy(NULL);
->>>>>>> e82dd3bd
+		stmt->policy = createRandomPartitionedPolicy(NULL);
 	}
 
 	CdbDispatchUtilityStatement((Node *) stmt,
