--- conflicted
+++ resolved
@@ -5421,13 +5421,7 @@
 	long		numGroups = (group_rows < 0) ? 0 :
 	(group_rows > LONG_MAX) ? LONG_MAX :
 	(long) group_rows;
-<<<<<<< HEAD
-	// GPDB_84_MERGE_FIXME: choose_hashed_grouping no longer tracks these separately.
-	//bool		can_hash_group_key = ctx->agg_costs->canHashAgg;
-	//bool		can_hash_dqa_arg = dqaArg->can_hash;
-=======
-
->>>>>>> e82dd3bd
+
 	bool can_hash_group_key = true;
 	bool can_hash_dqa_arg = true;
 	bool		use_hashed_preliminary = false;
