/*-------------------------------------------------------------------------
 *
 * syncrep.c
 *
 * Synchronous replication is new as of PostgreSQL 9.1.
 *
 * If requested, transaction commits wait until their commit LSN is
 * acknowledged by the sync standby.
 *
 * This module contains the code for waiting and release of backends.
 * All code in this module executes on the primary. The core streaming
 * replication transport remains within WALreceiver/WALsender modules.
 *
 * The essence of this design is that it isolates all logic about
 * waiting/releasing onto the primary. The primary defines which standbys
 * it wishes to wait for. The standby is completely unaware of the
 * durability requirements of transactions on the primary, reducing the
 * complexity of the code and streamlining both standby operations and
 * network bandwidth because there is no requirement to ship
 * per-transaction state information.
 *
 * Replication is either synchronous or not synchronous (async). If it is
 * async, we just fastpath out of here. If it is sync, then we wait for
 * the write or flush location on the standby before releasing the waiting backend.
 *
 * The best performing way to manage the waiting backends is to have a
 * single ordered queue of waiting backends, so that we can avoid
 * searching the through all waiters each time we receive a reply.
 *
 * In 9.1 we support only a single synchronous standby, chosen from a
 * priority list of synchronous_standby_names. Before it can become the
 * synchronous standby it must have caught up with the primary; that may
 * take some time. Once caught up, the current highest priority standby
 * will release waiters from the queue.
 *
 * Portions Copyright (c) 2010-2012, PostgreSQL Global Development Group
 *
 * IDENTIFICATION
 *	  src/backend/replication/syncrep.c
 *
 *-------------------------------------------------------------------------
 */
#include "postgres.h"

#include <unistd.h>

#include "access/xact.h"
#include "access/xlog_internal.h"
#include "miscadmin.h"
#include "postmaster/autovacuum.h"
#include "replication/syncrep.h"
#include "replication/walsender.h"
#include "replication/walsender_private.h"
#include "storage/latch.h"
#include "storage/ipc.h"
#include "storage/pmsignal.h"
#include "storage/proc.h"
#include "storage/procsignal.h"
#include "tcop/tcopprot.h"
#include "utils/builtins.h"
#include "utils/guc.h"
#include "utils/guc_tables.h"
#include "utils/memutils.h"
#include "utils/ps_status.h"
#include "utils/faultinjector.h"
#include "pgstat.h"
#include "cdb/cdbvars.h"

/* User-settable parameters for sync rep */
char	   *SyncRepStandbyNames;

#define SyncStandbysDefined() \
	(SyncRepStandbyNames != NULL && SyncRepStandbyNames[0] != '\0')

static bool announce_next_takeover = true;

static int	SyncRepWaitMode = SYNC_REP_WAIT_FLUSH;

static void SyncRepQueueInsert(int mode);
static void SyncRepCancelWait(void);

static int	SyncRepGetStandbyPriority(void);

#ifdef USE_ASSERT_CHECKING
static bool SyncRepQueueIsOrderedByLSN(int mode);
#endif

/*
 * ===========================================================
 * Synchronous Replication functions for normal user backends
 * ===========================================================
 */

/*
 * Wait for synchronous replication, if requested by user.
 *
 * Initially backends start in state SYNC_REP_NOT_WAITING and then
 * change that state to SYNC_REP_WAITING before adding ourselves
 * to the wait queue. During SyncRepWakeQueue() a WALSender changes
 * the state to SYNC_REP_WAIT_COMPLETE once replication is confirmed.
 * This backend then resets its state to SYNC_REP_NOT_WAITING.
 */
void
SyncRepWaitForLSN(XLogRecPtr XactCommitLSN)
{
	char	   *new_status = NULL;
	const char *old_status;
	int			mode = SyncRepWaitMode;
	bool		syncStandbyPresent = false;
	int			i = 0;

	/*
	 * SIGUSR1 is used to wake us up, cannot wait from inside SIGUSR1 handler
	 * as its non-reentrant, so check for the same and avoid waiting.
	 */
	if (AmIInSIGUSR1Handler())
	{
		return;
	}

	elogif(debug_walrepl_syncrep, LOG,
			"syncrep wait -- This backend's commit LSN for syncrep is %X/%X.",
			XactCommitLSN.xlogid,XactCommitLSN.xrecoff);

	/* GPDB_91_MERGE_FIXME: is this still relevant after PT and filerep removal? */
	/*
	 * Walsenders are not supposed to call this function, but currently
	 * basebackup needs to access catalog, hence open/close transaction.
	 * It doesn't make sense to wait for myself anyway.
	 */
	if (am_walsender)
	{
		elogif(debug_walrepl_syncrep, LOG,
				"syncrep wait -- Not waiting for syncrep as this process is a walsender.");
		return;
	}

<<<<<<< HEAD
	/* Fast exit if user has not requested sync replication. */
	if (!SyncRepRequested())
		return;
=======
	if (GpIdentity.segindex != MASTER_CONTENT_ID)
	{
		/* Fast exit if user has not requested sync replication. */
		if (!SyncRepRequested())
			return;
	}
>>>>>>> 30271024

	Assert(SHMQueueIsDetached(&(MyProc->syncRepLinks)));
	Assert(WalSndCtl != NULL);

	LWLockAcquire(SyncRepLock, LW_EXCLUSIVE);
	Assert(MyProc->syncRepState == SYNC_REP_NOT_WAITING);

	if (GpIdentity.segindex == MASTER_CONTENT_ID)
	{
		/*
		 * There could be a better way to figure out if there is any active
		 * standby.  But currently, let's move ahead by looking at the per WAL
		 * sender structure to see if anyone is really active, streaming (or
		 * still catching up within limits) and wants to be synchronous.
		 */
		for (i = 0; i < max_wal_senders; i++)
		{
			/* use volatile pointer to prevent code rearrangement */
			volatile WalSnd *walsnd = &WalSndCtl->walsnds[i];

			SpinLockAcquire(&walsnd->mutex);
			syncStandbyPresent = (walsnd->pid != 0)
				&& (walsnd->synchronous)
				&& ((walsnd->state == WALSNDSTATE_STREAMING)
					|| (walsnd->state == WALSNDSTATE_CATCHUP &&
						walsnd->caughtup_within_range));
			SpinLockRelease(&walsnd->mutex);

			if (syncStandbyPresent)
				break;
		}

		/* See if we found any active standby connected. If NO, no need to wait.*/
		if (!syncStandbyPresent)
		{
			elogif(debug_walrepl_syncrep, LOG,
					"syncrep wait -- Not waiting for syncrep because no active and synchronous "
					"standby (walsender) was found.");

			LWLockRelease(SyncRepLock);
			return;
		}
	}

	/*
	 * We don't wait for sync rep if WalSndCtl->sync_standbys_defined is not
	 * set.  See SyncRepUpdateSyncStandbysDefined.
	 *
	 * Also check that the standby hasn't already replied. Unlikely race
	 * condition but we'll be fetching that cache line anyway so its likely to
	 * be a low cost check.
	 */
	else if (!WalSndCtl->sync_standbys_defined ||
		XLByteLE(XactCommitLSN, WalSndCtl->lsn[mode]))
	{
		elogif(debug_walrepl_syncrep, LOG,
				"syncrep wait -- Not waiting for syncrep because xlog upto LSN (%X/%X) which is "
				"greater than this backend's commit LSN (%X/%X) has already "
				"been replicated.",
				WalSndCtl->lsn[mode].xlogid, WalSndCtl->lsn[mode].xrecoff,
				XactCommitLSN.xlogid, XactCommitLSN.xrecoff);

		LWLockRelease(SyncRepLock);
		return;
	}

	/*
	 * Set our waitLSN so WALSender will know when to wake us, and add
	 * ourselves to the queue.
	 */
	MyProc->waitLSN = XactCommitLSN;
	MyProc->syncRepState = SYNC_REP_WAITING;
	SyncRepQueueInsert(mode);
	Assert(SyncRepQueueIsOrderedByLSN(mode));
	LWLockRelease(SyncRepLock);

	elogif(debug_walrepl_syncrep, LOG,
			"syncrep wait -- This backend is now inserted in the syncrep queue.");

	/* Alter ps display to show waiting for sync rep. */
	if (update_process_title)
	{
		int			len;

		old_status = get_real_act_ps_display(&len);
<<<<<<< HEAD
=======
		/*
		 * The 32 represents the bytes in the string " waiting for %X/%X", as
		 * in upstream.  The 12 represents GPDB specific " replication" suffix.
		 */
>>>>>>> 30271024
		new_status = (char *) palloc(len + 32 + 12 + 1);
		memcpy(new_status, old_status, len);
		sprintf(new_status + len, " waiting for %X/%X replication",
				XactCommitLSN.xlogid, XactCommitLSN.xrecoff);
		set_ps_display(new_status, false);
		new_status[len] = '\0'; /* truncate off " waiting ..." */
	}

	/* Inform this backend is waiting for replication to pg_stat_activity */
	gpstat_report_waiting(PGBE_WAITING_REPLICATION);

	/*
	 * Wait for specified LSN to be confirmed.
	 *
	 * Each proc has its own wait latch, so we perform a normal latch
	 * check/wait loop here.
	 */
	for (;;)
	{
		int			syncRepState;

		/* Must reset the latch before testing state. */
		ResetLatch(&MyProc->procLatch);

		/*
		 * Try checking the state without the lock first.  There's no
		 * guarantee that we'll read the most up-to-date value, so if it looks
		 * like we're still waiting, recheck while holding the lock.  But if
		 * it looks like we're done, we must really be done, because once
		 * walsender changes the state to SYNC_REP_WAIT_COMPLETE, it will
		 * never update it again, so we can't be seeing a stale value in that
		 * case.
		 *
		 * Note: on machines with weak memory ordering, the acquisition of the
		 * lock is essential to avoid race conditions: we cannot be sure the
		 * sender's state update has reached main memory until we acquire the
		 * lock.  We could get rid of this dance if SetLatch/ResetLatch
		 * contained memory barriers.
		 */
		syncRepState = MyProc->syncRepState;
		if (syncRepState == SYNC_REP_WAITING)
		{
			LWLockAcquire(SyncRepLock, LW_SHARED);
			syncRepState = MyProc->syncRepState;
			LWLockRelease(SyncRepLock);
		}
		if (syncRepState == SYNC_REP_WAIT_COMPLETE)
		{
			elogif(debug_walrepl_syncrep, LOG,
					"syncrep wait -- This backend's syncrep state is now 'wait complete'.");
			break;
		}

		/*
		 * If a wait for synchronous replication is pending, we can neither
		 * acknowledge the commit nor raise ERROR or FATAL.  The latter would
		 * lead the client to believe that that the transaction aborted, which
		 * is not true: it's already committed locally. The former is no good
		 * either: the client has requested synchronous replication, and is
		 * entitled to assume that an acknowledged commit is also replicated,
		 * which might not be true. So in this case we issue a WARNING (which
		 * some clients may be able to interpret) and shut off further output.
		 * We do NOT reset ProcDiePending, so that the process will die after
		 * the commit is cleaned up.
		 */
		if (ProcDiePending)
		{
			ereport(WARNING,
					(errcode(ERRCODE_ADMIN_SHUTDOWN),
					 errmsg("canceling the wait for synchronous replication and terminating connection due to administrator command"),
					 errdetail("The transaction has already committed locally, but might not have been replicated to the standby.")));
			whereToSendOutput = DestNone;
			SyncRepCancelWait();
			break;
		}

		/*
		 * GPDB: There are multiple code paths going through this function,
		 * e.g. prepare, commit, and abort. To ensure MPP cluster consistency,
		 * if primary already changed, then this backend has to wait for the
		 * xlog record replicate to the mirror to avoid inconsistency between
		 * the primary and the mirror, since they are under synced replication.
		 *
		 * If the mirror is indeed offline and prevents xlog to be synced, FTS
		 * will detect the mirror goes down, and failure handling will kick-in
		 * and mark the mirror down and out-of-sync with the primary to prevent
		 * failover. Then the syncrep will be turned off by the FTS to unblock
		 * backends waiting here.
		 */
		if (QueryCancelPending)
		{
			QueryCancelPending = false;
			ereport(WARNING,
					(errmsg("ignoring query cancel request for synchronous replication to ensure cluster consistency."),
					 errdetail("The transaction has already changed locally, it has to be replicated to standby.")));
			SIMPLE_FAULT_INJECTOR(SyncRepQueryCancel);
		}

		/*
		 * If the postmaster dies, we'll probably never get an
		 * acknowledgement, because all the wal sender processes will exit. So
		 * just bail out.
		 */
		if (!PostmasterIsAlive(true))
		{
			ProcDiePending = true;
			whereToSendOutput = DestNone;
			SyncRepCancelWait();
			break;
		}

		elogif(debug_walrepl_syncrep, LOG,
				"syncrep wait -- This backend's syncrep state is still 'waiting'. "
				"Hence it will wait on a latch until awakend.")
		/*
		 * Wait on latch.  Any condition that should wake us up will set the
		 * latch, so no need for timeout.
		 */
		WaitLatch(&MyProc->procLatch, WL_LATCH_SET | WL_POSTMASTER_DEATH, -1);
	}

	/*
	 * WalSender has checked our LSN and has removed us from queue. Clean up
	 * state and leave.  It's OK to reset these shared memory fields without
	 * holding SyncRepLock, because any walsenders will ignore us anyway when
	 * we're not on the queue.
	 */
	Assert(SHMQueueIsDetached(&(MyProc->syncRepLinks)));
	MyProc->syncRepState = SYNC_REP_NOT_WAITING;
	MyProc->waitLSN.xlogid = 0;
	MyProc->waitLSN.xrecoff = 0;

	if (new_status)
	{
		/* Reset ps display */
		set_ps_display(new_status, false);
		pfree(new_status);
	}

	/* Now inform no more waiting for replication */
	gpstat_report_waiting(PGBE_WAITING_NONE);
}

/*
 * Insert MyProc into the specified SyncRepQueue, maintaining sorted invariant.
 *
 * Usually we will go at tail of queue, though it's possible that we arrive
 * here out of order, so start at tail and work back to insertion point.
 */
static void
SyncRepQueueInsert(int mode)
{
	PGPROC	   *proc;

	Assert(mode >= 0 && mode < NUM_SYNC_REP_WAIT_MODE);
	proc = (PGPROC *) SHMQueuePrev(&(WalSndCtl->SyncRepQueue[mode]),
								   &(WalSndCtl->SyncRepQueue[mode]),
								   offsetof(PGPROC, syncRepLinks));

	while (proc)
	{
		/*
		 * Stop at the queue element that we should after to ensure the queue
		 * is ordered by LSN.
		 */
		if (XLByteLT(proc->waitLSN, MyProc->waitLSN))
			break;

		proc = (PGPROC *) SHMQueuePrev(&(WalSndCtl->SyncRepQueue[mode]),
									   &(proc->syncRepLinks),
									   offsetof(PGPROC, syncRepLinks));
	}

	if (proc)
		SHMQueueInsertAfter(&(proc->syncRepLinks), &(MyProc->syncRepLinks));
	else
		SHMQueueInsertAfter(&(WalSndCtl->SyncRepQueue[mode]), &(MyProc->syncRepLinks));
}

/*
 * Acquire SyncRepLock and cancel any wait currently in progress.
 */
static void
SyncRepCancelWait(void)
{
	LWLockAcquire(SyncRepLock, LW_EXCLUSIVE);
	if (!SHMQueueIsDetached(&(MyProc->syncRepLinks)))
		SHMQueueDelete(&(MyProc->syncRepLinks));
	MyProc->syncRepState = SYNC_REP_NOT_WAITING;
	LWLockRelease(SyncRepLock);
}

void
SyncRepCleanupAtProcExit(int code, Datum arg)
{
	if (!SHMQueueIsDetached(&(MyProc->syncRepLinks)))
	{
		LWLockAcquire(SyncRepLock, LW_EXCLUSIVE);
		SHMQueueDelete(&(MyProc->syncRepLinks));
		LWLockRelease(SyncRepLock);
	}
}

/*
 * ===========================================================
 * Synchronous Replication functions for wal sender processes
 * ===========================================================
 */

/*
 * Take any action required to initialise sync rep state from config
 * data. Called at WALSender startup and after each SIGHUP.
 */
void
SyncRepInitConfig(void)
{
	int			priority;

	/*
	 * Determine if we are a potential sync standby and remember the result
	 * for handling replies from standby.
	 */
	priority = SyncRepGetStandbyPriority();
	if (MyWalSnd->sync_standby_priority != priority)
	{
		LWLockAcquire(SyncRepLock, LW_EXCLUSIVE);
		MyWalSnd->sync_standby_priority = priority;
		LWLockRelease(SyncRepLock);
		ereport(DEBUG1,
			(errmsg("standby \"%s\" now has synchronous standby priority %u",
					application_name, priority)));
	}
}

/*
 * Update the LSNs on each queue based upon our latest state. This
 * implements a simple policy of first-valid-standby-releases-waiter.
 *
 * Other policies are possible, which would change what we do here and
 * perhaps also which information we store as well.
 */
void
SyncRepReleaseWaiters(void)
{
	volatile WalSndCtlData *walsndctl = WalSndCtl;
	volatile WalSnd *syncWalSnd = NULL;
	int			numwrite = 0;
	int			numflush = 0;
	int			priority = 0;
	int			i;

	/*
	 * If this WALSender is serving a standby that is not on the list of
	 * potential sync standbys then we have nothing to do. If we are still
	 * starting up, still running base backup or the current flush position
	 * is still invalid, then leave quickly also.
	 */
	if (MyWalSnd->sync_standby_priority == 0 ||
		MyWalSnd->state < WALSNDSTATE_STREAMING ||
		XLogRecPtrIsInvalid(MyWalSnd->flush))
		return;

	/*
	 * We're a potential sync standby. Release waiters if we are the highest
	 * priority standby. If there are multiple standbys with same priorities
	 * then we use the first mentioned standby. If you change this, also
	 * change pg_stat_get_wal_senders().
	 */
	LWLockAcquire(SyncRepLock, LW_EXCLUSIVE);

	for (i = 0; i < max_wal_senders; i++)
	{
		/* use volatile pointer to prevent code rearrangement */
		volatile WalSnd *walsnd = &walsndctl->walsnds[i];

		if (walsnd->pid != 0 &&
			walsnd->state == WALSNDSTATE_STREAMING &&
			walsnd->sync_standby_priority > 0 &&
			(priority == 0 ||
			 priority > walsnd->sync_standby_priority) &&
			!XLogRecPtrIsInvalid(walsnd->flush))
		{
			priority = walsnd->sync_standby_priority;
			syncWalSnd = walsnd;
		}
	}

	/*
	 * We should have found ourselves at least.
	 */
	Assert(syncWalSnd);

	/*
	 * If we aren't managing the highest priority standby then just leave.
	 */
	if (syncWalSnd != MyWalSnd)
	{
		LWLockRelease(SyncRepLock);
		announce_next_takeover = true;
		return;
	}

	/*
	 * Set the lsn first so that when we wake backends they will release up to
	 * this location.
	 */
	if (XLByteLT(walsndctl->lsn[SYNC_REP_WAIT_WRITE], MyWalSnd->write))
	{
		walsndctl->lsn[SYNC_REP_WAIT_WRITE] = MyWalSnd->write;
		numwrite = SyncRepWakeQueue(false, SYNC_REP_WAIT_WRITE);
	}
	if (XLByteLT(walsndctl->lsn[SYNC_REP_WAIT_FLUSH], MyWalSnd->flush))
	{
		walsndctl->lsn[SYNC_REP_WAIT_FLUSH] = MyWalSnd->flush;
		numflush = SyncRepWakeQueue(false, SYNC_REP_WAIT_FLUSH);
	}

	LWLockRelease(SyncRepLock);

	elogif(debug_walrepl_syncrep, LOG,
		"syncrep release -- Released %d processe(s) up to write %X/%X, %d processe(s) up to flush %X/%X",
		 numwrite,
		 MyWalSnd->write.xlogid,
		 MyWalSnd->write.xrecoff,
		 numflush,
		 MyWalSnd->flush.xlogid,
		 MyWalSnd->flush.xrecoff);

	/*
	 * If we are managing the highest priority standby, though we weren't
	 * prior to this, then announce we are now the sync standby.
	 */
	if (announce_next_takeover)
	{
		announce_next_takeover = false;
		ereport(LOG,
				(errmsg("standby \"%s\" is now the synchronous standby with priority %u",
						application_name, MyWalSnd->sync_standby_priority)));
	}
}

/*
 * Check if we are in the list of sync standbys, and if so, determine
 * priority sequence. Return priority if set, or zero to indicate that
 * we are not a potential sync standby.
 *
 * **Note:- Currently, GPDB does NOT apply the concept of standby priority as
 *   we allow max 1 walsender to be alive at a time. Hence, this function returns
 *   1.**
 */
static int
SyncRepGetStandbyPriority(void)
{
	/* Currently set the priority to 1 */
	return 1;
}

/*
 * Walk the specified queue from head.  Set the state of any backends that
 * need to be woken, remove them from the queue, and then wake them.
 * Pass all = true to wake whole queue; otherwise, just wake up to
 * the walsender's LSN.
 *
 * Must hold SyncRepLock.
 */
int
SyncRepWakeQueue(bool all, int mode)
{
	volatile WalSndCtlData *walsndctl = WalSndCtl;
	PGPROC	   *proc = NULL;
	PGPROC	   *thisproc = NULL;
	int			numprocs = 0;

	Assert(mode >= 0 && mode < NUM_SYNC_REP_WAIT_MODE);
	Assert(SyncRepQueueIsOrderedByLSN(mode));

	proc = (PGPROC *) SHMQueueNext(&(WalSndCtl->SyncRepQueue[mode]),
								   &(WalSndCtl->SyncRepQueue[mode]),
								   offsetof(PGPROC, syncRepLinks));

	while (proc)
	{
		/*
		 * Assume the queue is ordered by LSN
		 */
		if (!all && XLByteLT(walsndctl->lsn[mode], proc->waitLSN))
			return numprocs;

		/*
		 * Move to next proc, so we can delete thisproc from the queue.
		 * thisproc is valid, proc may be NULL after this.
		 */
		thisproc = proc;
		proc = (PGPROC *) SHMQueueNext(&(WalSndCtl->SyncRepQueue[mode]),
									   &(proc->syncRepLinks),
									   offsetof(PGPROC, syncRepLinks));

		/*
		 * Remove thisproc from queue.
		 */
		SHMQueueDelete(&(thisproc->syncRepLinks));

		/*
		 * Set state to complete; see SyncRepWaitForLSN() for discussion of
		 * the various states.
		 */
		thisproc->syncRepState = SYNC_REP_WAIT_COMPLETE;

		/*
		 * Wake only when we have set state and removed from queue.
		 */
		SetLatch(&(thisproc->procLatch));

		elogif(debug_walrepl_syncrep, LOG,
				"syncrep wakeup queue -- %d procid was removed from syncrep queue. "
				"Its state is changed to 'Wait Complete' and "
				"its latch is now set",
				thisproc->pid);

		numprocs++;
	}

	return numprocs;
}

/*
 * The checkpointer calls this as needed to update the shared
 * sync_standbys_defined flag, so that backends don't remain permanently wedged
 * if synchronous_standby_names is unset.  It's safe to check the current value
 * without the lock, because it's only ever updated by one process.  But we
 * must take the lock to change it.
 */
void
SyncRepUpdateSyncStandbysDefined(void)
{
	bool		sync_standbys_defined = SyncStandbysDefined();

	if (sync_standbys_defined != WalSndCtl->sync_standbys_defined)
	{
		LWLockAcquire(SyncRepLock, LW_EXCLUSIVE);

		/*
		 * If synchronous_standby_names has been reset to empty, it's futile
		 * for backends to continue to waiting.  Since the user no longer
		 * wants synchronous replication, we'd better wake them up.
		 */
		if (!sync_standbys_defined)
		{
			int			i;

			for (i = 0; i < NUM_SYNC_REP_WAIT_MODE; i++)
				SyncRepWakeQueue(true, i);
		}

		/*
		 * Only allow people to join the queue when there are synchronous
		 * standbys defined.  Without this interlock, there's a race
		 * condition: we might wake up all the current waiters; then, some
		 * backend that hasn't yet reloaded its config might go to sleep on
		 * the queue (and never wake up).  This prevents that.
		 */
		WalSndCtl->sync_standbys_defined = sync_standbys_defined;

		LWLockRelease(SyncRepLock);
	}
}

#ifdef USE_ASSERT_CHECKING
static bool
SyncRepQueueIsOrderedByLSN(int mode)
{
	PGPROC	   *proc = NULL;
	XLogRecPtr	lastLSN;

	Assert(mode >= 0 && mode < NUM_SYNC_REP_WAIT_MODE);

	lastLSN.xlogid = 0;
	lastLSN.xrecoff = 0;

	proc = (PGPROC *) SHMQueueNext(&(WalSndCtl->SyncRepQueue[mode]),
								   &(WalSndCtl->SyncRepQueue[mode]),
								   offsetof(PGPROC, syncRepLinks));

	while (proc)
	{
		/*
		 * Check the queue is ordered by LSN and that multiple procs don't
		 * have matching LSNs
		 */
		if (XLByteLE(proc->waitLSN, lastLSN))
			return false;

		lastLSN = proc->waitLSN;

		proc = (PGPROC *) SHMQueueNext(&(WalSndCtl->SyncRepQueue[mode]),
									   &(proc->syncRepLinks),
									   offsetof(PGPROC, syncRepLinks));
	}

	return true;
}
#endif

/*
 * ===========================================================
 * Synchronous Replication functions executed by any process
 * ===========================================================
 */

bool
check_synchronous_standby_names(char **newval, void **extra, GucSource source)
{
	char	   *rawstring;
	List	   *elemlist;

	/* Need a modifiable copy of string */
	rawstring = pstrdup(*newval);

	/* Parse string into list of identifiers */
	if (!SplitIdentifierString(rawstring, ',', &elemlist))
	{
		/* syntax error in list */
		GUC_check_errdetail("List syntax is invalid.");
		pfree(rawstring);
		list_free(elemlist);
		return false;
	}

	/*
	 * Any additional validation of standby names should go here.
	 *
	 * Don't attempt to set WALSender priority because this is executed by
	 * postmaster at startup, not WALSender, so the application_name is not
	 * yet correctly set.
	 */

	pfree(rawstring);
	list_free(elemlist);

	return true;
}<|MERGE_RESOLUTION|>--- conflicted
+++ resolved
@@ -135,18 +135,9 @@
 		return;
 	}
 
-<<<<<<< HEAD
 	/* Fast exit if user has not requested sync replication. */
 	if (!SyncRepRequested())
 		return;
-=======
-	if (GpIdentity.segindex != MASTER_CONTENT_ID)
-	{
-		/* Fast exit if user has not requested sync replication. */
-		if (!SyncRepRequested())
-			return;
-	}
->>>>>>> 30271024
 
 	Assert(SHMQueueIsDetached(&(MyProc->syncRepLinks)));
 	Assert(WalSndCtl != NULL);
@@ -232,13 +223,10 @@
 		int			len;
 
 		old_status = get_real_act_ps_display(&len);
-<<<<<<< HEAD
-=======
 		/*
 		 * The 32 represents the bytes in the string " waiting for %X/%X", as
 		 * in upstream.  The 12 represents GPDB specific " replication" suffix.
 		 */
->>>>>>> 30271024
 		new_status = (char *) palloc(len + 32 + 12 + 1);
 		memcpy(new_status, old_status, len);
 		sprintf(new_status + len, " waiting for %X/%X replication",
