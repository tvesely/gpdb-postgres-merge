#-------------------------------------------------------------------------
#
# Makefile--
#    Makefile for executor
#
# IDENTIFICATION
#    $PostgreSQL: pgsql/src/backend/executor/Makefile,v 1.28 2008/10/04 21:56:52 tgl Exp $
#
#-------------------------------------------------------------------------

subdir = src/backend/executor
top_builddir = ../../..
include $(top_builddir)/src/Makefile.global
override CPPFLAGS := -I$(libpq_srcdir) $(CPPFLAGS)


OBJS = execAmi.o execCurrent.o execGrouping.o execJunk.o execMain.o \
       execProcnode.o execQual.o execScan.o execTuples.o \
       execUtils.o functions.o instrument.o nodeAppend.o nodeAgg.o \
       nodeBitmapAnd.o nodeBitmapOr.o \
       nodeBitmapHeapscan.o nodeBitmapIndexscan.o nodeHash.o \
       nodeHashjoin.o nodeIndexscan.o nodeMaterial.o nodeMergejoin.o \
       nodeNestloop.o nodeFunctionscan.o nodeRecursiveunion.o nodeResult.o \
<<<<<<< HEAD
       nodeSetOp.o nodeSort.o nodeUnique.o \
       nodeValuesscan.o nodeCtescan.o nodeWorktablescan.o \
       nodeLimit.o nodeSubplan.o nodeSubqueryscan.o nodeTidscan.o \
       tstoreReceiver.o spi.o \
       nodeBitmapTableScan.o \
       nodeExternalscan.o \
       nodeDynamicIndexscan.o \
       nodeDynamicBitmapIndexscan.o \
       nodeMotion.o \
       nodeRepeat.o \
       nodeShareInputScan.o \
       nodeTableFunction.o \
       nodeTableScan.o nodeDynamicTableScan.o \
       nodeWindow.o \
       nodeSequence.o \
       nodeRowTrigger.o \
       nodeAssertOp.o \
       nodeSplitUpdate.o \
       nodeDML.o \
       execDML.o \
       nodePartitionSelector.o \
       execBitmapTableScan.o execBitmapHeapScan.o execBitmapAOScan.o \
       execDynamicScan.o \
       execHHashagg.o execGpmon.o execWorkfile.o execHeapScan.o execAOScan.o \
       execAOCSScan.o nodeBitmapAppendOnlyscan.o
=======
       nodeSeqscan.o nodeSetOp.o nodeSort.o nodeUnique.o \
       nodeValuesscan.o nodeCtescan.o nodeWorktablescan.o \
       nodeLimit.o nodeGroup.o nodeSubplan.o nodeSubqueryscan.o nodeTidscan.o \
       tstoreReceiver.o spi.o
>>>>>>> 38e93482

include $(top_srcdir)/src/backend/common.mk<|MERGE_RESOLUTION|>--- conflicted
+++ resolved
@@ -21,8 +21,7 @@
        nodeBitmapHeapscan.o nodeBitmapIndexscan.o nodeHash.o \
        nodeHashjoin.o nodeIndexscan.o nodeMaterial.o nodeMergejoin.o \
        nodeNestloop.o nodeFunctionscan.o nodeRecursiveunion.o nodeResult.o \
-<<<<<<< HEAD
-       nodeSetOp.o nodeSort.o nodeUnique.o \
+       nodeSeqscan.o nodeSetOp.o nodeSort.o nodeUnique.o \
        nodeValuesscan.o nodeCtescan.o nodeWorktablescan.o \
        nodeLimit.o nodeSubplan.o nodeSubqueryscan.o nodeTidscan.o \
        tstoreReceiver.o spi.o \
@@ -47,11 +46,5 @@
        execDynamicScan.o \
        execHHashagg.o execGpmon.o execWorkfile.o execHeapScan.o execAOScan.o \
        execAOCSScan.o nodeBitmapAppendOnlyscan.o
-=======
-       nodeSeqscan.o nodeSetOp.o nodeSort.o nodeUnique.o \
-       nodeValuesscan.o nodeCtescan.o nodeWorktablescan.o \
-       nodeLimit.o nodeGroup.o nodeSubplan.o nodeSubqueryscan.o nodeTidscan.o \
-       tstoreReceiver.o spi.o
->>>>>>> 38e93482
 
 include $(top_srcdir)/src/backend/common.mk