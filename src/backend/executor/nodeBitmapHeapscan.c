--- conflicted
+++ resolved
@@ -21,11 +21,7 @@
  *
  *
  * IDENTIFICATION
-<<<<<<< HEAD
- *	  $PostgreSQL: pgsql/src/backend/executor/nodeBitmapHeapscan.c,v 1.25 2008/03/26 21:10:38 alvherre Exp $
-=======
  *	  $PostgreSQL: pgsql/src/backend/executor/nodeBitmapHeapscan.c,v 1.29 2008/06/19 00:46:04 alvherre Exp $
->>>>>>> 49f001d8
  *
  *-------------------------------------------------------------------------
  */
@@ -41,10 +37,7 @@
 
 #include "access/heapam.h"
 #include "access/relscan.h"
-<<<<<<< HEAD
 #include "access/transam.h"
-=======
->>>>>>> 49f001d8
 #include "executor/execdebug.h"
 #include "executor/nodeBitmapHeapscan.h"
 #include "pgstat.h"
