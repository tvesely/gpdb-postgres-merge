--- conflicted
+++ resolved
@@ -3,12 +3,8 @@
  * user.c
  *	  Commands for manipulating roles (formerly called users).
  *
-<<<<<<< HEAD
  * Portions Copyright (c) 2005-2010, Greenplum inc
  * Portions Copyright (c) 1996-2009, PostgreSQL Global Development Group
-=======
- * Portions Copyright (c) 1996-2008, PostgreSQL Global Development Group
->>>>>>> d13f41d2
  * Portions Copyright (c) 1994, Regents of the University of California
  *
  * $PostgreSQL: pgsql/src/backend/commands/user.c,v 1.178.2.1 2010/03/25 14:45:06 alvherre Exp $
@@ -1190,28 +1186,18 @@
 	char	   *valuestr;
 	HeapTuple	oldtuple,
 				newtuple;
+	Relation	rel;
 	Datum		repl_val[Natts_pg_authid];
-<<<<<<< HEAD
 	bool		repl_null[Natts_pg_authid];
 	bool		repl_repl[Natts_pg_authid];
 	char	   *alter_subtype = "SET"; /* metadata tracking */
-	cqContext  *pcqCtx;
-=======
-	char		repl_null[Natts_pg_authid];
-	char		repl_repl[Natts_pg_authid];
->>>>>>> d13f41d2
 
 	valuestr = ExtractSetVariableArgs(stmt->setstmt);
 
-	pcqCtx = caql_beginscan(
-			NULL,
-			cql("SELECT * FROM pg_authid "
-				" WHERE rolname = :1 "
-				" FOR UPDATE ",
-				CStringGetDatum(stmt->role)));
-
-	oldtuple = caql_getnext(pcqCtx);
-
+	rel = heap_open(AuthIdRelationId, RowExclusiveLock);
+	oldtuple = SearchSysCache(AUTHNAME,
+							  PointerGetDatum(stmt->role),
+							  0, 0, 0);
 	if (!HeapTupleIsValid(oldtuple))
 		ereport(ERROR,
 				(errcode(ERRCODE_UNDEFINED_OBJECT),
@@ -1237,56 +1223,35 @@
 					 errmsg("permission denied")));
 	}
 
-<<<<<<< HEAD
 	memset(repl_repl, false, sizeof(repl_repl));
 	repl_repl[Anum_pg_authid_rolconfig - 1] = true;
 
-	if (strcmp(stmt->variable, "all") == 0 && valuestr == NULL)
-	{
-		alter_subtype = "RESET ALL";
-
-=======
-	memset(repl_repl, ' ', sizeof(repl_repl));
-	repl_repl[Anum_pg_authid_rolconfig - 1] = 'r';
-
 	if (stmt->setstmt->kind == VAR_RESET_ALL)
 	{
->>>>>>> d13f41d2
 		ArrayType  *new = NULL;
 		Datum		datum;
 		bool		isnull;
+
+		alter_subtype = "RESET ALL";
 
 		/*
 		 * in RESET ALL, request GUC to reset the settings array; if none
 		 * left, we can set rolconfig to null; otherwise use the returned
 		 * array
 		 */
-<<<<<<< HEAD
-		datum = caql_getattr(pcqCtx,
-							 Anum_pg_authid_rolconfig, &isnull);
-=======
 		datum = SysCacheGetAttr(AUTHNAME, oldtuple,
 								Anum_pg_authid_rolconfig, &isnull);
->>>>>>> d13f41d2
 		if (!isnull)
 			new = GUCArrayReset(DatumGetArrayTypeP(datum));
 		if (new)
 		{
 			repl_val[Anum_pg_authid_rolconfig - 1] = PointerGetDatum(new);
-<<<<<<< HEAD
+			repl_repl[Anum_pg_authid_rolconfig - 1] = true;
 			repl_null[Anum_pg_authid_rolconfig - 1] = false;
 		}
 		else
 		{
 			repl_null[Anum_pg_authid_rolconfig - 1] = true;
-=======
-			repl_repl[Anum_pg_authid_rolconfig - 1] = 'r';
-			repl_null[Anum_pg_authid_rolconfig - 1] = ' ';
-		}
-		else
-		{
-			repl_null[Anum_pg_authid_rolconfig - 1] = 'n';
->>>>>>> d13f41d2
 			repl_val[Anum_pg_authid_rolconfig - 1] = (Datum) 0;
 		}
 	}
@@ -1296,33 +1261,21 @@
 		bool		isnull;
 		ArrayType  *array;
 
-<<<<<<< HEAD
 		repl_null[Anum_pg_authid_rolconfig - 1] = false;
-
-		/* Extract old value of rolconfig */
-		datum = caql_getattr(pcqCtx,
-							 Anum_pg_authid_rolconfig, &isnull);
-=======
-		repl_null[Anum_pg_authid_rolconfig - 1] = ' ';
 
 		/* Extract old value of rolconfig */
 		datum = SysCacheGetAttr(AUTHNAME, oldtuple,
 								Anum_pg_authid_rolconfig, &isnull);
->>>>>>> d13f41d2
 		array = isnull ? NULL : DatumGetArrayTypeP(datum);
 
 		/* Update (valuestr is NULL in RESET cases) */
 		if (valuestr)
 			array = GUCArrayAdd(array, stmt->setstmt->name, valuestr);
 		else
-<<<<<<< HEAD
 		{
 			alter_subtype = "RESET";
-			array = GUCArrayDelete(array, stmt->variable);
-		}
-=======
 			array = GUCArrayDelete(array, stmt->setstmt->name);
->>>>>>> d13f41d2
+		}
 
 		if (array)
 			repl_val[Anum_pg_authid_rolconfig - 1] = PointerGetDatum(array);
@@ -1330,11 +1283,11 @@
 			repl_null[Anum_pg_authid_rolconfig - 1] = true;
 	}
 
-	newtuple = caql_modify_current(pcqCtx, 
-								   repl_val, repl_null, repl_repl);
-
-	caql_update_current(pcqCtx, newtuple);
-	/* and Update indexes (implicit) */
+	newtuple = heap_modify_tuple(oldtuple, RelationGetDescr(rel),
+								 repl_val, repl_null, repl_repl);
+
+	simple_heap_update(rel, &oldtuple->t_self, newtuple);
+	CatalogUpdateIndexes(rel, newtuple);
 
 	if (Gp_role == GP_ROLE_DISPATCH)
 		/* MPP-6929: metadata tracking */
@@ -1344,8 +1297,9 @@
 						   "ALTER", alter_subtype
 				);
 
-	caql_endscan(pcqCtx);
+	ReleaseSysCache(oldtuple);
 	/* needn't keep lock since we won't be updating the flat file */
+	heap_close(rel, RowExclusiveLock);
 
 	if (Gp_role == GP_ROLE_DISPATCH)
 		CdbDispatchUtilityStatement((Node *) stmt, "AlterRoleSetStmt");
