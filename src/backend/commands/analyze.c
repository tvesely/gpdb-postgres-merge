--- conflicted
+++ resolved
@@ -8,11 +8,7 @@
  *
  *
  * IDENTIFICATION
-<<<<<<< HEAD
- *      $PostgreSQL: pgsql/src/backend/commands/analyze.c,v 1.125 2008/08/25 22:42:32 tgl Exp $
-=======
  *	  $PostgreSQL: pgsql/src/backend/commands/analyze.c,v 1.123 2008/07/01 10:33:09 heikki Exp $
->>>>>>> 49f001d8
  *
  *-------------------------------------------------------------------------
  */
@@ -1902,11 +1898,7 @@
 				/* XXX knows more than it should about type float4: */
 				arry = construct_array(numdatums, nnum,
 									   FLOAT4OID,
-<<<<<<< HEAD
-									   sizeof(float4), true, 'i');
-=======
 									   sizeof(float4), FLOAT4PASSBYVAL, 'i');
->>>>>>> 49f001d8
 				values[i++] = PointerGetDatum(arry);	/* stanumbersN */
 			}
 			else
