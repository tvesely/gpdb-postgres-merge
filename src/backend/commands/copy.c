--- conflicted
+++ resolved
@@ -1063,15 +1063,7 @@
 		if (cstate->on_segment && Gp_role == GP_ROLE_EXECUTE)
 		{
 			/* data needs to get inserted locally */
-			MemoryContext oldcxt;
-			/* GPDB_91_MERGE_FIXME: this is ugly as sin. */
-			oldcxt = MemoryContextSwitchTo(CacheMemoryContext);
-
-			rel->rd_cdbpolicy = palloc(sizeof(GpPolicy) + sizeof(AttrNumber) * stmt->nattrs);
-			rel->rd_cdbpolicy->nattrs = stmt->nattrs;
-			rel->rd_cdbpolicy->ptype = stmt->ptype;
-			memcpy(rel->rd_cdbpolicy->attrs, stmt->distribution_attrs, sizeof(AttrNumber) * stmt->nattrs);
-			MemoryContextSwitchTo(oldcxt);
+			rel->rd_cdbpolicy = GpPolicyCopy(CacheMemoryContext, stmt->policy);
 		}
 
 		/* We must be a QE if we received the partitioning config */
@@ -1949,15 +1941,11 @@
 
 	if (policy)
 	{
-		dispatchStmt->nattrs = policy->nattrs;
-		dispatchStmt->ptype = policy->ptype;
-		dispatchStmt->distribution_attrs = policy->attrs;
+		dispatchStmt->policy = GpPolicyCopy(CurrentMemoryContext, policy);
 	}
 	else
 	{
-		dispatchStmt->nattrs = 0;
-		dispatchStmt->ptype = 0;
-		dispatchStmt->distribution_attrs = NULL;
+		dispatchStmt->policy = createRandomPartitionedPolicy(NULL);
 	}
 
 	CdbDispatchUtilityStatement((Node *) dispatchStmt,
@@ -2005,30 +1993,10 @@
 
 	replaceStringInfoString(&filepath, "<SEG_DATA_DIR>", DataDir);
 
-<<<<<<< HEAD
 	if (strstr(filename, "<SEGID>") == NULL)
 		ereport(ERROR,
 				(errcode(ERRCODE_INVALID_PARAMETER_VALUE),
 				 errmsg("<SEGID> is required for file name")));
-=======
-		/*
-		 * Set up is done. Get to work!
-		 */
-		if (shouldDispatch)
-		{
-			/* data needs to get dispatched to segment databases */
-			CopyFromDispatch(cstate);
-		}
-		else
-		{
-			/* data needs to get inserted locally */
-			if (cstate->on_segment)
-			{
-				cstate->rel->rd_cdbpolicy = GpPolicyCopy(CacheMemoryContext, stmt->policy);
-			}
-			CopyFrom(cstate);
-		}
->>>>>>> e82dd3bd
 
 	char segid_buf[8];
 	snprintf(segid_buf, 8, "%d", GpIdentity.segindex);
@@ -2538,27 +2506,6 @@
 	ListCell *lc;
 
 	if (cstate->rel)
-<<<<<<< HEAD
-=======
-	{
-		if (cstate->partitions)
-		{
-			ListCell *lc;
-			List *relids = all_partition_relids(cstate->partitions);
-
-			foreach(lc, relids)
-			{
-				Oid relid = lfirst_oid(lc);
-				Relation rel = heap_open(relid, AccessShareLock);
-
-				target_rels = lappend(target_rels, rel);
-			}
-		}
-		else
-		{
-			target_rels = lappend(target_rels, cstate->rel);
-		}
->>>>>>> e82dd3bd
 		tupDesc = RelationGetDescr(cstate->rel);
 	else
 		tupDesc = cstate->queryDesc->tupDesc;
@@ -2684,7 +2631,7 @@
 				gp_session_id % GpIdentity.numsegments != GpIdentity.segindex)
 		{
 			MemoryContextDelete(cstate->rowcontext);
-			return;
+			return 0; /* GPDB_91_MERGE_FIXME: does this make sense? */
 		}
 
 		foreach(lc, target_rels)
@@ -3188,6 +3135,7 @@
 	Datum	   *baseValues;
 	bool	   *baseNulls;
 	PartitionData *partitionData = NULL;
+	GpDistributionData *part_distData = NULL;
 
 	Assert(cstate->rel);
 
@@ -3576,8 +3524,6 @@
 
 			if (cstate->dispatch_mode == COPY_DISPATCH)
 			{
-				GpDistributionData *part_distData;
-
 				/* lock partition */
 				if (estate->es_result_partitions)
 				{
@@ -3676,16 +3622,23 @@
 
 		if (cstate->dispatch_mode == COPY_DISPATCH)
 		{
-			/* in the QD, forward the row to the correct segment. */
-
-			SendCopyFromForwardedTuple(cstate, cdbCopy, target_seg,
-									   RelationGetRelid(resultRelInfo->ri_RelationDesc),
-									   cstate->cur_lineno,
-									   cstate->line_buf.data,
-									   cstate->line_buf.len,
-									   loaded_oid,
-									   slot_get_values(slot),
-									   slot_get_isnull(slot));
+			/* GPDB_91_MERGE_FIXME: what do we do? */
+			if (part_distData && GpPolicyIsReplicated(part_distData->policy))
+			{
+				elog(ERROR, "replicated COPY FROM is not yet implemented");
+			}
+			else
+			{
+				/* in the QD, forward the row to the correct segment. */
+				SendCopyFromForwardedTuple(cstate, cdbCopy, target_seg,
+										   RelationGetRelid(resultRelInfo->ri_RelationDesc),
+										   cstate->cur_lineno,
+										   cstate->line_buf.data,
+										   cstate->line_buf.len,
+										   loaded_oid,
+										   slot_get_values(slot),
+										   slot_get_isnull(slot));
+			}
 			skip_tuple = true;
 			processed++;
 			if (cstate->cdbsreh)
@@ -3773,7 +3726,6 @@
 
 			list_free(recheckIndexes);
 
-<<<<<<< HEAD
 			/*
 			 * We count only tuples not suppressed by a BEFORE INSERT trigger;
 			 * this is the same definition used by execMain.c for counting
@@ -3790,150 +3742,6 @@
 				cstate->cdbsreh->processed++;
 		}
 	}
-=======
-							/* re-add the eol characters */
-							concatenateEol(cstate);
-						}
-							else
-							{
-								/* binary format */
-								if (isnull) {
-									uint32 fld_size_be = htonl((uint32) -1);
-									appendBinaryStringInfo(&cstate->line_buf,
-														   &fld_size_be,
-														   4);
-								} else {
-									bytea	   *outputbytes;
-									outputbytes = SendFunctionCall(&out_functions[defmap[i]],
-																   FunctionCall3(&out_functions[defmap[i]],
-																		   		 values[defmap[i]],
-																		   		 ObjectIdGetDatum(typioparams[defmap[i]]),
-																		   		 Int32GetDatum(attr[defmap[i]]->atttypmod)));
-									int32 fld_size = VARSIZE(outputbytes) - VARHDRSZ;
-									uint32 fld_size_be = htonl((uint32) fld_size);
-									appendBinaryStringInfo(&cstate->line_buf,
-														   &fld_size_be,
-														   4);
-									appendBinaryStringInfo(&cstate->line_buf,
-														   VARDATA(outputbytes),
-														   fld_size);
-								}
-							}
-						}
-
-					}
-					/* lock partition */
-					if (estate->es_result_partitions)
-					{
-						getAttrContext->tupDesc = tupDesc;
-						getAttrContext->attr = attr;
-						getAttrContext->num_phys_attrs = num_phys_attrs;
-						getAttrContext->attr_offsets = attr_offsets;
-						getAttrContext->nulls = nulls;
-						getAttrContext->values = values;
-						getAttrContext->cdbCopy = cdbCopy;
-						getAttrContext->original_lineno_for_qe =
-							original_lineno_for_qe;
-						part_distData = GetDistributionPolicyForPartition(
-							        cstate, estate, partitionData,
-							        distData->hashmap, distData->p_attr_types,
-							        getAttrContext, oldcontext);
-					}
-
-					if (!part_distData->cdbHash)
-					{
-						part_distData->policy = distData->policy;
-						part_distData->cdbHash = distData->cdbHash;
-						part_distData->p_attr_types = distData->p_attr_types;
-						part_distData->hashmap = distData->hashmap;
-						part_distData->p_nattrs =distData->p_nattrs;
-					}
-					/*
-					 * policy should be PARTITIONED (normal tables) or
-					 * ENTRY
-					 */
-					if (!part_distData->policy)
-					{
-						elog(FATAL, "Bad or undefined policy. (%p)", part_distData->policy);
-					}
-				}
-				PG_CATCH();
-				{
-					COPY_HANDLE_ERROR;
-				}
-				PG_END_TRY();
-
-				if (no_more_data)
-					break;
-
-				if(cur_row_rejected)
-				{
-					ErrorIfRejectLimitReached(cstate->cdbsreh, cdbCopy);
-					QD_GOTO_NEXT_ROW;
-				}
-
-				/*
-				 * Send data row to all databases for this segment.
-				 * Also send the original row number with the data.
-				 */
-				if (!cstate->binary)
-				{
-					/*
-					 * Text/CSV: modify the data to look like:
-				 *    "<lineno>^<linebuf_converted>^<data>"
-				 */
-				appendStringInfo(&line_buf_with_lineno, "%d%c%d%c%s",
-								 original_lineno_for_qe,
-								 COPY_METADATA_DELIM,
-								 cstate->line_buf_converted, \
-								 COPY_METADATA_DELIM, \
-								 cstate->line_buf.data);
-				}
-				else
-				{
-					/*
-					 * Binary: modify the data to look like:
-					 *    "<lineno:int64><data:bytes>"
-					 */
-					uint64 lineno = htonll((uint64) original_lineno_for_qe);
-					appendBinaryStringInfo(&line_buf_with_lineno,
-										   &lineno,
-										   sizeof(lineno));
-					appendBinaryStringInfo(&line_buf_with_lineno,
-										   cstate->line_buf.data,
-										   cstate->line_buf.len);
-				}
-				
-				/*
-				 * At this point in the code, values[x] is final for this
-				 * data row -- either the input data, a null or a default
-				 * value is in there, and constraints applied.
-				 *
-				 * Perform a cdbhash on this data row. Perform a hash operation
-				 * on each attribute that is included in CDB policy (partitioning
-				 * key columns). Send COPY data line to the target segment
-				 * database executors. Data row will not be inserted locally.
-				 */
-				if (part_distData &&
-					GpPolicyIsReplicated(part_distData->policy))
-				{
-					cdbCopySendDataToAll(cdbCopy,
-							line_buf_with_lineno.data,
-							line_buf_with_lineno.len);
-					RESET_LINEBUF_WITH_LINENO;
-				}
-				else
-				{
-					target_seg  = GetTargetSeg(part_distData, values, nulls);
-
-					if (!cstate->on_segment)
-						cdbCopySendData(cdbCopy,
-									target_seg,
-									line_buf_with_lineno.data,
-									line_buf_with_lineno.len);
-					RESET_LINEBUF_WITH_LINENO;
-				}
->>>>>>> e82dd3bd
 
 	/*
 	 * After processed data from QD, which is empty and just for workflow, now
