--- conflicted
+++ resolved
@@ -45,14 +45,9 @@
  * (or in the parent postmaster).
  */
 static bool atexit_callback_setup = false;
-<<<<<<< HEAD
+
+/* GPDB_84_MERGE_FIXME: externs in .c files like this are dangerous */
 extern void WaitInterconnectQuit(void);
-=======
-
-/* local functions */
-static void proc_exit_prepare(int code);
-
->>>>>>> 4d53a2f9
 
 /* ----------------------------------------------------------------
  *						exit() handling stuff
@@ -90,11 +85,7 @@
  *		-cim 2/6/90
  *
  *		Unfortunately, we can't really guarantee that add-on code
-<<<<<<< HEAD
- *		obeys the rule of not calling exit() directly.  So, while
-=======
  *		obeys the rule of not calling exit() directly.	So, while
->>>>>>> 4d53a2f9
  *		this is the preferred way out of the system, we also register
  *		an atexit callback that will make sure cleanup happens.
  * ----------------------------------------------------------------
@@ -102,11 +93,8 @@
 void
 proc_exit(int code)
 {
-<<<<<<< HEAD
 	pqsignal(SIGALRM, SIG_IGN);
 
-=======
->>>>>>> 4d53a2f9
 	/* Clean up everything that must be cleaned up */
 	proc_exit_prepare(code);
 
@@ -157,7 +145,6 @@
  * normal exit through proc_exit, this will actually be called twice ...
  * but the second call will have nothing to do.
  */
-<<<<<<< HEAD
 void
 proc_exit_prepare(int code)
 {
@@ -172,12 +159,6 @@
 		elog(PANIC, "process is dying from critical section");
 
 	/*
-=======
-static void
-proc_exit_prepare(int code)
-{
-	/*
->>>>>>> 4d53a2f9
 	 * Once we set this flag, we are committed to exit.  Any ereport() will
 	 * NOT send control back to the main loop, but right back here.
 	 */
@@ -196,7 +177,6 @@
 	InterruptHoldoffCount = 1;
 	CritSectionCount = 0;
 
-<<<<<<< HEAD
 	/*
 	 * Also clear the error context stack, to prevent error callbacks
 	 * from being invoked by any elog/ereport calls made during proc_exit.
@@ -239,8 +219,6 @@
 
 	elog(DEBUG3, "proc_exit(%d)", code);
 
-=======
->>>>>>> 4d53a2f9
 	/* do our shared memory exits first */
 	shmem_exit(code);
 
