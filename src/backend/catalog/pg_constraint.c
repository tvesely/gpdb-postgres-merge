--- conflicted
+++ resolved
@@ -768,20 +768,12 @@
 }
 
 /*
-<<<<<<< HEAD
  * get_constraint_oid
-=======
- * GetConstraintByName
->>>>>>> 78a09145
  *		Find a constraint on the specified relation with the specified name.
  *		Returns constraint's OID.
  */
 Oid
-<<<<<<< HEAD
 get_constraint_oid(Oid relid, const char *conname, bool missing_ok)
-=======
-GetConstraintByName(Oid relid, const char *conname)
->>>>>>> 78a09145
 {
 	Relation	pg_constraint;
 	HeapTuple	tuple;
@@ -813,13 +805,8 @@
 			if (OidIsValid(conOid))
 				ereport(ERROR,
 						(errcode(ERRCODE_DUPLICATE_OBJECT),
-<<<<<<< HEAD
-				 errmsg("table \"%s\" has multiple constraints named \"%s\"",
-						get_rel_name(relid), conname)));
-=======
 						 errmsg("table \"%s\" has multiple constraints named \"%s\"",
 								get_rel_name(relid), conname)));
->>>>>>> 78a09145
 			conOid = HeapTupleGetOid(tuple);
 		}
 	}
@@ -827,11 +814,7 @@
 	systable_endscan(scan);
 
 	/* If no such constraint exists, complain */
-<<<<<<< HEAD
 	if (!OidIsValid(conOid) && !missing_ok)
-=======
-	if (!OidIsValid(conOid))
->>>>>>> 78a09145
 		ereport(ERROR,
 				(errcode(ERRCODE_UNDEFINED_OBJECT),
 				 errmsg("constraint \"%s\" for table \"%s\" does not exist",
@@ -840,7 +823,6 @@
 	heap_close(pg_constraint, AccessShareLock);
 
 	return conOid;
-<<<<<<< HEAD
 }
 
 
@@ -937,6 +919,4 @@
 	heap_close(conDesc, AccessShareLock);
 
 	return found;
-=======
->>>>>>> 78a09145
 }