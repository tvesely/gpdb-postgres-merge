/*-------------------------------------------------------------------------
 *
 * storage.c
 *	  code to create and destroy physical storage for relations
 *
 * Portions Copyright (c) 1996-2009, PostgreSQL Global Development Group
 * Portions Copyright (c) 1994, Regents of the University of California
 *
 *
 * IDENTIFICATION
 *	  $PostgreSQL: pgsql/src/backend/catalog/storage.c,v 1.6 2009/06/11 14:48:55 momjian Exp $
 *
 * NOTES
 *	  Some of this code used to be in storage/smgr/smgr.c, and the
 *	  function names still reflect that.
 *
 *-------------------------------------------------------------------------
 */

#include "postgres.h"

#include "access/visibilitymap.h"
#include "access/xact.h"
#include "access/xlogutils.h"
#include "catalog/catalog.h"
#include "catalog/storage.h"
#include "storage/freespace.h"
#include "storage/smgr.h"
#include "utils/memutils.h"
#include "utils/rel.h"

#include "cdb/cdbpersistentdatabase.h"
#include "cdb/cdbpersistentfilespace.h"
#include "cdb/cdbpersistentrelation.h"
#include "utils/faultinjector.h"
#include "storage/lmgr.h"
#include "storage/smgr_ao.h"

/*
 * We keep a list of all relations (represented as RelFileNode values)
 * that have been created or deleted in the current transaction.  When
 * a relation is created, we create the physical file immediately, but
 * remember it so that we can delete the file again if the current
 * transaction is aborted.	Conversely, a deletion request is NOT
 * executed immediately, but is just entered in the list.  When and if
 * the transaction commits, we can delete the physical file.
 *
 * To handle subtransactions, every entry is marked with its transaction
 * nesting level.  At subtransaction commit, we reassign the subtransaction's
 * entries to the parent nesting level.  At subtransaction abort, we can
 * immediately execute the abort-time actions for all entries of the current
 * nesting level.
 *
 * NOTE: the list is kept in TopMemoryContext to be sure it won't disappear
 * unbetimes.  It'd probably be OK to keep it in TopTransactionContext,
 * but I'm being paranoid.
 */

typedef struct PendingDelete
{
	PersistentFileSysObjName fsObjName; /* File-system object that may need to be deleted */

	PersistentFileSysRelStorageMgr relStorageMgr;

	char       *relationName;

	bool		isLocalBuf;				/* CDB: true => uses local buffer mgr */
	bool		bufferPoolBulkLoad;
	bool		dropForCommit;			/* T=delete at commit; F=delete at abort */
	bool		sameTransCreateDrop;	/* Collapsed create-delete? */
	ItemPointerData persistentTid;
	int64		persistentSerialNum;
	int			nestLevel;				/* xact nesting level of request */
	struct PendingDelete *next;			/* linked-list link */
} PendingDelete;

static PendingDelete *pendingDeletes = NULL; /* head of linked list */
static int pendingDeletesCount = 0;
static bool pendingDeletesSorted = false;
static bool pendingDeletesPerformed = true;

typedef PendingDelete *PendingDeletePtr;

static PendingDelete *
PendingDelete_AddEntry(PersistentFileSysObjName *fsObjName,
					   ItemPointer persistentTid,
					   int64 persistentSerialNum,
					   bool dropForCommit)
{
	PendingDelete *pending;

	if (!ItemPointerIsValid(persistentTid))
		elog(ERROR, "tried to delete a relation with invalid persistent TID");

	/* Add the filespace to the list of stuff to delete at abort */
	pending = (PendingDelete *)
		MemoryContextAllocZero(TopMemoryContext, sizeof(PendingDelete));

	pending->fsObjName = *fsObjName;
	pending->isLocalBuf = false;
	pending->relationName = NULL;
	pending->relStorageMgr = PersistentFileSysRelStorageMgr_None;
	pending->dropForCommit = dropForCommit;
	pending->sameTransCreateDrop = false;
	pending->nestLevel = GetCurrentTransactionNestLevel();
	pending->persistentTid = *persistentTid;
	pending->persistentSerialNum = persistentSerialNum;
	pending->next = pendingDeletes;
	pendingDeletes = pending;
	pendingDeletesCount++;
	pendingDeletesSorted = false;
	pendingDeletesPerformed = false;

	return pending;
}

static PendingDelete *
PendingDelete_AddCreatePendingEntry(PersistentFileSysObjName *fsObjName,
									ItemPointer persistentTid,
									int64 persistentSerialNum)
{
	return PendingDelete_AddEntry(fsObjName, persistentTid, persistentSerialNum,
								  /* dropForCommit */ false);
}

void
PendingDelete_AddCreatePendingRelationEntry(PersistentFileSysObjName *fsObjName,
											ItemPointer persistentTid,
											int64 *persistentSerialNum,
											PersistentFileSysRelStorageMgr relStorageMgr,
											char *relationName,
											bool isLocalBuf,
											bool bufferPoolBulkLoad)
{
	PendingDelete *pending;

	pending = PendingDelete_AddCreatePendingEntry(fsObjName,
												  persistentTid,
												  *persistentSerialNum);

	pending->relStorageMgr = relStorageMgr;
	pending->relationName = MemoryContextStrdup(TopMemoryContext, relationName);
	pending->isLocalBuf = isLocalBuf;       /*CDB*/
	pending->bufferPoolBulkLoad = bufferPoolBulkLoad;
}

/*
 * MPP-18228
 * Wrapper to call above function from cdb files
 */
void
PendingDelete_AddCreatePendingEntryWrapper(PersistentFileSysObjName *fsObjName,
										   ItemPointer persistentTid,
										   int64 persistentSerialNum)
{
       PendingDelete_AddCreatePendingEntry(fsObjName,
										   persistentTid,
										   persistentSerialNum);
}

static PendingDelete *
PendingDelete_AddDropEntry(PersistentFileSysObjName *fsObjName,
						   ItemPointer persistentTid,
						   int64 persistentSerialNum)
{
	return PendingDelete_AddEntry(fsObjName, persistentTid, persistentSerialNum,
								  /* dropForCommit */ true);
}

static inline PersistentEndXactFileSysAction
PendingDelete_Action(PendingDelete *pendingDelete)
{
	if (pendingDelete->dropForCommit)
	{
		return (pendingDelete->sameTransCreateDrop ?
				PersistentEndXactFileSysAction_AbortingCreateNeeded :
				PersistentEndXactFileSysAction_Drop);
	}
	else
		return PersistentEndXactFileSysAction_Create;
}

static void
PendingDelete_Free(PendingDelete **ele)
{
	if ((*ele)->relationName != NULL)
		pfree((*ele)->relationName);

	pfree(*ele);

	*ele = NULL;
}


/*
 * Declarations for smgr-related XLOG records
 *
 * Note: we log file creation and truncation here, but logging of deletion
 * actions is handled by xact.c, because it is part of transaction commit.
 */

/* XLOG gives us high 4 bits */
#define XLOG_SMGR_CREATE	0x10
#define XLOG_SMGR_TRUNCATE	0x20

typedef struct xl_smgr_create
{
	RelFileNode rnode;
} xl_smgr_create;

typedef struct xl_smgr_truncate
{
	BlockNumber blkno;
	RelFileNode rnode;
	ItemPointerData persistentTid;
	int64		persistentSerialNum;
} xl_smgr_truncate;


static void smgrDoDeleteActions(PendingDelete **list, int *listCount, bool forCommit);


/*
 * RelationCreateStorage
 *		Create physical storage for a relation.
 *
 * Create the underlying disk file storage for the relation. This only
 * creates the main fork; additional forks are created lazily by the
 * modules that need them.
 *
 * This function is transactional. The creation is WAL-logged, and if the
 * transaction aborts later on, the storage will be destroyed.
 */
void
RelationCreateStorage(RelFileNode rnode, bool isLocalBuf,
					  char *relationName, /* For tracing only. Can be NULL in some execution paths. */
					  MirrorDataLossTrackingState mirrorDataLossTrackingState,
					  int64 mirrorDataLossTrackingSessionNum,
					  bool *mirrorDataLossOccurred) /* FIXME: is this arg still needed? */
{
	SMgrRelation srel;

	srel = smgropen(rnode);
	smgrmirroredcreate(srel,
					   relationName,
					   mirrorDataLossTrackingState,
					   mirrorDataLossTrackingSessionNum,
					   false, /* ignoreAlreadyExists */
					   mirrorDataLossOccurred);

/*
 * Disable generation of XLOG_SMGR_CREATE until persistent tables and MMXLOG
 * records are removed from Greenplum.  Multipass crash recovery using
 * persistent tables will handle relation file creation on primary or master.
 * On Standby, MMXLOG_CREATE_FILE xlog record replayed in mmxlog_redo will take
 * care of things.  In filerep, persistent tables guide crash recovery on both,
 * primary and mirror.
 */
#if 0
	if (!isLocalBuf)
	{
		XLogRecPtr  lsn;
		XLogRecData rdata;
		xl_smgr_create xlrec;

		/*
		 * Make an XLOG entry showing the file creation.  If we abort, the
		 * file will be dropped at abort time.
		 */
		xlrec.rnode = rnode;

		rdata.data = (char *) &xlrec;
		rdata.len = sizeof(xlrec);
		rdata.buffer = InvalidBuffer;
		rdata.next = NULL;

		lsn = XLogInsert(RM_SMGR_ID, XLOG_SMGR_CREATE, &rdata);
	}
#endif
}

void
smgrcreatepending(RelFileNode *relFileNode,
				  int32 segmentFileNum,
				  PersistentFileSysRelStorageMgr relStorageMgr,
				  PersistentFileSysRelBufpoolKind relBufpoolKind,
				  MirroredObjectExistenceState mirrorExistenceState,
				  MirroredRelDataSynchronizationState relDataSynchronizationState,
				  char *relationName,
				  ItemPointer persistentTid,
				  int64 *persistentSerialNum,
				  bool isLocalBuf,
				  bool bufferPoolBulkLoad,
				  bool flushToXLog)
{
	/* Add the relation to the list of stuff to delete at abort */
	PersistentRelation_AddCreatePending(relFileNode,
										segmentFileNum,
										relStorageMgr,
										relBufpoolKind,
										bufferPoolBulkLoad,
										mirrorExistenceState,
										relDataSynchronizationState,
										relationName,
										persistentTid,
										persistentSerialNum,
										flushToXLog,
										isLocalBuf);
}


/*
 *	smgrcreatefilespacedirpending() -- Create a new filespace directory.
 */
void
smgrcreatefilespacedirpending(Oid filespaceOid,
							  int16 primaryDbId,
							  char *primaryFilespaceLocation,
							  int16 mirrorDbId,
							  char *mirrorFilespaceLocation,
							  MirroredObjectExistenceState mirrorExistenceState,
							  ItemPointer persistentTid,
							  int64 *persistentSerialNum,
							  bool flushToXLog)
{
	PersistentFilespace_MarkCreatePending(filespaceOid,
										  primaryDbId,
										  primaryFilespaceLocation,
										  mirrorDbId,
										  mirrorFilespaceLocation,
										  mirrorExistenceState,
										  persistentTid,
										  persistentSerialNum,
										  flushToXLog);
}


/*
 *	smgrcreatetablespacedirpending() -- Create a new tablespace directory.
 */
void
smgrcreatetablespacedirpending(TablespaceDirNode *tablespaceDirNode,
							   MirroredObjectExistenceState mirrorExistenceState,
							   ItemPointer persistentTid,
							   int64 *persistentSerialNum,
							   bool flushToXLog)
{
	PersistentTablespace_MarkCreatePending(tablespaceDirNode->filespace,
										   tablespaceDirNode->tablespace,
										   mirrorExistenceState,
										   persistentTid,
										   persistentSerialNum,
										   flushToXLog);
}


/*
 *	smgrcreatedbdirpending() -- Create a new database directory.
 */
void
smgrcreatedbdirpending(DbDirNode *dbDirNode,
					   MirroredObjectExistenceState mirrorExistenceState,
					   ItemPointer persistentTid,
					   int64 *persistentSerialNum,
					   bool flushToXLog)
{
	PersistentDatabase_MarkCreatePending(dbDirNode,
										 mirrorExistenceState,
										 persistentTid,
										 persistentSerialNum,
										 flushToXLog);
}


/*
 * RelationDropStorage
 *		Schedule unlinking of physical storage at transaction commit.
 */
void
RelationDropStorage(RelFileNode *relFileNode,
					int32 segmentFileNum,
					PersistentFileSysRelStorageMgr relStorageMgr,
					bool isLocalBuf,
					char *relationName,
					ItemPointer persistentTid,
					int64 persistentSerialNum)
{
	SUPPRESS_ERRCONTEXT_DECLARE;

	PersistentFileSysObjName fsObjName;

	PendingDelete *pending;


	/* IMPORANT:
	 * ----> Relcache invalidation can close an open smgr <------
	 *
	 * This routine can be called in the context of a relation and rd_smgr being used,
	 * so do not issue elog here without suppressing errcontext.  Otherwise, the heap_open
	 * inside errcontext processing may cause the smgr open to be closed...
	 */

	SUPPRESS_ERRCONTEXT_PUSH();

	PersistentFileSysObjName_SetRelationFile(&fsObjName,
											 relFileNode,
											 segmentFileNum);

	pending = PendingDelete_AddDropEntry(&fsObjName,
										 persistentTid,
										 persistentSerialNum);

	pending->relStorageMgr = relStorageMgr;
	pending->relationName = MemoryContextStrdup(TopMemoryContext, relationName);
	pending->isLocalBuf = isLocalBuf;	/*CDB*/

	if (relStorageMgr == PersistentFileSysRelStorageMgr_AppendOnly)
	{
		/*
		 * Remove pending updates for Append-Only mirror resync EOFs, too.
		 *
		 * But only at this transaction level !!!
		 */
		AppendOnlyMirrorResyncEofs_RemoveForDrop(relFileNode,
												 segmentFileNum,
												 GetCurrentTransactionNestLevel());
	}

	SUPPRESS_ERRCONTEXT_POP();

	/* IMPORANT:
	 * ----> Relcache invalidation can close an open smgr <------
	 *
	 * See above.
	 */

	/*
	 * NOTE: if the relation was created in this transaction, it will now be
	 * present in the pending-delete list twice, once with atCommit true and
	 * once with atCommit false.  Hence, it will be physically deleted at end
	 * of xact in either case (and the other entry will be ignored by
	 * smgrDoPendingDeletes, so no error will occur).  We could instead remove
	 * the existing list entry and delete the physical file immediately, but
	 * for now I'll keep the logic simple.
	 */

	// GPDB_84_MERGE_FIXME
	//RelationCloseSmgr(rel);
}

/*
 * RelationTruncate
 *		Physically truncate a relation to the specified number of blocks.
 *
 * This includes getting rid of any buffers for the blocks that are to be
 * dropped.
 */
void
RelationTruncate(Relation rel, BlockNumber nblocks, bool markPersistentAsPhysicallyTruncated)
{
<<<<<<< HEAD
	MIRROREDLOCK_BUFMGR_DECLARE;
	bool fsm;
	bool vm;
=======
	bool		fsm;
	bool		vm;
>>>>>>> 4d53a2f9

	// Fetch gp_persistent_relation_node information that will be added to XLOG record.
	RelationFetchGpRelationNodeForXLog(rel);

	if (markPersistentAsPhysicallyTruncated)
	{
		LockRelationForResynchronize(&rel->rd_node, AccessExclusiveLock);

		/*
		 * Fetch gp_persistent_relation_node information so we can mark the persistent entry.
		 */
		RelationFetchGpRelationNodeForXLog(rel);

		if (rel->rd_segfile0_relationnodeinfo.isPresent)
		{
			/*
			 * Since we are deleting 0, 1, or more segments files and possibly lopping off the
			 * end of new last segment file, we need to indicate to resynchronize that
			 * it should use 'Scan Incremental' only.
			 */
			PersistentRelation_MarkBufPoolRelationForScanIncrementalResync(
															&rel->rd_node,
															&rel->rd_segfile0_relationnodeinfo.persistentTid,
															rel->rd_segfile0_relationnodeinfo.persistentSerialNum);
		}
	}

	// -------- MirroredLock ----------
	// NOTE: PersistentFileSysObj_EndXactDrop acquires relation resynchronize lock before MirroredLock, too.
	MIRROREDLOCK_BUFMGR_LOCK;

	/* Open it at the smgr level if not already done */
	RelationOpenSmgr(rel);

	/* Make sure rd_targblock isn't pointing somewhere past end */
	rel->rd_targblock = InvalidBlockNumber;

	/* Truncate the FSM first if it exists */
	fsm = smgrexists(rel->rd_smgr, FSM_FORKNUM);
	if (fsm)
		FreeSpaceMapTruncateRel(rel, nblocks);

	/* Truncate the visibility map too if it exists. */
	vm = smgrexists(rel->rd_smgr, VISIBILITYMAP_FORKNUM);
	if (vm)
		visibilitymap_truncate(rel, nblocks);

	/*
	 * We WAL-log the truncation before actually truncating, which means
	 * trouble if the truncation fails. If we then crash, the WAL replay
	 * likely isn't going to succeed in the truncation either, and cause a
	 * PANIC. It's tempting to put a critical section here, but that cure
	 * would be worse than the disease. It would turn a usually harmless
	 * failure to truncate, that could spell trouble at WAL replay, into a
	 * certain PANIC.
	 */
	if (!rel->rd_istemp)
	{
		/*
		 * Make an XLOG entry showing the file truncation.
		 */
		XLogRecPtr	lsn;
		XLogRecData rdata;
		xl_smgr_truncate xlrec;

		xlrec.blkno = nblocks;
		xlrec.rnode = rel->rd_node;
		xlrec.persistentTid = rel->rd_segfile0_relationnodeinfo.persistentTid;
		xlrec.persistentSerialNum = rel->rd_segfile0_relationnodeinfo.persistentSerialNum;

		rdata.data = (char *) &xlrec;
		rdata.len = sizeof(xlrec);
		rdata.buffer = InvalidBuffer;
		rdata.next = NULL;

		lsn = XLogInsert(RM_SMGR_ID, XLOG_SMGR_TRUNCATE, &rdata);

		/*
		 * Flush, because otherwise the truncation of the main relation might
		 * hit the disk before the WAL record, and the truncation of the FSM
		 * or visibility map. If we crashed during that window, we'd be left
		 * with a truncated heap, but the FSM or visibility map would still
		 * contain entries for the non-existent heap pages.
		 */
		if (fsm || vm)
			XLogFlush(lsn);
	}

	/* Do the real work */
	smgrtruncate(rel->rd_smgr, MAIN_FORKNUM, nblocks, rel->rd_istemp);

	MIRROREDLOCK_BUFMGR_UNLOCK;
	// -------- MirroredLock ----------

	if (markPersistentAsPhysicallyTruncated)
	{
		UnlockRelationForResynchronize(&rel->rd_node, AccessExclusiveLock);
	}
}

/*
 *	smgrschedulermfilespacedir() -- Schedule removing a filespace directory at xact commit.
 *
 *		The filespace directory is marked to be removed from the store if we
 *		successfully commit the current transaction.
 */
void
smgrschedulermfilespacedir(Oid filespaceOid,
						   ItemPointer persistentTid,
						   int64 persistentSerialNum)
{
	PersistentFileSysObjName fsObjName;

	PersistentFileSysObjName_SetFilespaceDir(&fsObjName, filespaceOid);

	PendingDelete_AddDropEntry(&fsObjName, persistentTid, persistentSerialNum);
}

/*
 *	smgrschedulermtablespacedir() -- Schedule removing a tablespace directory at xact commit.
 *
 *		The tablespace directory is marked to be removed from the store if we
 *		successfully commit the current transaction.
 */
void
smgrschedulermtablespacedir(Oid tablespaceOid,
							ItemPointer persistentTid,
							int64 persistentSerialNum)
{
	PersistentFileSysObjName fsObjName;

	PersistentFileSysObjName_SetTablespaceDir(&fsObjName, tablespaceOid);

	PendingDelete_AddDropEntry(&fsObjName,persistentTid, persistentSerialNum);
}

/*
 *	smgrschedulermdbdir() -- Schedule removing a DB directory at xact commit.
 *
 *		The database directory is marked to be removed from the store if we
 *		successfully commit the current transaction.
 */
void
smgrschedulermdbdir(DbDirNode *dbDirNode,
					ItemPointer persistentTid,
					int64 persistentSerialNum)
{
	PersistentFileSysObjName fsObjName;
	Oid			tablespace;
	Oid			database;

	tablespace = dbDirNode->tablespace;
	database = dbDirNode->database;

	PersistentFileSysObjName_SetDatabaseDir(&fsObjName,
											tablespace,
											database);

	PendingDelete_AddDropEntry(&fsObjName,
							   persistentTid,
							   persistentSerialNum);
}




/*
 * A compare function for 2 PendingDelete.
 */
static int
PendingDelete_Compare(const PendingDelete *entry1, const PendingDelete *entry2)
{
	int			cmp;

	cmp = PersistentFileSysObjName_Compare(&entry1->fsObjName,
										   &entry2->fsObjName);
	if (cmp == 0)
	{
		/*
		 * Sort CREATE before DROP for detecting same transaction create-drops.
		 */
		if (entry1->dropForCommit == entry2->dropForCommit)
			return 0;
		else if (entry1->dropForCommit)
			return 1;
		else
			return -1;
	}
	else
		return cmp;
}

/*
 * A compare function for array of PendingDeletePtr for use with qsort.
 */
static int
PendingDeletePtr_Compare(const void *p1, const void *p2)
{
	const PendingDeletePtr *entry1Ptr = (PendingDeletePtr *) p1;
	const PendingDeletePtr *entry2Ptr = (PendingDeletePtr *) p2;
	const PendingDelete *entry1 = *entry1Ptr;
	const PendingDelete *entry2 = *entry2Ptr;

	return PendingDelete_Compare(entry1, entry2);
}

static void
smgrSortDeletesList(PendingDelete **list, int *listCount, int nestLevel)
{
	PendingDeletePtr *ptrArray;
	PendingDelete *current;
	int			i;
	PendingDelete *prev;
	int			collapseCount;

	if (*listCount == 0)
		return;

	ptrArray = (PendingDeletePtr *)
		palloc(*listCount * sizeof(PendingDeletePtr));

	i = 0;
	for (current = *list; current != NULL; current = current->next)
	{
		ptrArray[i++] = current;
	}
	Assert(i == *listCount);

	/*
	 * Sort the list.
	 *
	 * Supports the collapsing of same transaction create-deletes and to be able
	 * to process relations before database directories, etc.
	 */
	qsort(ptrArray,
		  *listCount,
		  sizeof(PendingDeletePtr),
		  PendingDeletePtr_Compare);

	/*
	 * Collapse same transaction create-drops and re-link list.
	 */
	*list = ptrArray[0];
	prev = ptrArray[0];
	collapseCount = 0;

	// Start processing elements after the first one.
	for (i = 1; i < *listCount; i++)
	{
		bool		collapse = false;

		current = ptrArray[i];

		/*
		 * Only do CREATE-DROP collapsing when both are at or below the
		 * requested transaction nest level.
		 */
		if (current->nestLevel >= nestLevel &&
			prev->nestLevel >= nestLevel &&
			(PersistentFileSysObjName_Compare(
								&prev->fsObjName,
								&current->fsObjName) == 0))
		{
			/*
			 * If there are two sequential entries for the same object, it
			 * should be a CREATE-DROP pair (XXX: why?). Sanity check that it
			 * really is. NOTE: We cannot elog(ERROR) here, because that
			 * would leave the list in an inconsistent state.
			 */
			if (prev->dropForCommit)
			{
				collapse = false;
				elog(WARNING, "Expected a CREATE for file-system object name '%s'",
					PersistentFileSysObjName_ObjectName(&prev->fsObjName));
			}
			else if (!current->dropForCommit)
			{
				collapse = false;
				elog(WARNING, "Expected a DROP for file-system object name '%s'",
					PersistentFileSysObjName_ObjectName(&current->fsObjName));
			}
			else
				collapse = true;
		}

		if (collapse)
		{
			prev->dropForCommit = true;				// Make the CREATE a DROP.
			prev->sameTransCreateDrop = true;	// Don't ignore DROP on abort.
			collapseCount++;

			if (Debug_persistent_print)
				elog(Persistent_DebugPrintLevel(),
					 "Storage Manager: CREATE (transaction level %d) - DROP (transaction level %d) collapse for %s, filter transaction level %d, TID %s, serial " INT64_FORMAT,
					 current->nestLevel,
					 prev->nestLevel,
					 PersistentFileSysObjName_TypeAndObjectName(&current->fsObjName),
					 nestLevel,
					 ItemPointerToString(&current->persistentTid),
					 current->persistentSerialNum);

			PendingDelete_Free(&current);

			// Don't advance prev pointer.
		}
		else
		{
			// Re-link.
			prev->next = current;

			prev = current;
		}
	}
	prev->next = NULL;

	pfree(ptrArray);

	/*
	 * Adjust count.
	 */
	(*listCount) -= collapseCount;

#ifdef suppress
	{
		PendingDelete	*check;
		PendingDelete	*checkPrev;
		int			checkCount;

		checkPrev = NULL;
		checkCount = 0;
		for (check = *list; check != NULL; check = check->next)
		{
			checkCount++;
			if (checkPrev != NULL)
			{
				int cmp;

				cmp = PendingDelete_Compare(
										checkPrev,
										check);
				if (cmp >= 0)
					elog(ERROR, "Not sorted correctly ('%s' >= '%s')",
						 PersistentFileSysObjName_ObjectName(&checkPrev->fsObjName),
						 PersistentFileSysObjName_ObjectName(&check->fsObjName));

			}

			checkPrev = check;
		}

		if (checkCount != *listCount)
			elog(ERROR, "List count does not match (expected %d, found %d)",
			     *listCount, checkCount);
	}
#endif
}


/*
 *	smgrSubTransAbort() -- Take care of relation deletes on sub-transaction abort.
 *
 * We want to clean up a failed subxact immediately.
 */
static void
smgrSubTransAbort(void)
{
	int			nestLevel = GetCurrentTransactionNestLevel();
	PendingDelete *pending;
	PendingDelete *prev;
	PendingDelete *next;
	PendingDelete *subTransList;
	int			subTransCount;

	/*
	 * We need to complete this work, or let Crash Recovery complete it.
	 * Unlike AtEOXact_smgr, we need to start critical section here
	 * because after reorganizing the list we end up forgetting the
	 * subTransList if the code errors out.
	 */
	START_CRIT_SECTION();

	subTransList = NULL;
	subTransCount = 0;
	prev = NULL;
	for (pending = pendingDeletes; pending != NULL; pending = next)
	{
		next = pending->next;
		if (pending->nestLevel < nestLevel)
		{
			/* outer-level entries should not be processed yet */
			prev = pending;
		}
		else
		{
			if (prev)
				prev->next = next;
			else
				pendingDeletes = next;

			pendingDeletesCount--;

			// Move to sub-transaction list.
			pending->next = subTransList;
			subTransList = pending;

			subTransCount++;

			/* prev does not change */
		}
	}

	/*
	 * Sort the list in relation, database directory, tablespace, etc order.
	 * And, collapse same transaction create-deletes.
	 */
	smgrSortDeletesList(
					&subTransList,
					&subTransCount,
					nestLevel);

	pendingDeletesSorted = (nestLevel <= 1);

	/*
	 * Do abort actions for the sub-transaction's creates and deletes.
	 */
	smgrDoDeleteActions(
					&subTransList,
					&subTransCount,
					/* forCommit */ false);

	Assert(subTransList == NULL);
	Assert(subTransCount == 0);

	/*
	 * Throw away sub-transaction Append-Only mirror resync EOFs.
	 */
	smgrAppendOnlySubTransAbort();

	END_CRIT_SECTION();
}

/*
 *	AtEOXact_smgr() -- Take care of relation deletes at end of xact.
 *
 * For commit:
 *   1) Physically unlink any relations that were dropped.
 *   2) Change CreatePending relations to Created.
 *
 * ELSE for abort:
 *   1) Change CreatePending relations to DropPending
 *   2) Physicaly unlink the aborted creates.
 */
void
AtEOXact_smgr(bool isCommit)
{
	/*
	 * Sort the list in relation, database directory, tablespace, etc order.
	 * And, collapse same transaction create-deletes.
	 */
	if (!pendingDeletesSorted)
	{
		smgrSortDeletesList(
						&pendingDeletes,
						&pendingDeletesCount,
						/* nestLevel */ 0);

		pendingDeletesSorted = true;
	}

	/*
	 * We need to complete this work, or let Crash Recovery complete it.
	 */
	START_CRIT_SECTION();

	if (!pendingDeletesPerformed)
	{

		/*
		 * Do abort actions for the sub-transaction's creates and deletes.
		 */
		smgrDoDeleteActions(&pendingDeletes,
							&pendingDeletesCount,
							isCommit);

		Assert(pendingDeletes == NULL);
		Assert(pendingDeletesCount == 0);
		pendingDeletesSorted = false;
		pendingDeletesPerformed = true;
	}

	/*
	 * Update the Append-Only mirror resync EOFs.
	 */
	smgrDoAppendOnlyResyncEofs(isCommit);

	/*
	 * Free the Append-Only mirror resync EOFs hash table.
	 */
	AppendOnlyMirrorResyncEofs_HashTableRemove("AtEOXact_smgr");


	END_CRIT_SECTION();
}

static void
smgrDoDeleteActions(PendingDelete **list, int *listCount, bool forCommit)
{
	MIRRORED_LOCK_DECLARE;

	PendingDelete *current;
	int			entryIndex;

	PersistentEndXactFileSysAction action;

	bool		dropPending;
	bool		abortingCreate;

	PersistentFileSysObjStateChangeResult *stateChangeResults;

	if (*listCount == 0)
		stateChangeResults = NULL;
	else
		stateChangeResults =
				(PersistentFileSysObjStateChangeResult*)
						palloc0((*listCount) * sizeof(PersistentFileSysObjStateChangeResult));

	/*
	 * There are two situations where we get here. CommitTransaction()/AbortTransaction() or via
	 * AbortSubTransaction(). In the first case, we have already obtained the MirroredLock and
	 * CheckPointStartLock. In the second case, we have not obtained the locks, so we attempt
	 * to get them to make sure proper lock order is maintained.
	 *
	 * Normally, if a relation lock is needed, it is obtained before the MirroredLock and CheckPointStartLock,
	 * but we have not yet obtained an EXCLUSIVE LockRelationForResynchronize. This lock will be obtained in
	 * PersistentFileSysObj_EndXactDrop(). This is an exception to the normal lock ordering, which is done
	 * to reduce the time that the lock is held, thus allowing a larger window of time for filerep
	 * resynchronization to obtain the lock.
	 */

	/*
	 * We need to do the transition to 'Aborting Create' or 'Drop Pending' and perform
	 * the file-system drop while under one acquistion of the MirroredLock.  Otherwise,
	 * we could race with resynchronize's ReDrop.
	 */
	MIRRORED_LOCK;

	/*
	 * First pass does the initial State-Changes.
	 */
	entryIndex = 0;
	current = *list;
	while (true)
	{
		/*
		 * Keep adjusting the list to maintain its integrity.
		 */
		if (current == NULL)
			break;

		action = PendingDelete_Action(current);

		if (Debug_persistent_print)
		{
			if (current->relationName == NULL)
				elog(Persistent_DebugPrintLevel(),
					 "Storage Manager: Do 1st delete state-change action for list entry #%d: '%s' (persistent end transaction action '%s', transaction nest level %d, persistent TID %s, persistent serial number " INT64_FORMAT ")",
					 entryIndex,
					 PersistentFileSysObjName_TypeAndObjectName(&current->fsObjName),
					 PersistentEndXactFileSysAction_Name(action),
					 current->nestLevel,
					 ItemPointerToString(&current->persistentTid),
					 current->persistentSerialNum);
			else
				elog(Persistent_DebugPrintLevel(),
					 "Storage Manager: Do 1st delete state-change action for list entry #%d: '%s', relation name '%s' (persistent end transaction action '%s', transaction nest level %d, persistent TID %s, persistent serial number " INT64_FORMAT ")",
					 entryIndex,
					 PersistentFileSysObjName_TypeAndObjectName(&current->fsObjName),
					 current->relationName,
					 PersistentEndXactFileSysAction_Name(action),
					 current->nestLevel,
					 ItemPointerToString(&current->persistentTid),
					 current->persistentSerialNum);
		}

		switch (action)
		{
		case PersistentEndXactFileSysAction_Create:
			if (forCommit)
			{
				PersistentFileSysObj_Created(
								&current->fsObjName,
								&current->persistentTid,
								current->persistentSerialNum,
								/* retryPossible */ false);
			}
			else
			{
<<<<<<< HEAD
				stateChangeResults[entryIndex] =
					PersistentFileSysObj_MarkAbortingCreate(
								&current->fsObjName,
								&current->persistentTid,
								current->persistentSerialNum,
								/* retryPossible */ false);
			}
			break;

		case PersistentEndXactFileSysAction_Drop:
			if (forCommit)
			{
				stateChangeResults[entryIndex] =
					PersistentFileSysObj_MarkDropPending(
								&current->fsObjName,
								&current->persistentTid,
								current->persistentSerialNum,
								/* retryPossible */ false);
			}
			break;

		case PersistentEndXactFileSysAction_AbortingCreateNeeded:
			/*
			 * Always whether transaction commits or aborts.
			 */
			stateChangeResults[entryIndex] =
				PersistentFileSysObj_MarkAbortingCreate(
							&current->fsObjName,
							&current->persistentTid,
							current->persistentSerialNum,
							/* retryPossible */ false);
			break;

		default:
			elog(ERROR, "Unexpected persistent end transaction file-system action: %d",
				 action);
		}
=======
				int			i;
>>>>>>> 4d53a2f9

		current = current->next;
		entryIndex++;

	}

	/*
	 * Make the above State-Changes permanent.
	 */
	PersistentFileSysObj_FlushXLog();

	/*
	 * Second pass does physical drops and final State-Changes.
	 */
	entryIndex = 0;
	while (true)
	{
		/*
		 * Keep adjusting the list to maintain its integrity.
		 */
		current = *list;
		if (current == NULL)
			break;

 		Assert(*listCount > 0);
		(*listCount)--;

		*list = current->next;

		action = PendingDelete_Action(current);

		dropPending = false;		// Assume.
		abortingCreate = false;		// Assume.

		switch (action)
		{
		case PersistentEndXactFileSysAction_Create:
			if (!forCommit)
			{
				abortingCreate = true;
			}
#ifdef FAULT_INJECTOR
				FaultInjector_InjectFaultIfSet(forCommit ?
											   TransactionCommitPass1FromCreatePendingToCreated :
											   TransactionAbortPass1FromCreatePendingToAbortingCreate,
											   DDLNotSpecified,
											   "",	// databaseName
											   ""); // tableName
#endif
			break;

		case PersistentEndXactFileSysAction_Drop:
			if (forCommit)
			{
				dropPending = true;

				SIMPLE_FAULT_INJECTOR(TransactionCommitPass1FromDropInMemoryToDropPending);
			}
			break;

		case PersistentEndXactFileSysAction_AbortingCreateNeeded:
			/*
			 * Always whether transaction commits or aborts.
			 */
			abortingCreate = true;

#ifdef FAULT_INJECTOR
				FaultInjector_InjectFaultIfSet(forCommit ?
											   TransactionCommitPass1FromAbortingCreateNeededToAbortingCreate:
											   TransactionAbortPass1FromAbortingCreateNeededToAbortingCreate,
											   DDLNotSpecified,
											   "",	// databaseName
											   ""); // tableName
#endif
			break;

		default:
			elog(ERROR, "Unexpected persistent end transaction file-system action: %d",
				 action);
		}

		if (abortingCreate || dropPending)
		{
			if (stateChangeResults[entryIndex] == PersistentFileSysObjStateChangeResult_StateChangeOk)
			{
				PersistentFileSysObj_EndXactDrop(&current->fsObjName,
												 current->relStorageMgr,
												 current->relationName,
												 &current->persistentTid,
												 current->persistentSerialNum,
												 /* ignoreNonExistence */ abortingCreate);
			}
		}

#ifdef FAULT_INJECTOR
		if (abortingCreate && !forCommit)
		{
			FaultInjector_InjectFaultIfSet(TransactionAbortPass2FromCreatePendingToAbortingCreate,
										   DDLNotSpecified,
										   "",	// databaseName
										   ""); // tableName
		}

		if (dropPending && forCommit)
		{
			FaultInjector_InjectFaultIfSet(TransactionCommitPass2FromDropInMemoryToDropPending,
										   DDLNotSpecified,
										   "",	// databaseName
										   ""); // tableName
		}

		switch (action)
		{
			case PersistentEndXactFileSysAction_Create:
				if (!forCommit)
				{
					FaultInjector_InjectFaultIfSet(TransactionAbortPass2FromCreatePendingToAbortingCreate,
												   DDLNotSpecified,
												   "",	// databaseName
												   ""); // tableName
				}
				break;

			case PersistentEndXactFileSysAction_Drop:
				if (forCommit)
				{
					FaultInjector_InjectFaultIfSet(TransactionCommitPass2FromDropInMemoryToDropPending,
												   DDLNotSpecified,
												   "",	// databaseName
												   ""); // tableName
				}
				break;

			case PersistentEndXactFileSysAction_AbortingCreateNeeded:
				FaultInjector_InjectFaultIfSet(forCommit ?
											   TransactionCommitPass2FromAbortingCreateNeededToAbortingCreate :
											   TransactionAbortPass2FromAbortingCreateNeededToAbortingCreate,
											   DDLNotSpecified,
											   "",	// databaseName
											   ""); // tableName
				break;

			default:
				break;
		}
#endif

		/* must explicitly free the list entry */
		PendingDelete_Free(&current);

		entryIndex++;

	}
	Assert(*listCount == 0);
	Assert(*list == NULL);

	PersistentFileSysObj_FlushXLog();

	MIRRORED_UNLOCK;

	if (stateChangeResults != NULL)
		pfree(stateChangeResults);
}

/*
 * smgrGetPendingFileSysWork() -- Get a list of relations that have post-commit or post-abort
 * work.
 *
 * The return value is the number of relations scheduled for termination.
 * *ptr is set to point to a freshly-palloc'd array of RelFileNodes.
 * If there are no relations to be deleted, *ptr is set to NULL.
 *
 * If haveNonTemp isn't NULL, the bool it points to gets set to true if
 * there is any non-temp table pending to be deleted; false if not.
 *
 * Note that the list does not include anything scheduled for termination
 * by upper-level transactions.
 */
int
smgrGetPendingFileSysWork(EndXactRecKind endXactRecKind,
						  PersistentEndXactFileSysActionInfo **ptr)
{
	int			nestLevel = GetCurrentTransactionNestLevel();
	int			nrels;

	PersistentEndXactFileSysActionInfo *rptr;

	PendingDelete *pending;
	int			entryIndex;

	PersistentEndXactFileSysAction action;

	Assert(endXactRecKind == EndXactRecKind_Commit ||
		   endXactRecKind == EndXactRecKind_Abort ||
		   endXactRecKind == EndXactRecKind_Prepare);

	if (!pendingDeletesSorted)
	{
		/*
		 * Sort the list in relation, database directory, tablespace, etc order.
		 * And, collapse same transaction create-deletes.
		 */
		smgrSortDeletesList(
						&pendingDeletes,
						&pendingDeletesCount,
						nestLevel);

		pendingDeletesSorted = (nestLevel <= 1);
	}

	nrels = 0;

	for (pending = pendingDeletes; pending != NULL; pending = pending->next)
	{
		action = PendingDelete_Action(pending);

		if (pending->nestLevel >= nestLevel &&
			EndXactRecKind_NeedsAction(endXactRecKind, action))
		{
			nrels++;
		}
	}
	if (nrels == 0)
	{
		*ptr = NULL;
		return 0;
	}

	if (Debug_persistent_print)
		elog(Persistent_DebugPrintLevel(),
			 "Storage Manager: Get list entries (transaction kind '%s', current transaction nest level %d)",
			 EndXactRecKind_Name(endXactRecKind),
			 nestLevel);

	rptr = (PersistentEndXactFileSysActionInfo *)
		palloc(nrels * sizeof(PersistentEndXactFileSysActionInfo));
	*ptr = rptr;
	entryIndex = 0;
	for (pending = pendingDeletes; pending != NULL; pending = pending->next)
	{
		bool		returned;

		action = PendingDelete_Action(pending);
		returned = false;

		if (pending->nestLevel >= nestLevel &&
			EndXactRecKind_NeedsAction(endXactRecKind, action))
		{
			rptr->action = action;
			rptr->fsObjName = pending->fsObjName;
			rptr->relStorageMgr = pending->relStorageMgr;
			rptr->persistentTid = pending->persistentTid;
			rptr->persistentSerialNum = pending->persistentSerialNum;

			rptr++;
			returned = true;
		}

		if (Debug_persistent_print)
		{
			if (pending->relationName == NULL)
				elog(Persistent_DebugPrintLevel(),
					 "Storage Manager: Get list entry #%d: '%s' (transaction kind '%s', returned %s, transaction nest level %d, relation storage manager '%s', persistent TID %s, persistent serial number " INT64_FORMAT ")",
					 entryIndex,
					 PersistentFileSysObjName_TypeAndObjectName(&pending->fsObjName),
					 EndXactRecKind_Name(endXactRecKind),
					 (returned ? "true" : "false"),
					 pending->nestLevel,
					 PersistentFileSysRelStorageMgr_Name(pending->relStorageMgr),
					 ItemPointerToString(&pending->persistentTid),
					 pending->persistentSerialNum);
			else
				elog(Persistent_DebugPrintLevel(),
					 "Storage Manager: Get list entry #%d: '%s', relation name '%s' (transaction kind '%s', returned %s, transaction nest level %d, relation storage manager '%s', persistent TID %s, persistent serial number " INT64_FORMAT ")",
					 entryIndex,
					 PersistentFileSysObjName_TypeAndObjectName(&pending->fsObjName),
					 pending->relationName,
					 EndXactRecKind_Name(endXactRecKind),
					 (returned ? "true" : "false"),
					 pending->nestLevel,
					 PersistentFileSysRelStorageMgr_Name(pending->relStorageMgr),
					 ItemPointerToString(&pending->persistentTid),
					 pending->persistentSerialNum);
		}
		entryIndex++;
	}
	return nrels;
}


/*
 * smgrIsPendingFileSysWork() -- Returns true if there are relations that need post-commit or
 * post-abort work.
 *
 * Note that the list does not include anything scheduled for termination
 * by upper-level transactions.
 */
bool
smgrIsPendingFileSysWork(EndXactRecKind endXactRecKind)
{
	int			nestLevel = GetCurrentTransactionNestLevel();

	PendingDelete *pending;

	PersistentEndXactFileSysAction action;

	Assert(endXactRecKind == EndXactRecKind_Commit ||
		   endXactRecKind == EndXactRecKind_Abort ||
		   endXactRecKind == EndXactRecKind_Prepare);

	for (pending = pendingDeletes; pending != NULL; pending = pending->next)
	{
		action = PendingDelete_Action(pending);

		if (pending->nestLevel >= nestLevel &&
			EndXactRecKind_NeedsAction(endXactRecKind, action))
		{
			return true;
		}
	}

	return false;
}

/*
 *	PostPrepare_smgr -- Clean up after a successful PREPARE
 *
 * What we have to do here is throw away the in-memory state about pending
 * relation deletes.  It's all been recorded in the 2PC state file and
 * it's no longer smgr's job to worry about it.
 */
void
PostPrepare_smgr(void)
{
	PendingDelete *pending;
	PendingDelete *next;

	for (pending = pendingDeletes; pending != NULL; pending = next)
	{
		next = pending->next;
		pendingDeletes = next;

		pendingDeletesCount--;

		/* must explicitly free the list entry */
		PendingDelete_Free(&pending);
	}

	Assert(pendingDeletesCount == 0);
	pendingDeletesSorted = false;
	pendingDeletesPerformed = true;

	/*
	 * Free the Append-Only mirror resync EOFs hash table.
	 */
	AppendOnlyMirrorResyncEofs_HashTableRemove("PostPrepare_smgr");

	// UNDONE: We are passing the responsibility on to PersistentFileSysObj_PreparedEndXactAction...
}

/*
 * AtSubCommit_smgr() --- Take care of subtransaction commit.
 *
 * Reassign all items in the pending-deletes list to the parent transaction.
 */
void
AtSubCommit_smgr(void)
{
	int			nestLevel = GetCurrentTransactionNestLevel();
	PendingDelete *pending;

	for (pending = pendingDeletes; pending != NULL; pending = pending->next)
	{
		if (pending->nestLevel >= nestLevel)
		{
			pending->nestLevel = nestLevel - 1;

			if (pending->fsObjName.type == PersistentFsObjType_RelationFile &&
				pending->relStorageMgr == PersistentFileSysRelStorageMgr_AppendOnly)
			{
				/*
				 * If we are promoting a DROP of an Append-Only table, be sure to remove any
				 * pending Append-Only mirror resync EOFs updates for the NEW TRANSACTION
				 * LEVEL, too.
				 */
				AppendOnlyMirrorResyncEofs_RemoveForDrop(
													PersistentFileSysObjName_GetRelFileNodePtr(&pending->fsObjName),
													PersistentFileSysObjName_GetSegmentFileNum(&pending->fsObjName),
													pending->nestLevel);
			}
		}
	}

	AtSubCommit_smgr_appendonly();	
}

/*
 * AtSubAbort_smgr() --- Take care of subtransaction abort.
 *
 * Delete created relations and forget about deleted relations.
 * We can execute these operations immediately because we know this
 * subtransaction will not commit.
 */
void
AtSubAbort_smgr(void)
{
	smgrSubTransAbort();
}

void
smgr_redo(XLogRecPtr beginLoc, XLogRecPtr lsn, XLogRecord *record)
{
	uint8		info = record->xl_info & ~XLR_INFO_MASK;
	bool		mirrorDataLossOccurred = false;

	/* Backup blocks are not used in smgr records */
	Assert(!(record->xl_info & XLR_BKP_BLOCK_MASK));

	if (info == XLOG_SMGR_CREATE)
	{
/*
 * Disable replay of XLOG_SMGR_CREATE until persistent tables and MMXLOG
 * records are removed from Greenplum.
 */
#if 0
		MirrorDataLossTrackingState mirrorDataLossTrackingState;
		int64		mirrorDataLossTrackingSessionNum;

 		xl_smgr_create *xlrec = (xl_smgr_create *) XLogRecGetData(record);
		SMgrRelation reln;

		reln = smgropen(xlrec->rnode);

		mirrorDataLossTrackingState =
			FileRepPrimary_GetMirrorDataLossTrackingSessionNum(
				&mirrorDataLossTrackingSessionNum);
		smgrmirroredcreate(reln,
						   /* relationName */ NULL, // Ok to be NULL -- we don't know the name here.
						   mirrorDataLossTrackingState,
						   mirrorDataLossTrackingSessionNum,
						   /* ignoreAlreadyExists */ true,
						   &mirrorDataLossOccurred);
#endif
		return;
	}
	else if (info == XLOG_SMGR_TRUNCATE)
	{
		MirrorDataLossTrackingState mirrorDataLossTrackingState;
		int64		mirrorDataLossTrackingSessionNum;
		xl_smgr_truncate *xlrec = (xl_smgr_truncate *) XLogRecGetData(record);
		SMgrRelation reln;

		reln = smgropen(xlrec->rnode);

		/*
		 * Forcibly create relation if it doesn't exist (which suggests that
		 * it was dropped somewhere later in the WAL sequence).  As in
		 * XLogReadBuffer, we prefer to recreate the rel and replay the log
		 * as best we can until the drop is seen.
		 */
		mirrorDataLossTrackingState =
			FileRepPrimary_GetMirrorDataLossTrackingSessionNum(
				&mirrorDataLossTrackingSessionNum);
		smgrmirroredcreate(reln,
						   /* relationName */ NULL, // Ok to be NULL -- we don't know the name here.
						   mirrorDataLossTrackingState,
						   mirrorDataLossTrackingSessionNum,
						   /* ignoreAlreadyExists */ true,
						   &mirrorDataLossOccurred);

		/*
		 * Pass true for allowedNotFound below to mdtruncate to cope for the case
		 * when replay of truncate redo log happen multiple times it acts as NOP, 
		 * which makes redo truncate behavior is idempotent.
		 */
		smgrtruncate(reln, MAIN_FORKNUM, xlrec->blkno, false);

		/* Also tell xlogutils.c about it */
		XLogTruncateRelation(xlrec->rnode, MAIN_FORKNUM, xlrec->blkno);

		/* Truncate FSM too */
		if (smgrexists(reln, FSM_FORKNUM))
		{
			Relation	rel = CreateFakeRelcacheEntry(xlrec->rnode);

			FreeSpaceMapTruncateRel(rel, xlrec->blkno);
			FreeFakeRelcacheEntry(rel);
		}

	}
	else
		elog(PANIC, "smgr_redo: unknown op code %u", info);
}

bool
smgrgetpersistentinfo(XLogRecord *record,
					  RelFileNode	*relFileNode,
					  ItemPointer	persistentTid,
					  int64		*persistentSerialNum)
{
	uint8		info;

	Assert (record->xl_rmid == RM_SMGR_ID);

	info = record->xl_info & ~XLR_INFO_MASK;

	if (info == XLOG_SMGR_TRUNCATE)
	{
		xl_smgr_truncate *xlrec = (xl_smgr_truncate *) XLogRecGetData(record);

		*relFileNode = xlrec->rnode;
		*persistentTid = xlrec->persistentTid;
		*persistentSerialNum = xlrec->persistentSerialNum;
		return true;
	}

	return false;
}

void
smgr_desc(StringInfo buf, XLogRecPtr beginLoc, XLogRecord *record)
{
	uint8           info = record->xl_info & ~XLR_INFO_MASK;
	char            *rec = XLogRecGetData(record);

	if (info == XLOG_SMGR_CREATE)
	{
		xl_smgr_create *xlrec = (xl_smgr_create *) rec;
		char	   *path = relpath(xlrec->rnode, MAIN_FORKNUM);

		appendStringInfo(buf, "file create: %s", path);
		pfree(path);
	}
	else if (info == XLOG_SMGR_TRUNCATE)
	{
		xl_smgr_truncate *xlrec = (xl_smgr_truncate *) rec;
		char	   *path = relpath(xlrec->rnode, MAIN_FORKNUM);

		appendStringInfo(buf, "file truncate: %s to %u blocks", path,
						 xlrec->blkno);
		pfree(path);
	}
	else
		appendStringInfo(buf, "UNKNOWN");
}<|MERGE_RESOLUTION|>--- conflicted
+++ resolved
@@ -458,14 +458,9 @@
 void
 RelationTruncate(Relation rel, BlockNumber nblocks, bool markPersistentAsPhysicallyTruncated)
 {
-<<<<<<< HEAD
 	MIRROREDLOCK_BUFMGR_DECLARE;
-	bool fsm;
-	bool vm;
-=======
 	bool		fsm;
 	bool		vm;
->>>>>>> 4d53a2f9
 
 	// Fetch gp_persistent_relation_node information that will be added to XLOG record.
 	RelationFetchGpRelationNodeForXLog(rel);
@@ -1063,7 +1058,6 @@
 			}
 			else
 			{
-<<<<<<< HEAD
 				stateChangeResults[entryIndex] =
 					PersistentFileSysObj_MarkAbortingCreate(
 								&current->fsObjName,
@@ -1101,9 +1095,6 @@
 			elog(ERROR, "Unexpected persistent end transaction file-system action: %d",
 				 action);
 		}
-=======
-				int			i;
->>>>>>> 4d53a2f9
 
 		current = current->next;
 		entryIndex++;
