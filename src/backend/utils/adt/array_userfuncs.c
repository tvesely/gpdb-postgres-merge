--- conflicted
+++ resolved
@@ -540,15 +540,9 @@
 
 	/*
 	 * Make the result.  We cannot release the ArrayBuildState because
-<<<<<<< HEAD
 	 * sometimes aggregate final functions are re-executed.  Rather, it is
 	 * nodeAgg.c's responsibility to reset the aggcontext when it's safe to do
 	 * so.
-=======
-	 * sometimes aggregate final functions are re-executed.  Rather, it
-	 * is nodeAgg.c's responsibility to reset the aggcontext when it's
-	 * safe to do so.
->>>>>>> 78a09145
 	 */
 	result = makeMdArrayResult(state, 1, dims, lbs,
 							   CurrentMemoryContext,
