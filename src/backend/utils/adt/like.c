/*-------------------------------------------------------------------------
 *
 * like.c
 *	  like expression handling code.
 *
 *	 NOTES
 *		A big hack of the regexp.c code!! Contributed by
 *		Keith Parks <emkxp01@mtcc.demon.co.uk> (7/95).
 *
 * Portions Copyright (c) 1996-2008, PostgreSQL Global Development Group
 * Portions Copyright (c) 1994, Regents of the University of California
 *
 * IDENTIFICATION
 *	$PostgreSQL: pgsql/src/backend/utils/adt/like.c,v 1.73 2008/01/01 19:45:52 momjian Exp $
 *
 *-------------------------------------------------------------------------
 */
#include "postgres.h"

#include <ctype.h>

#include "mb/pg_wchar.h"
#include "utils/builtins.h"


#define LIKE_TRUE						1
#define LIKE_FALSE						0
#define LIKE_ABORT						(-1)


static int	SB_MatchText(char *t, int tlen, char *p, int plen);
static text *SB_do_like_escape(text *, text *);

static int	MB_MatchText(char *t, int tlen, char *p, int plen);
static text *MB_do_like_escape(text *, text *);

static int	UTF8_MatchText(char *t, int tlen, char *p, int plen);

static int	SB_IMatchText(char *t, int tlen, char *p, int plen);

static int	GenericMatchText(char *s, int slen, char *p, int plen);
static int	Generic_Text_IC_like(text *str, text *pat);

/*--------------------
 * Support routine for MatchText. Compares given multibyte streams
 * as wide characters. If they match, returns 1 otherwise returns 0.
 *--------------------
 */
static inline int
wchareq(char *p1, char *p2)
{
	int			p1_len;

	/* Optimization:  quickly compare the first byte. */
	if (*p1 != *p2)
		return 0;

	p1_len = pg_mblen(p1);
	if (pg_mblen(p2) != p1_len)
		return 0;

	/* They are the same length */
	while (p1_len--)
	{
		if (*p1++ != *p2++)
			return 0;
	}
	return 1;
}

/*
 * Formerly we had a routine iwchareq() here that tried to do case-insensitive
 * comparison of multibyte characters.	It did not work at all, however,
 * because it relied on tolower() which has a single-byte API ... and
 * towlower() wouldn't be much better since we have no suitably cheap way
 * of getting a single character transformed to the system's wchar_t format.
 * So now, we just downcase the strings using lower() and apply regular LIKE
 * comparison.	This should be revisited when we install better locale support.
 */

#define NextByte(p, plen)	((p)++, (plen)--)

/* Set up to compile like_match.c for multibyte characters */
#define CHAREQ(p1, p2) wchareq((p1), (p2))
#define NextChar(p, plen) \
	do { int __l = pg_mblen(p); (p) +=__l; (plen) -=__l; } while (0)
#define CopyAdvChar(dst, src, srclen) \
	do { int __l = pg_mblen(src); \
		 (srclen) -= __l; \
		 while (__l-- > 0) \
			 *(dst)++ = *(src)++; \
	   } while (0)

#define MatchText	MB_MatchText
#define do_like_escape	MB_do_like_escape

#include "like_match.c"

/* Set up to compile like_match.c for single-byte characters */
#define CHAREQ(p1, p2) (*(p1) == *(p2))
#define NextChar(p, plen) NextByte((p), (plen))
#define CopyAdvChar(dst, src, srclen) (*(dst)++ = *(src)++, (srclen)--)

#define MatchText	SB_MatchText
#define do_like_escape	SB_do_like_escape

#include "like_match.c"

/* setup to compile like_match.c for single byte case insensitive matches */
#define MATCH_LOWER
#define NextChar(p, plen) NextByte((p), (plen))
#define MatchText SB_IMatchText

#include "like_match.c"

/* setup to compile like_match.c for UTF8 encoding, using fast NextChar */

#define NextChar(p, plen) \
	do { (p)++; (plen)--; } while ((plen) > 0 && (*(p) & 0xC0) == 0x80 )
#define MatchText	UTF8_MatchText

#include "like_match.c"

static inline int
GenericMatchText(char *s, int slen, char *p, int plen)
{
	if (pg_database_encoding_max_length() == 1)
		return SB_MatchText(s, slen, p, plen);
	else if (GetDatabaseEncoding() == PG_UTF8)
		return UTF8_MatchText(s, slen, p, plen);
	else
		return MB_MatchText(s, slen, p, plen);
}

static inline int
Generic_Text_IC_like(text *str, text *pat)
{
	char	   *s,
			   *p;
	int			slen,
				plen;

	/*
	 * For efficiency reasons, in the single byte case we don't call lower()
	 * on the pattern and text, but instead call to_lower on each character.
	 * In the multi-byte case we don't have much choice :-(
	 */

	if (pg_database_encoding_max_length() > 1)
	{
		/* lower's result is never packed, so OK to use old macros here */
		pat = DatumGetTextP(DirectFunctionCall1(lower, PointerGetDatum(pat)));
		p = VARDATA(pat);
		plen = (VARSIZE(pat) - VARHDRSZ);
		str = DatumGetTextP(DirectFunctionCall1(lower, PointerGetDatum(str)));
		s = VARDATA(str);
		slen = (VARSIZE(str) - VARHDRSZ);
		if (GetDatabaseEncoding() == PG_UTF8)
			return UTF8_MatchText(s, slen, p, plen);
		else
			return MB_MatchText(s, slen, p, plen);
	}
	else
	{
		p = VARDATA_ANY(pat);
		plen = VARSIZE_ANY_EXHDR(pat);
		s = VARDATA_ANY(str);
		slen = VARSIZE_ANY_EXHDR(str);
		return SB_IMatchText(s, slen, p, plen);
	}
}

/*
 *	interface routines called by the function manager
 */

Datum
namelike(PG_FUNCTION_ARGS)
{
	Name		str = PG_GETARG_NAME(0);
	text	   *pat = PG_GETARG_TEXT_PP(1);
	bool		result;
	char	   *s,
			   *p;
	int			slen,
				plen;

	s = NameStr(*str);
	slen = strlen(s);
	p = VARDATA_ANY(pat);
	plen = VARSIZE_ANY_EXHDR(pat);

	result = (GenericMatchText(s, slen, p, plen) == LIKE_TRUE);

	PG_RETURN_BOOL(result);
}

Datum
namenlike(PG_FUNCTION_ARGS)
{
	Name		str = PG_GETARG_NAME(0);
	text	   *pat = PG_GETARG_TEXT_PP(1);
	bool		result;
	char	   *s,
			   *p;
	int			slen,
				plen;

	s = NameStr(*str);
	slen = strlen(s);
	p = VARDATA_ANY(pat);
	plen = VARSIZE_ANY_EXHDR(pat);

	result = (GenericMatchText(s, slen, p, plen) != LIKE_TRUE);

	PG_RETURN_BOOL(result);
}

Datum
textlike(PG_FUNCTION_ARGS)
{
	text	   *str = PG_GETARG_TEXT_PP(0);
	text	   *pat = PG_GETARG_TEXT_PP(1);
	bool		result;
	char	   *s,
			   *p;
	int			slen,
				plen;

	s = VARDATA_ANY(str);
	slen = VARSIZE_ANY_EXHDR(str);
	p = VARDATA_ANY(pat);
	plen = VARSIZE_ANY_EXHDR(pat);

	result = (GenericMatchText(s, slen, p, plen) == LIKE_TRUE);

	PG_RETURN_BOOL(result);
}

Datum
textnlike(PG_FUNCTION_ARGS)
{
	text	   *str = PG_GETARG_TEXT_PP(0);
	text	   *pat = PG_GETARG_TEXT_PP(1);
	bool		result;
	char	   *s,
			   *p;
	int			slen,
				plen;

	s = VARDATA_ANY(str);
	slen = VARSIZE_ANY_EXHDR(str);
	p = VARDATA_ANY(pat);
	plen = VARSIZE_ANY_EXHDR(pat);

	result = (GenericMatchText(s, slen, p, plen) != LIKE_TRUE);

	PG_RETURN_BOOL(result);
}

Datum
bytealike(PG_FUNCTION_ARGS)
{
	bytea	   *str = PG_GETARG_BYTEA_PP(0);
	bytea	   *pat = PG_GETARG_BYTEA_PP(1);
	bool		result;
	char	   *s,
			   *p;
	int			slen,
				plen;

	s = VARDATA_ANY(str);
	slen = VARSIZE_ANY_EXHDR(str);
	p = VARDATA_ANY(pat);
	plen = VARSIZE_ANY_EXHDR(pat);

	result = (SB_MatchText(s, slen, p, plen) == LIKE_TRUE);

	PG_RETURN_BOOL(result);
}

Datum
byteanlike(PG_FUNCTION_ARGS)
{
	bytea	   *str = PG_GETARG_BYTEA_PP(0);
	bytea	   *pat = PG_GETARG_BYTEA_PP(1);
	bool		result;
	char	   *s,
			   *p;
	int			slen,
				plen;

	s = VARDATA_ANY(str);
	slen = VARSIZE_ANY_EXHDR(str);
	p = VARDATA_ANY(pat);
	plen = VARSIZE_ANY_EXHDR(pat);

	result = (SB_MatchText(s, slen, p, plen) != LIKE_TRUE);

	PG_RETURN_BOOL(result);
}

/*
 * Case-insensitive versions
 */

Datum
nameiclike(PG_FUNCTION_ARGS)
{
	Name		str = PG_GETARG_NAME(0);
	text	   *pat = PG_GETARG_TEXT_PP(1);
	bool		result;
	text	   *strtext;

	strtext = DatumGetTextP(DirectFunctionCall1(name_text,
												NameGetDatum(str)));
	result = (Generic_Text_IC_like(strtext, pat) == LIKE_TRUE);

	PG_RETURN_BOOL(result);
}

Datum
nameicnlike(PG_FUNCTION_ARGS)
{
	Name		str = PG_GETARG_NAME(0);
	text	   *pat = PG_GETARG_TEXT_PP(1);
	bool		result;
	text	   *strtext;

	strtext = DatumGetTextP(DirectFunctionCall1(name_text,
												NameGetDatum(str)));
	result = (Generic_Text_IC_like(strtext, pat) != LIKE_TRUE);

	PG_RETURN_BOOL(result);
}

Datum
texticlike(PG_FUNCTION_ARGS)
{
	text	   *str = PG_GETARG_TEXT_PP(0);
	text	   *pat = PG_GETARG_TEXT_PP(1);
	bool		result;

	result = (Generic_Text_IC_like(str, pat) == LIKE_TRUE);

	PG_RETURN_BOOL(result);
}

Datum
texticnlike(PG_FUNCTION_ARGS)
{
	text	   *str = PG_GETARG_TEXT_PP(0);
	text	   *pat = PG_GETARG_TEXT_PP(1);
	bool		result;

	result = (Generic_Text_IC_like(str, pat) != LIKE_TRUE);

	PG_RETURN_BOOL(result);
}

/*
 * like_escape() --- given a pattern and an ESCAPE string,
 * convert the pattern to use Postgres' standard backslash escape convention.
 */
Datum
like_escape(PG_FUNCTION_ARGS)
{
	text	   *pat = PG_GETARG_TEXT_PP(0);
	text	   *esc = PG_GETARG_TEXT_PP(1);
	text	   *result;

	if (pg_database_encoding_max_length() == 1)
		result = SB_do_like_escape(pat, esc);
	else
		result = MB_do_like_escape(pat, esc);

	PG_RETURN_TEXT_P(result);
}

/*
 * like_escape_bytea() --- given a pattern and an ESCAPE string,
 * convert the pattern to use Postgres' standard backslash escape convention.
 */
Datum
like_escape_bytea(PG_FUNCTION_ARGS)
{
	bytea	   *pat = PG_GETARG_BYTEA_PP(0);
	bytea	   *esc = PG_GETARG_BYTEA_PP(1);
	bytea	   *result = SB_do_like_escape((text *) pat, (text *) esc);

<<<<<<< HEAD
	if (elen == 0)
	{
		/*
		 * No escape character is wanted.  Double any backslashes in the
		 * pattern to make them act like ordinary characters.
		 */
		while (plen > 0)
		{
			if (*p == '\\')
				*r++ = '\\';
			BYTEA_CopyAdvChar(r, p, plen);
		}
	}
	else
	{
		/*
		 * The specified escape must be only a single character.
		 */
		BYTEA_NextChar(e, elen);
		if (elen != 0)
			ereport(ERROR,
					(errcode(ERRCODE_INVALID_ESCAPE_SEQUENCE),
					 errmsg("invalid escape string"),
				  errhint("Escape string must be empty or one character.")));

		e = VARDATA(esc);

		/*
		 * If specified escape is '\', just copy the pattern as-is.
		 */
		if (*e == '\\')
		{
			memcpy(result, pat, VARSIZE(pat));
			PG_RETURN_BYTEA_P(result);
		}

		/*
		 * Otherwise, convert occurrences of the specified escape character to
		 * '\', and double occurrences of '\' --- unless they immediately
		 * follow an escape character!
		 */
		afterescape = false;
		while (plen > 0)
		{
			if (BYTEA_CHAREQ(p, e) && !afterescape)
			{
				*r++ = '\\';
				BYTEA_NextChar(p, plen);
				afterescape = true;
			}
			else if (*p == '\\')
			{
				*r++ = '\\';
				if (!afterescape)
					*r++ = '\\';
				BYTEA_NextChar(p, plen);
				afterescape = false;
			}
			else
			{
				BYTEA_CopyAdvChar(r, p, plen);
				afterescape = false;
			}
		}
	}

	SET_VARSIZE(result, r - ((char *) result));

	PG_RETURN_BYTEA_P(result);
}

/*
 * Same as above, but specifically for bytea (binary) datatype
 */
static int
MatchBytea(char *t, int tlen, char *p, int plen)
{
	/* Fast path for match-everything pattern */
	if ((plen == 1) && (*p == '%'))
		return LIKE_TRUE;

	while ((tlen > 0) && (plen > 0))
	{
		if (*p == '\\')
		{
			/* Next pattern char must match literally, whatever it is */
			BYTEA_NextChar(p, plen);
			if ((plen <= 0) || !BYTEA_CHAREQ(t, p))
				return LIKE_FALSE;
		}
		else if (*p == '%')
		{
			/* %% is the same as % according to the SQL standard */
			/* Advance past all %'s */
			while ((plen > 0) && (*p == '%'))
				BYTEA_NextChar(p, plen);
			/* Trailing percent matches everything. */
			if (plen <= 0)
				return LIKE_TRUE;

			/*
			 * Otherwise, scan for a text position at which we can match the
			 * rest of the pattern.
			 */
			while (tlen > 0)
			{
				/*
				 * Optimization to prevent most recursion: don't recurse
				 * unless first pattern char might match this text char.
				 */
				if (BYTEA_CHAREQ(t, p) || (*p == '\\') || (*p == '_'))
				{
					int			matched = MatchBytea(t, tlen, p, plen);

					if (matched != LIKE_FALSE)
						return matched; /* TRUE or ABORT */
				}

				BYTEA_NextChar(t, tlen);
			}

			/*
			 * End of text with no match, so no point in trying later places
			 * to start matching this pattern.
			 */
			return LIKE_ABORT;
		}
		else if ((*p != '_') && !BYTEA_CHAREQ(t, p))
		{
			/*
			 * Not the single-character wildcard and no explicit match? Then
			 * time to quit...
			 */
			return LIKE_FALSE;
		}

		BYTEA_NextChar(t, tlen);
		BYTEA_NextChar(p, plen);
	}

	if (tlen > 0)
		return LIKE_FALSE;		/* end of pattern, but not of text */

	/* End of input string.  Do we have matching pattern remaining? */
	while ((plen > 0) && (*p == '%'))	/* allow multiple %'s at end of
										 * pattern */
		BYTEA_NextChar(p, plen);
	if (plen <= 0)
		return LIKE_TRUE;

	/*
	 * End of text with no match, so no point in trying later places to start
	 * matching this pattern.
	 */
	return LIKE_ABORT;
}	/* MatchBytea() */
=======
	PG_RETURN_BYTEA_P((bytea *) result);
}
>>>>>>> d13f41d2
<|MERGE_RESOLUTION|>--- conflicted
+++ resolved
@@ -388,164 +388,5 @@
 	bytea	   *esc = PG_GETARG_BYTEA_PP(1);
 	bytea	   *result = SB_do_like_escape((text *) pat, (text *) esc);
 
-<<<<<<< HEAD
-	if (elen == 0)
-	{
-		/*
-		 * No escape character is wanted.  Double any backslashes in the
-		 * pattern to make them act like ordinary characters.
-		 */
-		while (plen > 0)
-		{
-			if (*p == '\\')
-				*r++ = '\\';
-			BYTEA_CopyAdvChar(r, p, plen);
-		}
-	}
-	else
-	{
-		/*
-		 * The specified escape must be only a single character.
-		 */
-		BYTEA_NextChar(e, elen);
-		if (elen != 0)
-			ereport(ERROR,
-					(errcode(ERRCODE_INVALID_ESCAPE_SEQUENCE),
-					 errmsg("invalid escape string"),
-				  errhint("Escape string must be empty or one character.")));
-
-		e = VARDATA(esc);
-
-		/*
-		 * If specified escape is '\', just copy the pattern as-is.
-		 */
-		if (*e == '\\')
-		{
-			memcpy(result, pat, VARSIZE(pat));
-			PG_RETURN_BYTEA_P(result);
-		}
-
-		/*
-		 * Otherwise, convert occurrences of the specified escape character to
-		 * '\', and double occurrences of '\' --- unless they immediately
-		 * follow an escape character!
-		 */
-		afterescape = false;
-		while (plen > 0)
-		{
-			if (BYTEA_CHAREQ(p, e) && !afterescape)
-			{
-				*r++ = '\\';
-				BYTEA_NextChar(p, plen);
-				afterescape = true;
-			}
-			else if (*p == '\\')
-			{
-				*r++ = '\\';
-				if (!afterescape)
-					*r++ = '\\';
-				BYTEA_NextChar(p, plen);
-				afterescape = false;
-			}
-			else
-			{
-				BYTEA_CopyAdvChar(r, p, plen);
-				afterescape = false;
-			}
-		}
-	}
-
-	SET_VARSIZE(result, r - ((char *) result));
-
-	PG_RETURN_BYTEA_P(result);
-}
-
-/*
- * Same as above, but specifically for bytea (binary) datatype
- */
-static int
-MatchBytea(char *t, int tlen, char *p, int plen)
-{
-	/* Fast path for match-everything pattern */
-	if ((plen == 1) && (*p == '%'))
-		return LIKE_TRUE;
-
-	while ((tlen > 0) && (plen > 0))
-	{
-		if (*p == '\\')
-		{
-			/* Next pattern char must match literally, whatever it is */
-			BYTEA_NextChar(p, plen);
-			if ((plen <= 0) || !BYTEA_CHAREQ(t, p))
-				return LIKE_FALSE;
-		}
-		else if (*p == '%')
-		{
-			/* %% is the same as % according to the SQL standard */
-			/* Advance past all %'s */
-			while ((plen > 0) && (*p == '%'))
-				BYTEA_NextChar(p, plen);
-			/* Trailing percent matches everything. */
-			if (plen <= 0)
-				return LIKE_TRUE;
-
-			/*
-			 * Otherwise, scan for a text position at which we can match the
-			 * rest of the pattern.
-			 */
-			while (tlen > 0)
-			{
-				/*
-				 * Optimization to prevent most recursion: don't recurse
-				 * unless first pattern char might match this text char.
-				 */
-				if (BYTEA_CHAREQ(t, p) || (*p == '\\') || (*p == '_'))
-				{
-					int			matched = MatchBytea(t, tlen, p, plen);
-
-					if (matched != LIKE_FALSE)
-						return matched; /* TRUE or ABORT */
-				}
-
-				BYTEA_NextChar(t, tlen);
-			}
-
-			/*
-			 * End of text with no match, so no point in trying later places
-			 * to start matching this pattern.
-			 */
-			return LIKE_ABORT;
-		}
-		else if ((*p != '_') && !BYTEA_CHAREQ(t, p))
-		{
-			/*
-			 * Not the single-character wildcard and no explicit match? Then
-			 * time to quit...
-			 */
-			return LIKE_FALSE;
-		}
-
-		BYTEA_NextChar(t, tlen);
-		BYTEA_NextChar(p, plen);
-	}
-
-	if (tlen > 0)
-		return LIKE_FALSE;		/* end of pattern, but not of text */
-
-	/* End of input string.  Do we have matching pattern remaining? */
-	while ((plen > 0) && (*p == '%'))	/* allow multiple %'s at end of
-										 * pattern */
-		BYTEA_NextChar(p, plen);
-	if (plen <= 0)
-		return LIKE_TRUE;
-
-	/*
-	 * End of text with no match, so no point in trying later places to start
-	 * matching this pattern.
-	 */
-	return LIKE_ABORT;
-}	/* MatchBytea() */
-=======
 	PG_RETURN_BYTEA_P((bytea *) result);
-}
->>>>>>> d13f41d2
+}