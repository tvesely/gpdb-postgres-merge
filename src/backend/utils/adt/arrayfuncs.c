--- conflicted
+++ resolved
@@ -17,10 +17,7 @@
 #include <ctype.h>
 
 #include "funcapi.h"
-<<<<<<< HEAD
 #include "access/tupmacs.h"
-=======
->>>>>>> 49f001d8
 #include "libpq/pqformat.h"
 #include "parser/parse_coerce.h"
 #include "utils/array.h"
@@ -101,17 +98,10 @@
 				   int typlen, bool typbyval, char typalign);
 static int	array_cmp(FunctionCallInfo fcinfo);
 static ArrayType *create_array_envelope(int ndims, int *dimv, int *lbv, int nbytes,
-<<<<<<< HEAD
-					  Oid elmtype, int dataoffset);
-static ArrayType *array_fill_internal(ArrayType *dims, ArrayType *lbs,
-					Datum value, bool isnull, Oid elmtype,
-					FunctionCallInfo fcinfo);
-=======
 			    Oid elmtype, int dataoffset);
 static ArrayType *array_fill_internal(ArrayType *dims, ArrayType *lbs,
 									  Datum value, bool isnull, Oid elmtype,
 									  FunctionCallInfo fcinfo);
->>>>>>> 49f001d8
 
 
 /*
@@ -4405,15 +4395,9 @@
 
 typedef struct generate_subscripts_fctx
 {
-<<<<<<< HEAD
-	int4		lower;
-	int4		upper;
-	bool		reverse;
-=======
         int4    lower;
         int4    upper;
         bool    reverse;
->>>>>>> 49f001d8
 } generate_subscripts_fctx;
 
 /*
@@ -4430,17 +4414,10 @@
 	/* stuff done only on the first call of the function */
 	if (SRF_IS_FIRSTCALL())
 	{
-<<<<<<< HEAD
-		ArrayType  *v = PG_GETARG_ARRAYTYPE_P(0);
-		int			reqdim = PG_GETARG_INT32(1);
-		int		   *lb,
-				   *dimv;
-=======
 		ArrayType *v = PG_GETARG_ARRAYTYPE_P(0);
 		int		reqdim = PG_GETARG_INT32(1);
 		int    *lb,
 			   *dimv;
->>>>>>> 49f001d8
 
 		/* create a function context for cross-call persistence */
 		funcctx = SRF_FIRSTCALL_INIT();
@@ -4505,22 +4482,6 @@
 Datum
 array_fill_with_lower_bounds(PG_FUNCTION_ARGS)
 {
-<<<<<<< HEAD
-	ArrayType  *dims;
-	ArrayType  *lbs;
-	ArrayType  *result;
-	Oid			elmtype;
-	Datum		value;
-	bool		isnull;
-
-	if (PG_ARGISNULL(1) || PG_ARGISNULL(2))
-		ereport(ERROR,
-				(errcode(ERRCODE_NULL_VALUE_NOT_ALLOWED),
-			   errmsg("dimension array or low bound array cannot be NULL")));
-
-	dims = PG_GETARG_ARRAYTYPE_P(1);
-	lbs = PG_GETARG_ARRAYTYPE_P(2);
-=======
 	ArrayType	*dims;
 	ArrayType	*lbs;
 	ArrayType		*result;
@@ -4535,7 +4496,6 @@
 
 	dims = PG_GETARG_ARRAYTYPE_P(1);
 	lbs  = PG_GETARG_ARRAYTYPE_P(2);
->>>>>>> 49f001d8
 
 	if (!PG_ARGISNULL(0))
 	{
@@ -4563,18 +4523,6 @@
 Datum
 array_fill(PG_FUNCTION_ARGS)
 {
-<<<<<<< HEAD
-	ArrayType  *dims;
-	ArrayType  *result;
-	Oid			elmtype;
-	Datum		value;
-	bool		isnull;
-
-	if (PG_ARGISNULL(1))
-		ereport(ERROR,
-				(errcode(ERRCODE_NULL_VALUE_NOT_ALLOWED),
-			   errmsg("dimension array or low bound array cannot be NULL")));
-=======
 	ArrayType	*dims;
 	ArrayType		*result;
 	Oid			elmtype;
@@ -4585,7 +4533,6 @@
 		ereport(ERROR,
 			    (errcode(ERRCODE_NULL_VALUE_NOT_ALLOWED),
 			     errmsg("dimension array or low bound array cannot be NULL")));
->>>>>>> 49f001d8
 
 	dims = PG_GETARG_ARRAYTYPE_P(1);
 
@@ -4612,11 +4559,7 @@
 create_array_envelope(int ndims, int *dimv, int *lbsv, int nbytes,
 					  Oid elmtype, int dataoffset)
 {
-<<<<<<< HEAD
-	ArrayType  *result;
-=======
 	ArrayType *result;
->>>>>>> 49f001d8
 
 	result = (ArrayType *) palloc0(nbytes);
 	SET_VARSIZE(result, nbytes);
@@ -4634,18 +4577,6 @@
 					Datum value, bool isnull, Oid elmtype,
 					FunctionCallInfo fcinfo)
 {
-<<<<<<< HEAD
-	ArrayType  *result;
-	int		   *dimv;
-	int		   *lbsv;
-	int			ndims;
-	int			nitems;
-	int			deflbs[MAXDIM];
-	int16		elmlen;
-	bool		elmbyval;
-	char		elmalign;
-	ArrayMetaState *my_extra;
-=======
 	ArrayType	*result;
 	int	*dimv;
 	int	*lbsv;
@@ -4656,14 +4587,12 @@
 	bool elmbyval;
 	char elmalign;
 	ArrayMetaState 		*my_extra;
->>>>>>> 49f001d8
 
 	/*
 	 * Params checks
 	 */
 	if (ARR_NDIM(dims) != 1)
 		ereport(ERROR,
-<<<<<<< HEAD
 				(errcode(ERRCODE_ARRAY_SUBSCRIPT_ERROR),
 				 errmsg("wrong number of array subscripts"),
 				 errdetail("Dimension array must be one dimensional.")));
@@ -4678,22 +4607,6 @@
 		ereport(ERROR,
 				(errcode(ERRCODE_NULL_VALUE_NOT_ALLOWED),
 				 errmsg("dimension values cannot be null")));
-=======
-			    (errcode(ERRCODE_ARRAY_SUBSCRIPT_ERROR),
-			     errmsg("wrong number of array subscripts"),
-			     errdetail("Dimension array must be one dimensional.")));
-
-	if (ARR_LBOUND(dims)[0] != 1)
-		ereport(ERROR,
-			    (errcode(ERRCODE_ARRAY_SUBSCRIPT_ERROR),
-			     errmsg("wrong range of array_subscripts"),
-			     errdetail("Lower bound of dimension array must be one.")));
-
-	if (ARR_HASNULL(dims))
-		ereport(ERROR,
-			    (errcode(ERRCODE_NULL_VALUE_NOT_ALLOWED),
-			     errmsg("dimension values cannot be null")));
->>>>>>> 49f001d8
 
 	dimv = (int *) ARR_DATA_PTR(dims);
 	ndims = ARR_DIMS(dims)[0];
@@ -4712,7 +4625,6 @@
 	{
 		if (ARR_NDIM(lbs) != 1)
 			ereport(ERROR,
-<<<<<<< HEAD
 					(errcode(ERRCODE_ARRAY_SUBSCRIPT_ERROR),
 					 errmsg("wrong number of array subscripts"),
 					 errdetail("Dimension array must be one dimensional.")));
@@ -4733,38 +4645,12 @@
 					(errcode(ERRCODE_ARRAY_SUBSCRIPT_ERROR),
 					 errmsg("wrong number of array subscripts"),
 					 errdetail("Low bound array has different size than dimensions array.")));
-=======
-				    (errcode(ERRCODE_ARRAY_SUBSCRIPT_ERROR),
-			    	     errmsg("wrong number of array subscripts"),
-			    	     errdetail("Dimension array must be one dimensional.")));
-
-		if (ARR_LBOUND(lbs)[0] != 1)
-			ereport(ERROR,
-				(errcode(ERRCODE_ARRAY_SUBSCRIPT_ERROR),
-			         errmsg("wrong range of array_subscripts"),
-			    	 errdetail("Lower bound of dimension array must be one.")));
-
-		if (ARR_HASNULL(lbs))
-			ereport(ERROR,
-				(errcode(ERRCODE_NULL_VALUE_NOT_ALLOWED),
-				 errmsg("dimension values cannot be null")));
-
-		if (ARR_DIMS(lbs)[0] != ndims)
-			ereport(ERROR,
-				    (errcode(ERRCODE_ARRAY_SUBSCRIPT_ERROR),
-				     errmsg("wrong number of array_subscripts"),
-				     errdetail("Low bound array has different size than dimensions array.")));
->>>>>>> 49f001d8
 
 		lbsv = (int *) ARR_DATA_PTR(lbs);
 	}
 	else
 	{
-<<<<<<< HEAD
-		int			i;
-=======
 		int	i;
->>>>>>> 49f001d8
 
 		for (i = 0; i < MAXDIM; i++)
 			deflbs[i] = 1;
@@ -4808,13 +4694,8 @@
 	/* compute required space */
 	if (!isnull)
 	{
-<<<<<<< HEAD
-		int			i;
-		char	   *p;
-=======
 		int 	i;
 		char		*p;
->>>>>>> 49f001d8
 		int			nbytes;
 		int			totbytes;
 
@@ -4851,13 +4732,8 @@
 	}
 	else
 	{
-<<<<<<< HEAD
-		int			nbytes;
-		int			dataoffset;
-=======
 		int	nbytes;
 		int	dataoffset;
->>>>>>> 49f001d8
 
 		dataoffset = ARR_OVERHEAD_WITHNULLS(ndims, nitems);
 		nbytes = dataoffset;
@@ -4869,7 +4745,6 @@
 	}
 
 	return result;
-<<<<<<< HEAD
 }
 
 
@@ -4982,6 +4857,4 @@
 		/* do when there is no more left */
 		SRF_RETURN_DONE(funcctx);
 	}
-=======
->>>>>>> 49f001d8
 }