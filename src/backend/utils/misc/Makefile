--- conflicted
+++ resolved
@@ -12,14 +12,10 @@
 top_builddir = ../../../..
 include $(top_builddir)/src/Makefile.global
 
-<<<<<<< HEAD
 SUBDIRS     := fstream
 
 
-override CPPFLAGS := -I$(srcdir) $(CPPFLAGS)
-=======
 override CPPFLAGS := -I. -I$(srcdir) $(CPPFLAGS)
->>>>>>> 78a09145
 
 OBJS = guc.o help_config.o pg_rusage.o ps_status.o superuser.o tzparser.o uriparser.o \
        faultinjector.o netcheck.o testutils.o \
