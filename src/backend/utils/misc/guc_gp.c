--- conflicted
+++ resolved
@@ -3235,12 +3235,8 @@
 			NULL
 		},
 		&memory_spill_ratio,
-<<<<<<< HEAD
-		20, 0, INT_MAX,
-		NULL, NULL, NULL
-=======
-		20, 0, 100, NULL, NULL
->>>>>>> 7879dd8a
+		20, 0, 100,
+		NULL, NULL, NULL
 	},
 
 	{
