/*--------------------------------------------------------------------
 * guc_gp.c
 *
 * Additional Greenplum-specific GUCs are defined in this file, to
 * avoid adding so much stuff to guc.c. This makes it easier to diff
 * and merge with upstream.
 *
 * Portions Copyright (c) 2005-2010, Greenplum inc
 * Portions Copyright (c) 2012-Present Pivotal Software, Inc.
 * Copyright (c) 2000-2009, PostgreSQL Global Development Group
 *
 * IDENTIFICATION
 *	  src/backend/utils/misc/guc_gp.c
 *
 *--------------------------------------------------------------------
 */
#include "postgres.h"

#include <sys/stat.h>

#include "access/reloptions.h"
#include "access/transam.h"
#include "access/url.h"
#include "access/xlog_internal.h"
#include "cdb/cdbappendonlyam.h"
#include "cdb/cdbdisp.h"
#include "cdb/cdbsreh.h"
#include "cdb/cdbvars.h"
#include "cdb/memquota.h"
#include "commands/vacuum.h"
#include "miscadmin.h"
#include "libpq/password_hash.h"
#include "optimizer/cost.h"
#include "optimizer/planmain.h"
#include "pgstat.h"
#include "parser/scansup.h"
#include "postmaster/syslogger.h"
#include "postmaster/fts.h"
#include "replication/walsender.h"
#include "storage/bfz.h"
#include "storage/proc.h"
#include "tcop/idle_resource_cleaner.h"
#include "utils/builtins.h"
#include "utils/guc_tables.h"
#include "utils/inval.h"
#include "utils/resscheduler.h"
#include "utils/resgroup.h"
#include "utils/resource_manager.h"
#include "utils/vmem_tracker.h"

/*
 * These constants are copied from guc.c. They should not bitrot when we
 * merge guc.c with upstream, as these are natural constants that never
 * change. guc.c might acquire more of these, though. In that case, we'll
 * just copy the new ones too, as needed.
 */
#define KB_PER_MB (1024)
#define KB_PER_GB (1024*1024)

#define MS_PER_S 1000
#define S_PER_MIN 60
#define MS_PER_MIN (1000 * 60)
#define MIN_PER_H 60
#define S_PER_H (60 * 60)
#define MS_PER_H (1000 * 60 * 60)
#define MIN_PER_D (60 * 24)
#define S_PER_D (60 * 60 * 24)
#define MS_PER_D (1000 * 60 * 60 * 24)

/*
 * Assign/Show hook functions defined in this module
 */
<<<<<<< HEAD
static bool check_gp_workfile_compress_algorithm(char **newval, void **extra, GucSource source);
static void assign_gp_workfile_compress_algorithm(const char *newval, void *extra);
static bool check_optimizer(bool *newval, void **extra, GucSource source);
static bool check_dispatch_log_stats(bool *newval, void **extra, GucSource source);
static bool check_gp_hashagg_default_nbatches(int *newval, void **extra, GucSource source);
=======
static const char *assign_gp_workfile_compress_algorithm(const char *newval, bool doit, GucSource source);
static const char *assign_optimizer_minidump(const char *newval,
						  bool doit, GucSource source);
static bool assign_optimizer(bool newval, bool doit, GucSource source);
static bool assign_verify_gpfdists_cert(bool newval, bool doit, GucSource source);
static bool assign_dispatch_log_stats(bool newval, bool doit, GucSource source);
static bool assign_gp_hashagg_default_nbatches(int newval, bool doit, GucSource source);
>>>>>>> e82dd3bd

/* Helper function for guc setter */
extern const char *gpvars_assign_gp_resqueue_priority_default_value(const char *newval,
												 bool doit,
								   GucSource source __attribute__((unused)));

static bool check_gp_default_storage_options(char **newval, void **extra, GucSource source);
static void assign_gp_default_storage_options(const char *newval, void *extra);


static bool check_pljava_classpath_insecure(bool *newval, void **extra, GucSource source);
static void assign_pljava_classpath_insecure(bool newval, void *extra);

extern struct config_generic *find_option(const char *name, bool create_placeholders, int elevel);

extern bool enable_partition_rules;

extern int listenerBacklog;

/* GUC lists for gp_guc_list_show().  (List of struct config_generic) */
List	   *gp_guc_list_for_explain;
List	   *gp_guc_list_for_no_plan;

char	   *Debug_dtm_action_sql_command_tag;

bool		Debug_print_full_dtm = false;
bool		Debug_print_snapshot_dtm = false;
bool		Debug_print_qd_mirroring = false;
bool		Debug_disable_distributed_snapshot = false;
bool		Debug_abort_after_distributed_prepared = false;
bool		Debug_abort_after_segment_prepared = false;
bool		Debug_print_server_processes = false;
bool		Debug_print_control_checkpoints = false;
bool		Debug_appendonly_print_insert = false;
bool		Debug_appendonly_print_insert_tuple = false;
bool		Debug_appendonly_print_scan = false;
bool		Debug_appendonly_print_scan_tuple = false;
bool		Debug_appendonly_print_delete = false;
bool		Debug_appendonly_print_storage_headers = false;
bool		Debug_appendonly_print_verify_write_block = false;
bool		Debug_appendonly_use_no_toast = false;
bool		Debug_appendonly_print_blockdirectory = false;
bool		Debug_appendonly_print_read_block = false;
bool		Debug_appendonly_print_append_block = false;
bool		Debug_appendonly_print_segfile_choice = false;
bool        test_AppendOnlyHash_eviction_vs_just_marking_not_inuse = false;
int			Debug_appendonly_bad_header_print_level = ERROR;
bool		Debug_appendonly_print_datumstream = false;
bool		Debug_appendonly_print_visimap = false;
bool		Debug_appendonly_print_compaction = false;
bool		Debug_resource_group = false;
bool		gp_crash_recovery_abort_suppress_fatal = false;
bool		Debug_bitmap_print_insert = false;
bool		Test_appendonly_override = false;
bool		Test_print_direct_dispatch_info = false;
bool		gp_test_orientation_override = false;
bool		gp_permit_relation_node_change = false;
int			Test_compresslevel_override = 0;
int			Test_blocksize_override = 0;
int			Test_safefswritesize_override = 0;
int			gp_max_local_distributed_cache = 1024;
bool		gp_appendonly_verify_block_checksums = true;
bool		gp_appendonly_verify_write_block = false;
bool		gp_appendonly_compaction = true;
int			gp_appendonly_compaction_threshold = 0;
bool		gp_heap_require_relhasoids_match = true;
bool		Debug_appendonly_rezero_quicklz_compress_scratch = false;
bool		Debug_appendonly_rezero_quicklz_decompress_scratch = false;
bool		Debug_appendonly_guard_end_quicklz_scratch = false;
bool		gp_local_distributed_cache_stats = false;
bool		Debug_xlog_insert_print = false;
bool		debug_xlog_record_read = false;
bool		Debug_cancel_print = false;
bool		Debug_datumstream_write_print_small_varlena_info = false;
bool		Debug_datumstream_write_print_large_varlena_info = false;
bool		Debug_datumstream_read_check_large_varlena_integrity = false;
bool		Debug_datumstream_block_read_check_integrity = false;
bool		Debug_datumstream_block_write_check_integrity = false;
bool		Debug_datumstream_read_print_varlena_info = false;
bool		Debug_datumstream_write_use_small_initial_buffers = false;
bool		gp_create_table_random_default_distribution = true;
bool		gp_allow_non_uniform_partitioning_ddl = true;
bool		gp_enable_exchange_default_partition = false;
int			dtx_phase2_retry_count = 0;

bool		log_dispatch_stats = false;

int			explain_memory_verbosity = 0;
char	   *memory_profiler_run_id = "none";
char	   *memory_profiler_dataset_id = "none";
char	   *memory_profiler_query_id = "none";
int			memory_profiler_dataset_size = 0;

bool		rle_type_compression_stats = false;

bool		Debug_database_command_print = false;
bool		gp_startup_integrity_checks = true;

/* WAL based replication debug GUCs */
bool		debug_walrepl_snd = false;
bool		debug_walrepl_syncrep = false;
bool		debug_walrepl_rcv = false;
bool		debug_basebackup = false;

/* Latch mechanism debug GUCs */
bool		debug_latch = false;

bool		gp_crash_recovery_suppress_ao_eof = false;
bool		gp_keep_all_xlog = false;
int			keep_wal_segments = 0;

#define DEBUG_DTM_ACTION_PRIMARY_DEFAULT true
bool		Debug_dtm_action_primary = DEBUG_DTM_ACTION_PRIMARY_DEFAULT;

bool		gp_log_optimization_time = false;

int			Debug_delay_prepare_broadcast_ms = 0;
int			Debug_delay_commit_broadcast_ms = 0;
int			Debug_delay_abort_broadcast_ms = 0;

int			Debug_dtm_action = DEBUG_DTM_ACTION_NONE;

#define DEBUG_DTM_ACTION_TARGET_DEFAULT DEBUG_DTM_ACTION_TARGET_NONE

int			Debug_dtm_action_target = DEBUG_DTM_ACTION_TARGET_DEFAULT;

#define DEBUG_DTM_ACTION_PROTOCOL_DEFAULT DTX_PROTOCOL_COMMAND_COMMIT_PREPARED

int			Debug_dtm_action_protocol = DEBUG_DTM_ACTION_PROTOCOL_DEFAULT;

#define DEBUG_DTM_ACTION_SEGMENT_DEFAULT 1
#define DEBUG_DTM_ACTION_NESTINGLEVEL_DEFAULT 0

int			Debug_dtm_action_segment = DEBUG_DTM_ACTION_SEGMENT_DEFAULT;
int			Debug_dtm_action_nestinglevel = DEBUG_DTM_ACTION_NESTINGLEVEL_DEFAULT;

/* Enable check for compatibility of encoding and locale in createdb */
bool		gp_encoding_check_locale_compatibility;

int			gp_connection_send_timeout;

int			WalSendClientTimeout = 30000;		/* 30 seconds. */

char	   *gp_replication_config_filename = NULL;

char	   *data_directory;

char	   *gp_email_smtp_server;
char	   *gp_email_smtp_userid;
char	   *gp_email_smtp_password;
char	   *gp_email_from;
char	   *gp_email_to;
int			gp_email_connect_timeout;
int			gp_email_connect_failures;
int			gp_email_connect_avoid_duration;

#if USE_SNMP
char	   *gp_snmp_community;
char	   *gp_snmp_monitor_address;
char	   *gp_snmp_use_inform_or_trap;
char	   *gp_snmp_debug_log;
#endif

static char *gp_resource_manager_str;

/*
 * These variables are all dummies that don't do anything, except in some
 * cases provide the value for SHOW to display.  The real state is elsewhere
 * and is kept in sync by assign_hooks.
 */
static char *gp_workfile_compress_algorithm_str;

/* Backoff-related GUCs */
bool		gp_enable_resqueue_priority;
int			gp_resqueue_priority_local_interval;
int			gp_resqueue_priority_sweeper_interval;
int			gp_resqueue_priority_inactivity_timeout;
int			gp_resqueue_priority_grouping_timeout;
double		gp_resqueue_priority_cpucores_per_segment;
char	   *gp_resqueue_priority_default_value;
bool		gp_debug_resqueue_priority = false;

/* Resource group GUCs */
int			gp_resource_group_cpu_priority;
double		gp_resource_group_cpu_limit;
double		gp_resource_group_memory_limit;

/* Perfmon segment GUCs */
int			gp_perfmon_segment_interval;

/* Perfmon debug GUC */
bool		gp_perfmon_print_packet_info;

/* time slice enforcement */
bool		gp_test_time_slice;
int			gp_test_time_slice_interval;
int			gp_test_time_slice_report_level = ERROR;

/* database-lightweight lock hazard detection */
bool		gp_test_deadlock_hazard;
int			gp_test_deadlock_hazard_report_level = ERROR;

/* query cancellation GUC */
bool		gp_cancel_query_print_log;
int			gp_cancel_query_delay_time;
bool		vmem_process_interrupt = false;
bool		execute_pruned_plan = false;

/* partitioning GUC */
bool		gp_partitioning_dynamic_selection_log;
int			gp_max_partition_level;

/* Upgrade & maintenance GUCs */
bool		gp_maintenance_mode;
bool		gp_maintenance_conn;
bool		allow_segment_DML;
bool		gp_allow_rename_relation_without_lock = false;

/* ignore EXCLUDE clauses in window spec for backwards compatibility */
bool		gp_ignore_window_exclude = false;

/* Hadoop Integration GUCs */
char	   *gp_hadoop_connector_jardir;
char	   *gp_hadoop_connector_version = "";	/* old GUC; now it's a global
												 * var. */
char	   *gp_hadoop_target_version;
char	   *gp_hadoop_home;

/* Time based authentication GUC */
char	   *gp_auth_time_override_str = NULL;

/* Password hashing */
int			password_hash_algorithm = PASSWORD_HASH_MD5;

/* include file/line information to stack traces */
bool		gp_log_stack_trace_lines;

/* ignore INTO error-table clauses for backwards compatibility */
bool		gp_ignore_error_table = false;

/*
 * If set to true, we will silently insert into the correct leaf
 * part even if the user specifies a wrong leaf part as a insert target
 */
bool		dml_ignore_target_partition_check = false;

/* Planner gucs */
bool		gp_enable_hashjoin_size_heuristic = false;
bool		gp_enable_fallback_plan = true;
bool		gp_enable_predicate_propagation = false;
bool		gp_enable_minmax_optimization = true;
bool		gp_enable_multiphase_agg = true;
bool		gp_enable_preunique = TRUE;
bool		gp_eager_preunique = FALSE;
bool		gp_hashagg_streambottom = true;
bool		gp_enable_agg_distinct = true;
bool		gp_enable_dqa_pruning = true;
bool		gp_eager_dqa_pruning = FALSE;
bool		gp_eager_one_phase_agg = FALSE;
bool		gp_eager_two_phase_agg = FALSE;
bool		gp_enable_groupext_distinct_pruning = true;
bool		gp_enable_groupext_distinct_gather = true;
bool		gp_dynamic_partition_pruning = true;
bool		gp_log_dynamic_partition_pruning = false;
bool		gp_cte_sharing = false;
bool		gp_enable_relsize_collection = false;

/* Optimizer related gucs */
bool		optimizer;
bool		optimizer_log;
int			optimizer_log_failure;
bool		optimizer_control = true;
bool		optimizer_trace_fallback;
bool		optimizer_partition_selection_log;
int			optimizer_minidump;
int			optimizer_cost_model;
bool		optimizer_metadata_caching;
int			optimizer_mdcache_size;
bool		optimizer_use_gpdb_allocators;

/* Optimizer debugging GUCs */
bool		optimizer_print_query;
bool		optimizer_print_plan;
bool		optimizer_print_xform;
bool		optimizer_print_memo_after_exploration;
bool		optimizer_print_memo_after_implementation;
bool		optimizer_print_memo_after_optimization;
bool		optimizer_print_job_scheduler;
bool		optimizer_print_expression_properties;
bool		optimizer_print_group_properties;
bool		optimizer_print_optimization_context;
bool		optimizer_print_optimization_stats;
bool		optimizer_print_xform_results;

/* array of xforms disable flags */
bool		optimizer_xforms[OPTIMIZER_XFORMS_COUNT] = {[0 ... OPTIMIZER_XFORMS_COUNT - 1] = false};
char	   *optimizer_search_strategy_path = NULL;

/* GUCs to tell Optimizer to enable a physical operator */
bool		optimizer_enable_indexjoin;
bool		optimizer_enable_motions_masteronly_queries;
bool		optimizer_enable_motions;
bool		optimizer_enable_motion_broadcast;
bool		optimizer_enable_motion_gather;
bool		optimizer_enable_motion_redistribute;
bool		optimizer_enable_sort;
bool		optimizer_enable_materialize;
bool		optimizer_enable_partition_propagation;
bool		optimizer_enable_partition_selection;
bool		optimizer_enable_outerjoin_rewrite;
bool		optimizer_enable_multiple_distinct_aggs;
bool		optimizer_enable_direct_dispatch;
bool		optimizer_enable_hashjoin_redistribute_broadcast_children;
bool		optimizer_enable_broadcast_nestloop_outer_child;
bool		optimizer_enable_assert_maxonerow;
bool		optimizer_enable_constant_expression_evaluation;
bool		optimizer_enable_bitmapscan;
bool		optimizer_enable_outerjoin_to_unionall_rewrite;
bool		optimizer_enable_ctas;
bool		optimizer_enable_partial_index;
bool		optimizer_enable_dml_triggers;
bool		optimizer_enable_dml_constraints;
bool		optimizer_enable_master_only_queries;
bool		optimizer_enable_hashjoin;
bool		optimizer_enable_dynamictablescan;
bool		optimizer_enable_indexscan;
bool		optimizer_enable_tablescan;

/* Optimizer plan enumeration related GUCs */
bool		optimizer_enumerate_plans;
bool		optimizer_sample_plans;
int			optimizer_plan_id;
int			optimizer_samples_number;

/* Cardinality estimation related GUCs used by the Optimizer */
bool		optimizer_extract_dxl_stats;
bool		optimizer_extract_dxl_stats_all_nodes;
bool		optimizer_print_missing_stats;
double		optimizer_damping_factor_filter;
double		optimizer_damping_factor_join;
double		optimizer_damping_factor_groupby;
bool		optimizer_dpe_stats;
bool		optimizer_enable_derive_stats_all_groups;

/* Costing related GUCs used by the Optimizer */
int			optimizer_segments;
int			optimizer_penalize_broadcast_threshold;
double		optimizer_cost_threshold;
double		optimizer_nestloop_factor;
double		optimizer_sort_factor;

/* Optimizer hints */
int			optimizer_join_arity_for_associativity_commutativity;
int         optimizer_array_expansion_threshold;
int         optimizer_join_order_threshold;
int			optimizer_join_order;
int			optimizer_cte_inlining_bound;
bool		optimizer_force_multistage_agg;
bool		optimizer_force_three_stage_scalar_dqa;
bool		optimizer_force_expanded_distinct_aggs;
bool		optimizer_prune_computed_columns;
bool		optimizer_push_requirements_from_consumer_to_producer;
bool		optimizer_enforce_subplans;
bool		optimizer_use_external_constant_expression_evaluation_for_ints;
bool		optimizer_apply_left_outer_to_union_all_disregarding_stats;
bool		optimizer_remove_order_below_dml;
bool		optimizer_multilevel_partitioning;
bool 		optimizer_parallel_union;
bool		optimizer_array_constraints;
bool		optimizer_cte_inlining;
bool		optimizer_enable_space_pruning;
bool		optimizer_enable_associativity;

/* Analyze related GUCs for Optimizer */
bool		optimizer_analyze_root_partition;
bool		optimizer_analyze_midlevel_partition;

/* GUCs for replicated table */
bool		optimizer_replicated_table_insert;

/* GUCs for slice table*/
int			gp_max_slices;

/* System Information */
static int	gp_server_version_num;
static char *gp_server_version_string;

/* Query Metrics */
bool		gp_enable_query_metrics = false;
int			gp_instrument_shmem_size = 5120;

/* Security */
bool		gp_reject_internal_tcp_conn = true;

/* copy */
bool		gp_enable_segment_copy_checking = true;
/*
 * Default storage options GUC.  Value is comma-separated name=value
 * pairs.  E.g. "appendonly=true,orientation=column"
 */
char	   *gp_default_storage_options = NULL;

int			writable_external_table_bufsize = 64;

/* Executor */
bool		gp_enable_mk_sort = true;
bool		gp_enable_motion_mk_sort = true;

static const struct config_enum_entry gp_log_format_options[] = {
	{"text", 0},
	{"csv", 1},
	{NULL, 0}
};

static const struct config_enum_entry debug_dtm_action_protocol_options[] = {
	{"none", DTX_PROTOCOL_COMMAND_NONE},
	{"abort_no_prepared", DTX_PROTOCOL_COMMAND_ABORT_NO_PREPARED},
	{"prepare", DTX_PROTOCOL_COMMAND_PREPARE},
	{"abort_some_prepared", DTX_PROTOCOL_COMMAND_ABORT_SOME_PREPARED},
	{"commit_prepared", DTX_PROTOCOL_COMMAND_COMMIT_PREPARED},
	{"abort_prepared", DTX_PROTOCOL_COMMAND_ABORT_PREPARED},
	{"retry_commit_prepared", DTX_PROTOCOL_COMMAND_RETRY_COMMIT_PREPARED},
	{"retry_abort_prepared", DTX_PROTOCOL_COMMAND_RETRY_ABORT_PREPARED},
	{"recovery_commit_prepared", DTX_PROTOCOL_COMMAND_RECOVERY_COMMIT_PREPARED},
	{"recovery_abort_prepared", DTX_PROTOCOL_COMMAND_RECOVERY_ABORT_PREPARED},
	{"subtransaction_begin", DTX_PROTOCOL_COMMAND_SUBTRANSACTION_BEGIN_INTERNAL},
	{"subtransaction_release", DTX_PROTOCOL_COMMAND_SUBTRANSACTION_RELEASE_INTERNAL},
	{"subtransaction_rollback", DTX_PROTOCOL_COMMAND_SUBTRANSACTION_ROLLBACK_INTERNAL},
	{NULL, 0}
};

static const struct config_enum_entry optimizer_log_failure_options[] = {
	{"all", OPTIMIZER_ALL_FAIL},
	{"unexpected", OPTIMIZER_UNEXPECTED_FAIL},
	{"expected", OPTIMIZER_EXPECTED_FAIL},
	{NULL, 0}
};

static const struct config_enum_entry optimizer_minidump_options[] = {
	{"onerror", OPTIMIZER_MINIDUMP_FAIL},
	{"always", OPTIMIZER_MINIDUMP_ALWAYS},
	{NULL, 0}
};

static const struct config_enum_entry optimizer_cost_model_options[] = {
	{"legacy", OPTIMIZER_GPDB_LEGACY},
	{"calibrated", OPTIMIZER_GPDB_CALIBRATED},
	{NULL, 0}
};

static const struct config_enum_entry explain_memory_verbosity_options[] = {
	{"suppress", EXPLAIN_MEMORY_VERBOSITY_SUPPRESS},
	{"summary", EXPLAIN_MEMORY_VERBOSITY_SUMMARY},
	{"detail", EXPLAIN_MEMORY_VERBOSITY_DETAIL},
	{NULL, 0}
};

static const struct config_enum_entry debug_dtm_action_options[] = {
	{"none", DEBUG_DTM_ACTION_NONE},
	{"delay", DEBUG_DTM_ACTION_DELAY},
	{"fail_begin_command", DEBUG_DTM_ACTION_FAIL_BEGIN_COMMAND},
	{"fail_end_command", DEBUG_DTM_ACTION_FAIL_END_COMMAND},
	{"panic_begin_command", DEBUG_DTM_ACTION_PANIC_BEGIN_COMMAND},
	{NULL, 0}
};

static const struct config_enum_entry debug_dtm_action_target_options[] = {
	{"none", DEBUG_DTM_ACTION_TARGET_NONE},
	{"protocol", DEBUG_DTM_ACTION_TARGET_PROTOCOL},
	{"sql", DEBUG_DTM_ACTION_TARGET_SQL},
	{NULL, 0}
};

static const struct config_enum_entry gp_autostats_modes[] = {
	{"none", GP_AUTOSTATS_NONE},
	{"on_change", GP_AUTOSTATS_ON_CHANGE},
	{"onchange", GP_AUTOSTATS_ON_CHANGE},
	{"on_no_stats", GP_AUTOSTATS_ON_NO_STATS},
	{NULL, 0}
};

static const struct config_enum_entry gp_interconnect_fc_methods[] = {
	{"loss", INTERCONNECT_FC_METHOD_LOSS},
	{"capacity", INTERCONNECT_FC_METHOD_CAPACITY},
	{NULL, 0}
};

static const struct config_enum_entry gp_interconnect_types[] = {
	{"udpifc", INTERCONNECT_TYPE_UDPIFC},
	{"tcp", INTERCONNECT_TYPE_TCP},
	{NULL, 0}
};

static const struct config_enum_entry gp_log_verbosity[] = {
	{"terse", GPVARS_VERBOSITY_TERSE},
	{"off", GPVARS_VERBOSITY_OFF},
	{"verbose", GPVARS_VERBOSITY_VERBOSE},
	{"debug", GPVARS_VERBOSITY_DEBUG},
	{NULL, 0}
};

static const struct config_enum_entry gp_resqueue_memory_policies[] = {
	{"none", RESMANAGER_MEMORY_POLICY_NONE},
	{"auto", RESMANAGER_MEMORY_POLICY_AUTO},
	{"eager_free", RESMANAGER_MEMORY_POLICY_EAGER_FREE},
	{NULL, 0}
};

static const struct config_enum_entry gp_workfile_type_hashjoin_options[] = {
	{"bfz", BFZ},
	{"buffile", BUFFILE},
	{NULL, 0}
};

static const struct config_enum_entry gp_gpperfmon_log_alert_level[] = {
	{"none", GPPERFMON_LOG_ALERT_LEVEL_NONE},
	{"warning", GPPERFMON_LOG_ALERT_LEVEL_WARNING},
	{"error", GPPERFMON_LOG_ALERT_LEVEL_ERROR},
	{"fatal", GPPERFMON_LOG_ALERT_LEVEL_FATAL},
	{"panic", GPPERFMON_LOG_ALERT_LEVEL_PANIC},
	{NULL, 0}
};

static const struct config_enum_entry password_hash_algorithm_options[] = {
	/* {"none", PASSWORD_HASH_NONE}, * this option is not exposed */
	{"MD5", PASSWORD_HASH_MD5},
	{"SHA-256", PASSWORD_HASH_SHA_256},
	{NULL, 0}
};

static const struct config_enum_entry optimizer_join_order_options[] = {
	{"query", JOIN_ORDER_IN_QUERY},
	{"greedy", JOIN_ORDER_GREEDY_SEARCH},
	{"exhaustive", JOIN_ORDER_EXHAUSTIVE_SEARCH},
	{NULL, 0}
};

IndexCheckType gp_indexcheck_insert = INDEX_CHECK_NONE;
IndexCheckType gp_indexcheck_vacuum = INDEX_CHECK_NONE;

struct config_bool ConfigureNamesBool_gp[] =
{
	{
		{"maintenance_mode", PGC_POSTMASTER, CUSTOM_OPTIONS,
			gettext_noop("Maintenance Mode"),
			NULL,
			GUC_SUPERUSER_ONLY | GUC_NO_SHOW_ALL | GUC_NOT_IN_SAMPLE
		},
		&gp_maintenance_mode,
		false,
		NULL, NULL, NULL
	},

	{
		{"gp_maintenance_conn", PGC_BACKEND, CUSTOM_OPTIONS,
			gettext_noop("Maintenance Connection"),
			NULL,
			GUC_SUPERUSER_ONLY | GUC_NO_SHOW_ALL | GUC_NOT_IN_SAMPLE
		},
		&gp_maintenance_conn,
		false,
		NULL, NULL, NULL
	},

	{
		{"allow_segment_DML", PGC_USERSET, CUSTOM_OPTIONS,
			gettext_noop("Allow DML on segments"),
			NULL,
			GUC_NO_SHOW_ALL | GUC_NOT_IN_SAMPLE
		},
		&allow_segment_DML,
		false,
		NULL, NULL, NULL
	},
	{
		{"gp_allow_rename_relation_without_lock", PGC_USERSET, CUSTOM_OPTIONS,
			gettext_noop("Allow ALTER TABLE RENAME without AccessExclusiveLock"),
			NULL,
			GUC_NO_SHOW_ALL | GUC_NOT_IN_SAMPLE
		},
		&gp_allow_rename_relation_without_lock,
		false,
		NULL, NULL, NULL
	},
	{
		{"enable_groupagg", PGC_USERSET, QUERY_TUNING_METHOD,
			gettext_noop("Enables the planner's use of grouping aggregation plans."),
			NULL
		},
		&enable_groupagg,
		true,
		NULL, NULL, NULL
	},
	{
		{"gp_enable_hashjoin_size_heuristic", PGC_USERSET, QUERY_TUNING_METHOD,
			gettext_noop("In hash join plans, the smaller of the two inputs "
						 "(as estimated) is used to build the hash table."),
			gettext_noop("If false, either input could be used to build the "
					  "hash table; the choice depends on the estimated hash "
						 "join cost, which the planner computes for both "
						 "alternatives.  Has no effect on outer or adaptive "
						 "joins."),
			GUC_NO_SHOW_ALL | GUC_NOT_IN_SAMPLE
		},
		&gp_enable_hashjoin_size_heuristic,
		false,
		NULL, NULL, NULL
	},
	{
		{"gp_enable_fallback_plan", PGC_USERSET, QUERY_TUNING_METHOD,
			gettext_noop("Plan types which are not enabled may be used when a "
						 "query would be infeasible without them."),
			gettext_noop("If false, planner rejects queries that cannot be "
						 "satisfied using only the enabled plan types.")
		},
		&gp_enable_fallback_plan,
		true,
		NULL, NULL, NULL
	},
	{
		{"gp_enable_direct_dispatch", PGC_USERSET, QUERY_TUNING_METHOD,
			gettext_noop("Enable dispatch for single-row-insert targetted mirror-pairs."),
			gettext_noop("Don't involve the whole cluster if it isn't needed.")
		},
		&gp_enable_direct_dispatch,
		true,
		NULL, NULL, NULL
	},
	{
		{"gp_enable_predicate_propagation", PGC_USERSET, QUERY_TUNING_OTHER,
			gettext_noop("When two expressions are equivalent (such as with "
					  "equijoined keys) then the planner applies predicates "
						 "on one expression to the other expression."),
			gettext_noop("If false, planner does not copy predicates.")
		},
		&gp_enable_predicate_propagation,
		true,
		NULL, NULL, NULL
	},
	{
		{"gp_workfile_checksumming", PGC_USERSET, QUERY_TUNING_OTHER,
			gettext_noop("Enable checksumming on the executor work files in order to "
				"catch possible faulty writes caused by your disk drivers."),
			NULL,
			GUC_GPDB_ADDOPT
		},
		&gp_workfile_checksumming,
		true,
		NULL, NULL, NULL
	},
	{
		{"force_bitmap_table_scan", PGC_USERSET, DEVELOPER_OPTIONS,
			gettext_noop("Forces bitmap table scan instead of bitmap heap/ao/aoco scan."),
			NULL,
			GUC_GPDB_ADDOPT | GUC_NO_SHOW_ALL | GUC_NOT_IN_SAMPLE
		},
		&force_bitmap_table_scan,
		false,
		NULL, NULL, NULL
	},
	{
		{"memory_protect_buffer_pool", PGC_POSTMASTER, DEVELOPER_OPTIONS,
			gettext_noop("Enables memory protection of the buffer pool"),
			gettext_noop("Turn on memory protection of the buffer pool "
					"to detect invalid accesses to the buffer pool memory."),
			GUC_NOT_IN_SAMPLE | GUC_NO_SHOW_ALL
		},
		&memory_protect_buffer_pool,
		false,
		NULL, NULL, NULL
	},
	{
		{"debug_print_prelim_plan", PGC_USERSET, LOGGING_WHAT,
			gettext_noop("Prints the preliminary execution plan to server log."),
			NULL
		},
		&Debug_print_prelim_plan,
		false,
		NULL, NULL, NULL
	},
	{
		{"debug_print_slice_table", PGC_USERSET, LOGGING_WHAT,
			gettext_noop("Prints the slice table to server log."),
			NULL
		},
		&Debug_print_slice_table,
		false,
		NULL, NULL, NULL
	},
	{
		{"log_dispatch_stats", PGC_SUSET, STATS_MONITORING,
			gettext_noop("Writes dispatcher performance statistics to the server log."),
			NULL,
			GUC_GPDB_ADDOPT
		},
		&log_dispatch_stats,
		false,
		check_dispatch_log_stats, NULL, NULL
	},

	{
		/* MPP-9772, MPP-9773: remove support for CREATE INDEX CONCURRENTLY */
		{"gp_create_index_concurrently", PGC_USERSET, DEVELOPER_OPTIONS,
			gettext_noop("Allow concurrent index creation."),
			NULL,
			GUC_NO_SHOW_ALL | GUC_NOT_IN_SAMPLE
		},
		&gp_create_index_concurrently,
		false,
		NULL, NULL, NULL
	},

	{
		{"gp_enable_minmax_optimization", PGC_USERSET, QUERY_TUNING_METHOD,
			gettext_noop("Enables the planner's use of index scans with limit to implement MIN/MAX."),
			NULL,
			GUC_NOT_IN_SAMPLE
		},
		&gp_enable_minmax_optimization,
		true, NULL, NULL
	},

	{
		{"gp_enable_minmax_optimization", PGC_USERSET, QUERY_TUNING_METHOD,
			gettext_noop("Enables the planner's use of index scans with limit to implement MIN/MAX."),
			NULL,
			GUC_NOT_IN_SAMPLE
		},
		&gp_enable_minmax_optimization,
		true, NULL, NULL
	},

	{
		{"gp_enable_multiphase_agg", PGC_USERSET, QUERY_TUNING_METHOD,
			gettext_noop("Enables the planner's use of two- or three-stage parallel aggregation plans."),
			gettext_noop("Allows partial aggregation before motion.")
		},
		&gp_enable_multiphase_agg,
		true,
		NULL, NULL, NULL
	},

	{
		{"gp_setwith_alter_storage", PGC_USERSET, DEVELOPER_OPTIONS,
			gettext_noop("Let SET WITH alter the storage options."),
			NULL,
			GUC_NO_SHOW_ALL | GUC_NOT_IN_SAMPLE
		},
		&gp_setwith_alter_storage,
		false,
		NULL, NULL, NULL
	},

	{
		{"gp_enable_preunique", PGC_USERSET, QUERY_TUNING_METHOD,
			gettext_noop("Enable 2-phase duplicate removal."),
			gettext_noop("If true, planner may choose to remove duplicates in "
						 "two phases--before and after redistribution.")
		},
		&gp_enable_preunique,
		true,
		NULL, NULL, NULL
	},

	{
		{"gp_eager_preunique", PGC_USERSET, QUERY_TUNING_METHOD,
			gettext_noop("Experimental feature: 2-phase duplicate removal - cost override."),
			NULL,
			GUC_NO_SHOW_ALL | GUC_NOT_IN_SAMPLE
		},
		&gp_eager_preunique,
		false,
		NULL, NULL, NULL
	},

	{
		{"gp_enable_agg_distinct", PGC_USERSET, QUERY_TUNING_METHOD,
			gettext_noop("Enable 2-phase aggregation to compute a single distinct-qualified aggregate."),
			NULL,
		},
		&gp_enable_agg_distinct,
		true,
		NULL, NULL, NULL
	},

	{
		{"gp_enable_agg_distinct_pruning", PGC_USERSET, QUERY_TUNING_METHOD,
			gettext_noop("Enable 3-phase aggregation and join to compute distinct-qualified aggregates."),
			NULL,
		},
		&gp_enable_dqa_pruning,
		true,
		NULL, NULL, NULL
	},

	{
		{"gp_enable_groupext_distinct_pruning", PGC_USERSET, QUERY_TUNING_METHOD,
			gettext_noop("Enable 3-phase aggregation and join to compute distinct-qualified aggregates"
						 " on grouping extention queries."),
			NULL,
		},
		&gp_enable_groupext_distinct_pruning,
		false /* GPDB_84_MERGE_FIXME: Turn GUC back to true and fix the failing tests */,
		NULL, NULL, NULL
	},

	{
		{"gp_enable_groupext_distinct_gather", PGC_USERSET, QUERY_TUNING_METHOD,
			gettext_noop("Enable gathering data to a single node to compute distinct-qualified aggregates"
						 " on grouping extention queries."),
			NULL,
		},
		&gp_enable_groupext_distinct_gather,
		true,
		NULL, NULL, NULL
	},

	{
		{"gp_eager_agg_distinct_pruning", PGC_USERSET, DEVELOPER_OPTIONS,
			gettext_noop("Prefer 3-phase aggregation [and join] to compute distinct-qualified aggregates."),
			gettext_noop("The planner will prefer to use 3-phase aggregation and join to compute "
				"distinct-qualified aggregates whenever enabled and possible"
						 "regardless of cost estimates."),
			GUC_NO_SHOW_ALL | GUC_NOT_IN_SAMPLE
		},
		&gp_eager_dqa_pruning,
		false,
		NULL, NULL, NULL
	},

	{
		{"gp_eager_one_phase_agg", PGC_USERSET, DEVELOPER_OPTIONS,
			gettext_noop("Prefer 1-phase aggregation."),
			gettext_noop("The planner will prefer to use 1-phase aggregation whenever possible"
						 "regardless of cost estimates."),
			GUC_NO_SHOW_ALL | GUC_NOT_IN_SAMPLE
		},
		&gp_eager_one_phase_agg,
		false,
		NULL, NULL, NULL
	},

	{
		{"gp_eager_two_phase_agg", PGC_USERSET, DEVELOPER_OPTIONS,
			gettext_noop("Prefer 2-phase aggregation."),
			gettext_noop("The planner will prefer to use 2-phase aggregation whenever"
					   "enabled and possible regardless of cost estimates."),
			GUC_NO_SHOW_ALL | GUC_NOT_IN_SAMPLE
		},
		&gp_eager_two_phase_agg,
		false,
		NULL, NULL, NULL
	},

	{
		{"gp_dev_notice_agg_cost", PGC_USERSET, DEVELOPER_OPTIONS,
			gettext_noop("Trace aggregate costing decisions as NOTICEs."),
			NULL,
			GUC_NO_SHOW_ALL | GUC_NOT_IN_SAMPLE
		},
		&gp_dev_notice_agg_cost,
		false,
		NULL, NULL, NULL
	},

	{
		{"gp_enable_explain_allstat", PGC_USERSET, CLIENT_CONN_OTHER,
			gettext_noop("Experimental feature: dump stats for all segments in EXPLAIN ANALYZE."),
			NULL,
			GUC_NO_SHOW_ALL | GUC_NOT_IN_SAMPLE
		},
		&gp_enable_explain_allstat,
		false,
		NULL, NULL, NULL
	},

	{
		{"gp_enable_sort_limit", PGC_USERSET, QUERY_TUNING_METHOD,
			gettext_noop("Enable LIMIT operation to be performed while sorting."),
			gettext_noop("Sort more efficiently when plan requires the first <n> rows at most.")
		},
		&gp_enable_sort_limit,
		true,
		NULL, NULL, NULL
	},

	{
		{"gp_enable_sort_distinct", PGC_USERSET, QUERY_TUNING_METHOD,
			gettext_noop("Enable duplicate removal to be performed while sorting."),
			gettext_noop("Reduces data handling when plan calls for removing duplicates from sorted rows.")
		},
		&gp_enable_sort_distinct,
		true,
		NULL, NULL, NULL
	},

	{
		{"gp_enable_mk_sort", PGC_USERSET, QUERY_TUNING_METHOD,
			gettext_noop("Enable multi-key sort."),
			gettext_noop("A faster sort."),
			GUC_NO_SHOW_ALL | GUC_NOT_IN_SAMPLE | GUC_GPDB_ADDOPT

		},
		&gp_enable_mk_sort,
		true,
		NULL, NULL, NULL
	},

	{
		{"gp_enable_motion_mk_sort", PGC_USERSET, QUERY_TUNING_METHOD,
			gettext_noop("Enable multi-key sort in sorted motion recv."),
			gettext_noop("A faster sort for recv motion"),
			GUC_NO_SHOW_ALL | GUC_NOT_IN_SAMPLE | GUC_GPDB_ADDOPT

		},
		&gp_enable_motion_mk_sort,
		true,
		NULL, NULL, NULL
	},


#ifdef USE_ASSERT_CHECKING
	{
		{"gp_mk_sort_check", PGC_USERSET, QUERY_TUNING_METHOD,
			gettext_noop("Extensive check mk_sort"),
			gettext_noop("Expensive debug checking"),
			GUC_NO_SHOW_ALL | GUC_NOT_IN_SAMPLE | GUC_GPDB_ADDOPT
		},
		&gp_mk_sort_check,
		false,
		NULL, NULL, NULL
	},
#endif

	{
		{"gp_hashagg_streambottom", PGC_USERSET, QUERY_TUNING_METHOD,
			gettext_noop("Stream the bottom stage of two stage hashagg"),
			gettext_noop("Avoid spilling at the bottom stage of two stage hashagg"),
			GUC_NO_SHOW_ALL | GUC_NOT_IN_SAMPLE
		},
		&gp_hashagg_streambottom,
		true,
		NULL, NULL, NULL
	},

	{
		{"gp_enable_motion_deadlock_sanity", PGC_USERSET, DEVELOPER_OPTIONS,
			gettext_noop("Enable verbose check at planning time."),
			NULL,
			GUC_NO_RESET_ALL | GUC_NO_SHOW_ALL | GUC_NOT_IN_SAMPLE
		},
		&gp_enable_motion_deadlock_sanity,
		false,
		NULL, NULL, NULL
	},

	{
		{"gp_adjust_selectivity_for_outerjoins", PGC_USERSET, QUERY_TUNING_METHOD,
			gettext_noop("Adjust selectivity of null tests over outer joins."),
			NULL,
			GUC_NOT_IN_SAMPLE
		},
		&gp_adjust_selectivity_for_outerjoins,
		true,
		NULL, NULL, NULL
	},

	{
		{"gp_selectivity_damping_for_scans", PGC_USERSET, QUERY_TUNING_METHOD,
			gettext_noop("Damping of selectivities for clauses over the same base relation."),
			NULL,
			GUC_NOT_IN_SAMPLE | GUC_NO_SHOW_ALL
		},
		&gp_selectivity_damping_for_scans,
		true,
		NULL, NULL, NULL
	},

	{
		{"gp_selectivity_damping_for_joins", PGC_USERSET, QUERY_TUNING_METHOD,
			gettext_noop("Damping of selectivities in join clauses."),
			NULL,
			GUC_NOT_IN_SAMPLE | GUC_NO_SHOW_ALL
		},
		&gp_selectivity_damping_for_joins,
		false,
		NULL, NULL, NULL
	},

	{
		{"gp_selectivity_damping_sigsort", PGC_USERSET, QUERY_TUNING_METHOD,
			gettext_noop("Sort selectivities by ascending significance, i.e. smallest first"),
			NULL,
			GUC_NOT_IN_SAMPLE | GUC_NO_SHOW_ALL
		},
		&gp_selectivity_damping_sigsort,
		true,
		NULL, NULL, NULL
	},

	{
		{"gp_enable_interconnect_aggressive_retry", PGC_USERSET, DEVELOPER_OPTIONS,
			gettext_noop("Enable application-level fast-track interconnect retries"),
			NULL,
			GUC_NO_RESET_ALL | GUC_NO_SHOW_ALL | GUC_NOT_IN_SAMPLE
		},
		&gp_interconnect_aggressive_retry,
		true,
		NULL, NULL, NULL
	},

	{
		{"gp_crash_recovery_abort_suppress_fatal", PGC_SUSET, DEVELOPER_OPTIONS,
			gettext_noop("Warning about crash recovery abort transaction issue"),
			NULL,
			GUC_NOT_IN_SAMPLE | GUC_NO_SHOW_ALL
		},
		&gp_crash_recovery_abort_suppress_fatal,
		false,
		NULL, NULL, NULL
	},

	{
		{"gp_select_invisible", PGC_USERSET, DEVELOPER_OPTIONS,
			gettext_noop("Use dummy snapshot for MVCC visibility calculation."),
			NULL,
			GUC_NOT_IN_SAMPLE | GUC_NO_SHOW_ALL | GUC_GPDB_ADDOPT
		},
		&gp_select_invisible,
		false,
		NULL, NULL, NULL
	},

	{
		{"gp_enable_slow_writer_testmode", PGC_USERSET, DEVELOPER_OPTIONS,
			gettext_noop("Slow down writer gangs -- to facilitate race-condition testing."),
			NULL,
			GUC_NO_SHOW_ALL | GUC_NOT_IN_SAMPLE
		},
		&gp_enable_slow_writer_testmode,
		false,
		NULL, NULL, NULL
	},

	{
		{"gp_debug_pgproc", PGC_POSTMASTER, DEVELOPER_OPTIONS,
			gettext_noop("Print debug info relevant to PGPROC."),
			NULL /* long description */ ,
			GUC_NO_SHOW_ALL | GUC_NOT_IN_SAMPLE
		},
		&gp_debug_pgproc,
		false,
		NULL, NULL, NULL
	},

	{
		{"gp_appendonly_verify_block_checksums", PGC_USERSET, DEVELOPER_OPTIONS,
			gettext_noop("Verify the append-only block checksum when reading."),
			NULL,
			GUC_NOT_IN_SAMPLE | GUC_NO_SHOW_ALL
		},
		&gp_appendonly_verify_block_checksums,
		true,
		NULL, NULL, NULL
	},

	{
		{"gp_appendonly_verify_write_block", PGC_USERSET, DEVELOPER_OPTIONS,
			gettext_noop("Verify the append-only block as it is being written."),
			NULL,
			GUC_NOT_IN_SAMPLE | GUC_NO_SHOW_ALL
		},
		&gp_appendonly_verify_write_block,
		false,
		NULL, NULL, NULL
	},

	{
		{"gp_appendonly_compaction", PGC_SUSET, APPENDONLY_TABLES,
			gettext_noop("Perform append-only compaction instead of eof truncation on vacuum."),
			NULL,
			GUC_SUPERUSER_ONLY | GUC_NOT_IN_SAMPLE | GUC_NO_SHOW_ALL
		},
		&gp_appendonly_compaction,
		true,
		NULL, NULL, NULL
	},

	{
		{"gp_heap_require_relhasoids_match", PGC_USERSET, DEVELOPER_OPTIONS,
			gettext_noop("Issue an error on discovery of a mismatch between relhasoids and a tuple header."),
			NULL,
			GUC_NOT_IN_SAMPLE | GUC_NO_SHOW_ALL
		},
		&gp_heap_require_relhasoids_match,
		true,
		NULL, NULL, NULL
	},

	{
		{"debug_appendonly_rezero_quicklz_compress_scratch", PGC_USERSET, DEVELOPER_OPTIONS,
			gettext_noop("Zero the QuickLZ scratch buffer before each append-only block that is being compressed."),
			NULL,
			GUC_NOT_IN_SAMPLE | GUC_NO_SHOW_ALL
		},
		&Debug_appendonly_rezero_quicklz_compress_scratch,
		false,
		NULL, NULL, NULL
	},

	{
		{"debug_appendonly_guard_end_quicklz_scratch", PGC_USERSET, DEVELOPER_OPTIONS,
			gettext_noop("Put a guard area of all zeroes after the QuickLZ scratch buffers and verify it is still zero before and after compress and decompress operations."),
			NULL,
			GUC_NOT_IN_SAMPLE | GUC_NO_SHOW_ALL
		},
		&Debug_appendonly_guard_end_quicklz_scratch,
		false,
		NULL, NULL, NULL
	},

	{
		{"debug_appendonly_rezero_quicklz_decompress_scratch", PGC_USERSET, DEVELOPER_OPTIONS,
			gettext_noop("Zero the QuickLZ scratch buffer before each append-only block that is being decompressed."),
			NULL,
			GUC_NOT_IN_SAMPLE | GUC_NO_SHOW_ALL
		},
		&Debug_appendonly_rezero_quicklz_decompress_scratch,
		false,
		NULL, NULL, NULL
	},

	{
		{"debug_burn_xids", PGC_USERSET, DEVELOPER_OPTIONS,
			gettext_noop("Consume a lot of XIDs, for testing purposes."),
			NULL,
			GUC_NO_SHOW_ALL | GUC_NOT_IN_SAMPLE
		},
		&Debug_burn_xids,
		false,
		NULL, NULL, NULL
	},

	{
		{"gp_cost_hashjoin_chainwalk", PGC_USERSET, QUERY_TUNING_COST,
			gettext_noop("Enable the cost for walking the chain in the hash join"),
			NULL,
			GUC_NO_SHOW_ALL | GUC_NOT_IN_SAMPLE
		},
		&gp_cost_hashjoin_chainwalk,
		false,
		NULL, NULL, NULL
	},

	{
		{"gp_set_proc_affinity", PGC_POSTMASTER, RESOURCES_KERNEL,
			gettext_noop("On postmaster startup, attempt to bind postmaster to a processor"),
			NULL
		},
		&gp_set_proc_affinity,
		false,
		NULL, NULL, NULL
	},

	{
		{"gp_is_writer", PGC_BACKEND, GP_WORKER_IDENTITY,
			gettext_noop("True in a worker process which can directly update its local database segment."),
			NULL,
			GUC_NO_SHOW_ALL | GUC_NOT_IN_SAMPLE | GUC_DISALLOW_IN_FILE
		},
		&Gp_is_writer,
		false,
		NULL, NULL, NULL
	},

	{
		{"gp_write_shared_snapshot", PGC_USERSET, UNGROUPED,
			gettext_noop("Forces the writer gang to set the shared snapshot."),
			NULL,
			GUC_NO_SHOW_ALL | GUC_NO_RESET_ALL | GUC_NOT_IN_SAMPLE | GUC_DISALLOW_IN_FILE
		},
		&Gp_write_shared_snapshot,
		false,
		NULL, assign_gp_write_shared_snapshot, NULL
	},

	{
		{"gp_reraise_signal", PGC_SUSET, DEVELOPER_OPTIONS,
			gettext_noop("Do we attempt to dump core when a serious problem occurs."),
			NULL,
			GUC_NO_RESET_ALL
		},
		&gp_reraise_signal,
		true,
		NULL, NULL, NULL
	},

	{
		{"gp_external_enable_exec", PGC_POSTMASTER, EXTERNAL_TABLES,
			gettext_noop("Enable selecting from an external table with an EXECUTE clause."),
			NULL
		},
		&gp_external_enable_exec,
		true,
		NULL, NULL, NULL
	},

	{
		{"gp_enable_fast_sri", PGC_USERSET, QUERY_TUNING_OTHER,
			gettext_noop("Enable single-slice single-row inserts."),
			NULL
		},
		&gp_enable_fast_sri,
		true,
		NULL, NULL, NULL
	},

	{
		{"gp_interconnect_full_crc", PGC_USERSET, QUERY_TUNING_OTHER,
			gettext_noop("Sanity check incoming data stream."),
			NULL,
			GUC_NO_SHOW_ALL | GUC_NOT_IN_SAMPLE | GUC_GPDB_ADDOPT
		},
		&gp_interconnect_full_crc,
		false,
		NULL, NULL, NULL
	},

	{
		{"gp_interconnect_log_stats", PGC_USERSET, QUERY_TUNING_OTHER,
			gettext_noop("Emit statistics from the UDP-IC at the end of every statement."),
			NULL,
			GUC_NO_SHOW_ALL | GUC_NOT_IN_SAMPLE | GUC_GPDB_ADDOPT
		},
		&gp_interconnect_log_stats,
		false,
		NULL, NULL, NULL
	},

	{
		{"gp_interconnect_cache_future_packets", PGC_USERSET, GP_ARRAY_TUNING,
			gettext_noop("Control whether future packets are cached."),
			NULL,
		},
		&gp_interconnect_cache_future_packets,
		true,
		NULL, NULL, NULL
	},

	{
		{"resource_scheduler", PGC_POSTMASTER, RESOURCES_MGM,
			gettext_noop("Enable resource scheduling."),
			NULL,
			GUC_NOT_IN_SAMPLE
		},
		&ResourceScheduler,
		true,
		NULL, NULL, NULL
	},
	{
		{"resource_select_only", PGC_POSTMASTER, RESOURCES_MGM,
			gettext_noop("Enable resource locking of SELECT only."),
			NULL
		},
		&ResourceSelectOnly,
		false,
		NULL, NULL, NULL
	},
	{
		{"resource_cleanup_gangs_on_wait", PGC_USERSET, RESOURCES_MGM,
			gettext_noop("Enable idle gang cleanup before resource lockwait."),
			NULL
		},
		&ResourceCleanupIdleGangs,
		true,
		NULL, NULL, NULL
	},

	{
		{"gp_debug_resqueue_priority", PGC_USERSET, RESOURCES_MGM,
			gettext_noop("Print out debugging information about backoff calls."),
			NULL,
			GUC_NO_SHOW_ALL
		},
		&gp_debug_resqueue_priority,
		false,
		NULL, NULL, NULL
	},

	{
		{"debug_print_full_dtm", PGC_SUSET, LOGGING_WHAT,
			gettext_noop("Prints full DTM information to server log."),
			NULL,
			GUC_SUPERUSER_ONLY | GUC_NO_SHOW_ALL | GUC_NOT_IN_SAMPLE
		},
		&Debug_print_full_dtm,
		false,
		NULL, NULL, NULL
	},

	{
		{"debug_print_snapshot_dtm", PGC_SUSET, LOGGING_WHAT,
			gettext_noop("Prints snapshot DTM information to server log."),
			NULL,
			GUC_SUPERUSER_ONLY | GUC_NO_SHOW_ALL | GUC_NOT_IN_SAMPLE
		},
		&Debug_print_snapshot_dtm,
		false,
		NULL, NULL, NULL
	},

	{
		{"debug_print_qd_mirroring", PGC_SUSET, LOGGING_WHAT,
			gettext_noop("Prints QD mirroring information to server log."),
			NULL,
			GUC_SUPERUSER_ONLY | GUC_NO_SHOW_ALL | GUC_NOT_IN_SAMPLE
		},
		&Debug_print_qd_mirroring,
		false,
		NULL, NULL, NULL
	},

	{
		{"debug_disable_distributed_snapshot", PGC_SUSET, DEVELOPER_OPTIONS,
			gettext_noop("Disables distributed snapshots."),
			NULL,
			GUC_SUPERUSER_ONLY | GUC_NO_SHOW_ALL | GUC_NOT_IN_SAMPLE
		},
		&Debug_disable_distributed_snapshot,
		false,
		NULL, NULL, NULL
	},

	{
		{"debug_abort_after_distributed_prepared", PGC_SUSET, DEVELOPER_OPTIONS,
			gettext_noop("Cause an abort after all segments are prepared but before the distributed commit is written."),
			NULL,
			GUC_SUPERUSER_ONLY | GUC_NO_SHOW_ALL | GUC_NOT_IN_SAMPLE
		},
		&Debug_abort_after_distributed_prepared,
		false,
		NULL, NULL, NULL
	},

	{
		{"debug_abort_after_segment_prepared", PGC_SUSET, DEVELOPER_OPTIONS,
			gettext_noop("Cause an abort after segment has written prepared XLOG record."),
			NULL,
			GUC_SUPERUSER_ONLY | GUC_NO_SHOW_ALL | GUC_NOT_IN_SAMPLE
		},
		&Debug_abort_after_segment_prepared,
		false,
		NULL, NULL, NULL
	},

	{
		{"debug_appendonly_print_blockdirectory", PGC_SUSET, DEVELOPER_OPTIONS,
			gettext_noop("Print log messages for append-only block directory."),
			NULL,
			GUC_SUPERUSER_ONLY | GUC_NO_SHOW_ALL | GUC_NOT_IN_SAMPLE
		},
		&Debug_appendonly_print_blockdirectory,
		false,
		NULL, NULL, NULL
	},

	{
		{"Debug_appendonly_print_read_block", PGC_SUSET, DEVELOPER_OPTIONS,
			gettext_noop("Print log messages for append-only reads."),
			NULL,
			GUC_SUPERUSER_ONLY | GUC_NO_SHOW_ALL | GUC_NOT_IN_SAMPLE
		},
		&Debug_appendonly_print_read_block,
		false,
		NULL, NULL, NULL
	},

	{
		{"Debug_appendonly_print_append_block", PGC_SUSET, DEVELOPER_OPTIONS,
			gettext_noop("Print log messages for append-only writes."),
			NULL,
			GUC_SUPERUSER_ONLY | GUC_NO_SHOW_ALL | GUC_NOT_IN_SAMPLE
		},
		&Debug_appendonly_print_append_block,
		false,
		NULL, NULL, NULL
	},

	{
		{"debug_appendonly_print_visimap", PGC_SUSET, DEVELOPER_OPTIONS,
			gettext_noop("Print log messages for append-only visibility bitmap information."),
			NULL,
			GUC_SUPERUSER_ONLY | GUC_NO_SHOW_ALL | GUC_NOT_IN_SAMPLE
		},
		&Debug_appendonly_print_visimap,
		false,
		NULL, NULL, NULL
	},

	{
		{"debug_appendonly_print_compaction", PGC_SUSET, DEVELOPER_OPTIONS,
			gettext_noop("Print log messages about append-only visibility compactions."),
			NULL,
			GUC_SUPERUSER_ONLY | GUC_NO_SHOW_ALL | GUC_NOT_IN_SAMPLE
		},
		&Debug_appendonly_print_compaction,
		false,
		NULL, NULL, NULL
	},

	{
		{"debug_appendonly_print_insert", PGC_SUSET, DEVELOPER_OPTIONS,
			gettext_noop("Print log messages for append-only insert."),
			NULL,
			GUC_SUPERUSER_ONLY | GUC_NO_SHOW_ALL | GUC_NOT_IN_SAMPLE
		},
		&Debug_appendonly_print_insert,
		false,
		NULL, NULL, NULL
	},

	{
		{"debug_appendonly_print_insert_tuple", PGC_SUSET, DEVELOPER_OPTIONS,
			gettext_noop("Print log messages for append-only insert tuples (caution -- generates a lot of log!)."),
			NULL,
			GUC_SUPERUSER_ONLY | GUC_NO_SHOW_ALL | GUC_NOT_IN_SAMPLE
		},
		&Debug_appendonly_print_insert_tuple,
		false,
		NULL, NULL, NULL
	},

	{
		{"debug_appendonly_print_scan", PGC_SUSET, DEVELOPER_OPTIONS,
			gettext_noop("Print log messages for append-only scan."),
			NULL,
			GUC_SUPERUSER_ONLY | GUC_NO_SHOW_ALL | GUC_NOT_IN_SAMPLE
		},
		&Debug_appendonly_print_scan,
		false,
		NULL, NULL, NULL
	},

	{
		{"debug_appendonly_print_scan_tuple", PGC_SUSET, DEVELOPER_OPTIONS,
			gettext_noop("Print log messages for append-only scan tuples (caution -- generates a lot of log!)."),
			NULL,
			GUC_SUPERUSER_ONLY | GUC_NO_SHOW_ALL | GUC_NOT_IN_SAMPLE
		},
		&Debug_appendonly_print_scan_tuple,
		false,
		NULL, NULL, NULL
	},

	{
		{"debug_appendonly_print_delete", PGC_SUSET, DEVELOPER_OPTIONS,
			gettext_noop("Print log messages for append-only delete."),
			NULL,
			GUC_SUPERUSER_ONLY | GUC_NO_SHOW_ALL | GUC_NOT_IN_SAMPLE
		},
		&Debug_appendonly_print_delete,
		false,
		NULL, NULL, NULL
	},

	{
		{"debug_appendonly_print_storage_headers", PGC_SUSET, DEVELOPER_OPTIONS,
			gettext_noop("Print log messages for append-only storage headers."),
			NULL,
			GUC_SUPERUSER_ONLY | GUC_NO_SHOW_ALL | GUC_NOT_IN_SAMPLE
		},
		&Debug_appendonly_print_storage_headers,
		false,
		NULL, NULL, NULL
	},

	{
		{"debug_appendonly_print_verify_write_block", PGC_SUSET, DEVELOPER_OPTIONS,
			gettext_noop("Print log messages for append-only verify block during write."),
			NULL,
			GUC_SUPERUSER_ONLY | GUC_NO_SHOW_ALL | GUC_NOT_IN_SAMPLE
		},
		&Debug_appendonly_print_verify_write_block,
		false,
		NULL, NULL, NULL
	},

	{
		{"debug_appendonly_use_no_toast", PGC_SUSET, DEVELOPER_OPTIONS,
			gettext_noop("Use no toast for an append-only table.  Store the large row inline."),
			NULL,
			GUC_SUPERUSER_ONLY | GUC_NO_SHOW_ALL | GUC_NOT_IN_SAMPLE
		},
		&Debug_appendonly_use_no_toast,
		false,
		NULL, NULL, NULL
	},

	{
		{"debug_appendonly_print_segfile_choice", PGC_SUSET, DEVELOPER_OPTIONS,
			gettext_noop("Print log messages for append-only writers about their choice for AO segment file."),
			NULL,
			GUC_SUPERUSER_ONLY | GUC_NO_SHOW_ALL | GUC_NOT_IN_SAMPLE
		},
		&Debug_appendonly_print_segfile_choice,
		false,
		NULL, NULL, NULL
	},

	{
		{"test_AppendOnlyHash_eviction_vs_just_marking_not_inuse", PGC_SUSET, DEVELOPER_OPTIONS,
			gettext_noop("Helps to test evicting the entry for AppendOnlyHash as soon as its usage is done instead of just marking it not inuse."),
			NULL,
			GUC_SUPERUSER_ONLY | GUC_NO_SHOW_ALL | GUC_NOT_IN_SAMPLE
		},
		&test_AppendOnlyHash_eviction_vs_just_marking_not_inuse,
		false,
		NULL, NULL, NULL
	},

	{
		{"debug_appendonly_print_datumstream", PGC_SUSET, DEVELOPER_OPTIONS,
			gettext_noop("Print log messages for append-only datum stream content."),
			NULL,
			GUC_SUPERUSER_ONLY | GUC_NO_SHOW_ALL | GUC_NOT_IN_SAMPLE
		},
		&Debug_appendonly_print_datumstream,
		false,
		NULL, NULL, NULL
	},

	{
		{"debug_xlog_insert_print", PGC_SUSET, DEVELOPER_OPTIONS,
			gettext_noop("Print XLOG Insert record debugging information."),
			NULL,
			GUC_SUPERUSER_ONLY | GUC_NO_SHOW_ALL | GUC_NOT_IN_SAMPLE
		},
		&Debug_xlog_insert_print,
		false,
		NULL, NULL, NULL
	},

	{
		{"debug_xlog_record_read", PGC_SUSET, DEVELOPER_OPTIONS,
			gettext_noop("Print debug information for xlog record read."),
			NULL,
			GUC_SUPERUSER_ONLY | GUC_NO_SHOW_ALL | GUC_NOT_IN_SAMPLE
		},
		&debug_xlog_record_read,
		false,
		NULL, NULL, NULL
	},

	{
		{"debug_cancel_print", PGC_SUSET, DEVELOPER_OPTIONS,
			gettext_noop("Print cancel detail information."),
			NULL,
			GUC_SUPERUSER_ONLY | GUC_NO_SHOW_ALL | GUC_NOT_IN_SAMPLE
		},
		&Debug_cancel_print,
		false,
		NULL, NULL, NULL
	},

	{
		{"debug_datumstream_write_print_small_varlena_info", PGC_SUSET, DEVELOPER_OPTIONS,
			gettext_noop("Print datum stream write small varlena information."),
			NULL,
			GUC_SUPERUSER_ONLY | GUC_NO_SHOW_ALL | GUC_NOT_IN_SAMPLE
		},
		&Debug_datumstream_write_print_small_varlena_info,
		false,
		NULL, NULL, NULL
	},

	{
		{"debug_datumstream_write_print_large_varlena_info", PGC_SUSET, DEVELOPER_OPTIONS,
			gettext_noop("Print datum stream write large varlena information."),
			NULL,
			GUC_SUPERUSER_ONLY | GUC_NO_SHOW_ALL | GUC_NOT_IN_SAMPLE
		},
		&Debug_datumstream_write_print_large_varlena_info,
		false,
		NULL, NULL, NULL
	},

	{
		{"debug_datumstream_read_check_large_varlena_integrity", PGC_SUSET, DEVELOPER_OPTIONS,
			gettext_noop("Check datum stream large object integrity."),
			NULL,
			GUC_SUPERUSER_ONLY | GUC_NO_SHOW_ALL | GUC_NOT_IN_SAMPLE
		},
		&Debug_datumstream_read_check_large_varlena_integrity,
		false,
		NULL, NULL, NULL
	},

	{
		{"debug_datumstream_block_read_check_integrity", PGC_SUSET, DEVELOPER_OPTIONS,
			gettext_noop("Check datum stream block read integrity."),
			NULL,
			GUC_SUPERUSER_ONLY | GUC_NO_SHOW_ALL | GUC_NOT_IN_SAMPLE
		},
		&Debug_datumstream_block_read_check_integrity,
		false,
		NULL, NULL, NULL
	},

	{
		{"debug_datumstream_block_write_check_integrity", PGC_SUSET, DEVELOPER_OPTIONS,
			gettext_noop("Check datum stream block write integrity."),
			NULL,
			GUC_SUPERUSER_ONLY | GUC_NO_SHOW_ALL | GUC_NOT_IN_SAMPLE
		},
		&Debug_datumstream_block_write_check_integrity,
		false,
		NULL, NULL, NULL
	},

	{
		{"debug_datumstream_read_print_varlena_info", PGC_SUSET, DEVELOPER_OPTIONS,
			gettext_noop("Print datum stream read varlena information."),
			NULL,
			GUC_SUPERUSER_ONLY | GUC_NO_SHOW_ALL | GUC_NOT_IN_SAMPLE
		},
		&Debug_datumstream_read_print_varlena_info,
		false,
		NULL, NULL, NULL
	},

	{
		{"debug_datumstream_write_use_small_initial_buffers", PGC_SUSET, DEVELOPER_OPTIONS,
			gettext_noop("Use small datum stream write buffers to stress growing logic."),
			NULL,
			GUC_SUPERUSER_ONLY | GUC_NO_SHOW_ALL | GUC_NOT_IN_SAMPLE
		},
		&Debug_datumstream_write_use_small_initial_buffers,
		false,
		NULL, NULL, NULL
	},

	{
		{"debug_database_command_print", PGC_SUSET, DEVELOPER_OPTIONS,
			gettext_noop("Print database command debugging information."),
			NULL,
			GUC_SUPERUSER_ONLY | GUC_NO_SHOW_ALL | GUC_NOT_IN_SAMPLE
		},
		&Debug_database_command_print,
		false,
		NULL, NULL, NULL
	},

	{
		{"test_appendonly_override", PGC_SUSET, DEVELOPER_OPTIONS,
			gettext_noop("For testing purposes, change the default of the appendonly create table option."),
			NULL,
			GUC_SUPERUSER_ONLY | GUC_NO_SHOW_ALL | GUC_NOT_IN_SAMPLE
		},
		&Test_appendonly_override,
		false,
		NULL, NULL, NULL
	},

	{
		{"test_print_direct_dispatch_info", PGC_SUSET, DEVELOPER_OPTIONS,
			gettext_noop("For testing purposes, print information about direct dispatch decisions."),
			NULL,
			GUC_SUPERUSER_ONLY | GUC_NO_SHOW_ALL | GUC_NOT_IN_SAMPLE
		},
		&Test_print_direct_dispatch_info,
		false,
		NULL, NULL, NULL
	},

	{
		{"debug_bitmap_print_insert", PGC_SUSET, DEVELOPER_OPTIONS,
			gettext_noop("Print log messages for bitmap index insert routines (caution-- generate a lot of logs!)"),
			NULL,
			GUC_SUPERUSER_ONLY | GUC_NO_SHOW_ALL | GUC_NOT_IN_SAMPLE
		},
		&Debug_bitmap_print_insert,
		false,
		NULL, NULL, NULL
	},

	{
		{"debug_dtm_action_primary", PGC_SUSET, DEVELOPER_OPTIONS,
			gettext_noop("Specify if the primary or mirror segment is the target of the debug DTM action."),
			NULL,
			GUC_SUPERUSER_ONLY | GUC_NO_SHOW_ALL | GUC_NOT_IN_SAMPLE
		},
		&Debug_dtm_action_primary,
		DEBUG_DTM_ACTION_PRIMARY_DEFAULT, NULL, NULL, NULL
	},

	{
		{"gp_disable_tuple_hints", PGC_USERSET, DEVELOPER_OPTIONS,
			gettext_noop("Specify if reader should set hint bits on tuples."),
			NULL,
			GUC_NO_SHOW_ALL | GUC_NOT_IN_SAMPLE | GUC_GPDB_ADDOPT
		},
		&gp_disable_tuple_hints,
		true,
		NULL, NULL, NULL
	},
	{
		{"debug_print_server_processes", PGC_SUSET, LOGGING_WHAT,
			gettext_noop("Prints server process management to server log."),
			NULL,
			GUC_SUPERUSER_ONLY | GUC_NO_SHOW_ALL | GUC_NOT_IN_SAMPLE
		},
		&Debug_print_server_processes,
		false,
		NULL, NULL, NULL
	},

	{
		{"debug_print_control_checkpoints", PGC_SUSET, LOGGING_WHAT,
			gettext_noop("Prints pg_control file checkpoint changes to server log."),
			NULL,
			GUC_SUPERUSER_ONLY | GUC_NO_SHOW_ALL | GUC_NOT_IN_SAMPLE
		},
		&Debug_print_control_checkpoints,
		false,
		NULL, NULL, NULL
	},

	{
		{"gp_local_distributed_cache_stats", PGC_SUSET, DEVELOPER_OPTIONS,
			gettext_noop("Prints local-distributed cache statistics at end of commit / prepare."),
			NULL,
			GUC_SUPERUSER_ONLY | GUC_NO_SHOW_ALL | GUC_NOT_IN_SAMPLE
		},
		&gp_local_distributed_cache_stats,
		false,
		NULL, NULL, NULL
	},

	{
		{"enable_partition_rules", PGC_USERSET, DEVELOPER_OPTIONS,
			gettext_noop("Enable creation of RULEs to implement partitioning"),
			NULL,
			GUC_NO_SHOW_ALL | GUC_NOT_IN_SAMPLE
		},
		&enable_partition_rules,
		false,
		NULL, NULL, NULL
	},

	{
		{"gp_enable_gpperfmon", PGC_POSTMASTER, UNGROUPED,
			gettext_noop("Enable gpperfmon monitoring."),
			NULL,
		},
		&gp_enable_gpperfmon,
		false,
		gpvars_check_gp_enable_gpperfmon, NULL, NULL
	},

	{
		{"gp_enable_query_metrics", PGC_POSTMASTER, UNGROUPED,
			gettext_noop("Enable all query metrics collection."),
			NULL	
		},
		&gp_enable_query_metrics,
		false,
		NULL, NULL, NULL
	},

	{
		{"gp_mapreduce_define", PGC_USERSET, DEVELOPER_OPTIONS,
			gettext_noop("Prepare mapreduce object creation"),	/* turn off statement
																 * logging */
			NULL,
			GUC_NO_SHOW_ALL | GUC_NO_RESET_ALL | GUC_NOT_IN_SAMPLE | GUC_DISALLOW_IN_FILE | GUC_GPDB_ADDOPT
		},
		&gp_mapreduce_define,
		false,
		NULL, NULL, NULL
	},

	{
		{"coredump_on_memerror", PGC_SUSET, DEVELOPER_OPTIONS,
			gettext_noop("Generate core dump on memory error."),
			NULL,
			GUC_NO_SHOW_ALL | GUC_NOT_IN_SAMPLE | GUC_GPDB_ADDOPT
		},
		&coredump_on_memerror,
		false,
		NULL, NULL, NULL
	},
	{
		{"log_autostats", PGC_SUSET, LOGGING_WHAT,
			gettext_noop("Logs details of auto-stats issued ANALYZEs."),
			NULL
		},
		&log_autostats,
		true,
		NULL, NULL, NULL
	},
	{
		{"gp_statistics_pullup_from_child_partition", PGC_USERSET, QUERY_TUNING_METHOD,
			gettext_noop("This guc enables the planner to utilize statistics from partitions in planning queries on the parent."),
			NULL
		},
		&gp_statistics_pullup_from_child_partition,
		true,
		NULL, NULL, NULL
	},
	{
		{"gp_statistics_use_fkeys", PGC_USERSET, QUERY_TUNING_METHOD,
			gettext_noop("This guc enables the planner to utilize statistics derived from foreign key relationships."),
			NULL
		},
		&gp_statistics_use_fkeys,
		true,
		NULL, NULL, NULL
	},
	{
		{"gp_resqueue_priority", PGC_POSTMASTER, RESOURCES_MGM,
			gettext_noop("Enables priority scheduling."),
			NULL
		},
		&gp_enable_resqueue_priority,
		true,
		NULL, NULL, NULL
	},

	{
		{"rle_type_compression_stats", PGC_SUSET, DEVELOPER_OPTIONS,
			gettext_noop("show compression ratio stats for rle_type compression"),
			NULL,
			GUC_NO_SHOW_ALL | GUC_NOT_IN_SAMPLE
		},
		&rle_type_compression_stats,
		false,
		NULL, NULL, NULL
	},

	{
		{"debug_resource_group", PGC_USERSET, DEVELOPER_OPTIONS,
			gettext_noop("Prints resource groups debug logs."),
			NULL,
			GUC_NO_SHOW_ALL | GUC_NOT_IN_SAMPLE
		},
		&Debug_resource_group,
		false,
		NULL, NULL, NULL
	},

	{
		{"debug_walrepl_snd", PGC_SUSET, DEVELOPER_OPTIONS,
			gettext_noop("Print debug messages for WAL sender in WAL based replication (Master Mirroring)."),
			NULL,
			GUC_SUPERUSER_ONLY | GUC_NO_SHOW_ALL | GUC_NOT_IN_SAMPLE
		},
		&debug_walrepl_snd,
		false,
		NULL, NULL, NULL
	},

	{
		{"debug_walrepl_syncrep", PGC_SUSET, DEVELOPER_OPTIONS,
			gettext_noop("Print debug messages for synchronous behavior in WAL based replication (Master Mirroring)."),
			NULL,
			GUC_SUPERUSER_ONLY | GUC_NO_SHOW_ALL | GUC_NOT_IN_SAMPLE
		},
		&debug_walrepl_syncrep,
		false,
		NULL, NULL, NULL
	},

	{
		{"debug_walrepl_rcv", PGC_SUSET, DEVELOPER_OPTIONS,
			gettext_noop("Print debug messages for WAL receiver in WAL based replication (Master Mirroring)."),
			NULL,
			GUC_SUPERUSER_ONLY | GUC_NO_SHOW_ALL | GUC_NOT_IN_SAMPLE
		},
		&debug_walrepl_rcv,
		false,
		NULL, NULL, NULL
	},

	{
		{"debug_basebackup", PGC_SUSET, DEVELOPER_OPTIONS,
			gettext_noop("Print debug messages for basebackup mechanism (Master Mirroring)."),
			NULL,
			GUC_SUPERUSER_ONLY | GUC_NO_SHOW_ALL | GUC_NOT_IN_SAMPLE
		},
		&debug_basebackup,
		false,
		NULL, NULL, NULL
	},

	{
		{"debug_latch", PGC_SUSET, DEVELOPER_OPTIONS,
			gettext_noop("Print debug messages for latch mechanism."),
			NULL,
			GUC_SUPERUSER_ONLY | GUC_NO_SHOW_ALL | GUC_NOT_IN_SAMPLE
		},
		&debug_latch,
		false,
		NULL, NULL, NULL
	},

	{
		{"gp_crash_recovery_suppress_ao_eof", PGC_SUSET, DEVELOPER_OPTIONS,
			gettext_noop("Warning about crash recovery append only eof issue"),
			NULL,
			GUC_NOT_IN_SAMPLE | GUC_NO_SHOW_ALL
		},
		&gp_crash_recovery_suppress_ao_eof,
		false,
		NULL, NULL, NULL
	},

	{
		{"gp_encoding_check_locale_compatibility", PGC_POSTMASTER, CLIENT_CONN_LOCALE,
			gettext_noop("Enable check for compatibility of encoding and locale in createdb"),
			NULL,
			GUC_NO_SHOW_ALL | GUC_NOT_IN_SAMPLE
		},
		&gp_encoding_check_locale_compatibility,
		true,
		NULL, NULL, NULL
	},

	/* for pljava */
	{
		{"pljava_release_lingering_savepoints", PGC_SUSET, CUSTOM_OPTIONS,
			gettext_noop("If true, lingering savepoints will be released on function exit; if false, they will be rolled back"),
			NULL,
			GUC_GPDB_ADDOPT | GUC_NOT_IN_SAMPLE | GUC_SUPERUSER_ONLY
		},
		&pljava_release_lingering_savepoints,
		false,
		NULL, NULL, NULL
	},
	{
		{"pljava_debug", PGC_SUSET, DEVELOPER_OPTIONS,
			gettext_noop("Stop the backend to attach a debugger"),
			NULL,
			GUC_NO_SHOW_ALL | GUC_NOT_IN_SAMPLE | GUC_SUPERUSER_ONLY
		},
		&pljava_debug,
		false,
		NULL, NULL, NULL
	},

	{
		{"gp_keep_all_xlog", PGC_SUSET, DEVELOPER_OPTIONS,
			gettext_noop("Do not remove old xlog files."),
			NULL,
			GUC_SUPERUSER_ONLY | GUC_NO_SHOW_ALL | GUC_NOT_IN_SAMPLE
		},
		&gp_keep_all_xlog,
		false,
		NULL, NULL, NULL
	},

	{
		{"gp_test_time_slice", PGC_USERSET, GP_ERROR_HANDLING,
			gettext_noop("Check for time slice violation between checks for interrupts"),
			NULL,
			GUC_NO_SHOW_ALL | GUC_NOT_IN_SAMPLE | GUC_GPDB_ADDOPT
		},
		&gp_test_time_slice,
		false,
		NULL, NULL, NULL
	},

	{
		{"gp_test_deadlock_hazard", PGC_USERSET, GP_ERROR_HANDLING,
			gettext_noop("Check if a lightweight lock is already held when requesting a database lock"),
			NULL,
			GUC_NO_SHOW_ALL | GUC_NOT_IN_SAMPLE | GUC_GPDB_ADDOPT
		},
		&gp_test_deadlock_hazard,
		false,
		NULL, NULL, NULL
	},

	{
		{"gp_cancel_query_print_log", PGC_USERSET, DEVELOPER_OPTIONS,
			gettext_noop("Print out debugging info for a canceled query"),
			NULL,
			GUC_NO_SHOW_ALL | GUC_NOT_IN_SAMPLE | GUC_GPDB_ADDOPT
		},
		&gp_cancel_query_print_log,
		false,
		NULL, NULL, NULL
	},

	{
		{"gp_partitioning_dynamic_selection_log", PGC_USERSET, DEVELOPER_OPTIONS,
			gettext_noop("Print out debugging info for GPDB dynamic partition selection"),
			NULL,
			GUC_NO_SHOW_ALL | GUC_NOT_IN_SAMPLE | GUC_GPDB_ADDOPT
		},
		&gp_partitioning_dynamic_selection_log,
		false,
		NULL, NULL, NULL
	},

	{
		{"gp_perfmon_print_packet_info", PGC_USERSET, DEVELOPER_OPTIONS,
			gettext_noop("Print out debugging info for a Perfmon packet"),
			NULL,
			GUC_NO_SHOW_ALL | GUC_NOT_IN_SAMPLE | GUC_GPDB_ADDOPT
		},
		&gp_perfmon_print_packet_info,
		false,
		NULL, NULL, NULL
	},

	{
		{"gp_log_stack_trace_lines", PGC_USERSET, LOGGING_WHAT,
			gettext_noop("Control if file/line information is included in stack traces"),
			NULL,
			GUC_NO_SHOW_ALL | GUC_NOT_IN_SAMPLE | GUC_GPDB_ADDOPT
		},
		&gp_log_stack_trace_lines,
		true,
		NULL, NULL, NULL
	},

	{

		{"gp_log_resqueue_memory", PGC_USERSET, LOGGING_WHAT,
			gettext_noop("Prints out messages related to resource queue's memory management."),
			NULL,
			GUC_NO_SHOW_ALL | GUC_NOT_IN_SAMPLE | GUC_GPDB_ADDOPT
		},
		&gp_log_resqueue_memory,
		false,
		NULL, NULL, NULL
	},

	{

		{"gp_log_resgroup_memory", PGC_USERSET, LOGGING_WHAT,
			gettext_noop("Prints out messages related to resource group's memory management."),
			NULL,
			GUC_NO_SHOW_ALL | GUC_NOT_IN_SAMPLE | GUC_GPDB_ADDOPT
		},
		&gp_log_resgroup_memory,
		false,
		NULL, NULL, NULL
	},

	{
		{"gp_resqueue_print_operator_memory_limits", PGC_USERSET, LOGGING_WHAT,
			gettext_noop("Prints out the memory limit for operators (in explain) assigned by resource queue's "
						 "memory management."),
			NULL,
			GUC_NO_SHOW_ALL | GUC_NOT_IN_SAMPLE | GUC_GPDB_ADDOPT
		},
		&gp_resqueue_print_operator_memory_limits,
		false,
		NULL, NULL, NULL
	},

	{
		{"gp_resgroup_print_operator_memory_limits", PGC_USERSET, LOGGING_WHAT,
			gettext_noop("Prints out the memory limit for operators (in explain) assigned by resource group's "
						 "memory management."),
			NULL,
			GUC_NO_SHOW_ALL | GUC_NOT_IN_SAMPLE | GUC_GPDB_ADDOPT
		},
		&gp_resgroup_print_operator_memory_limits,
		false,
		NULL, NULL, NULL
	},

	{
		{"gp_dynamic_partition_pruning", PGC_USERSET, QUERY_TUNING_METHOD,
			gettext_noop("This guc enables plans that can dynamically eliminate scanning of partitions."),
			NULL
		},
		&gp_dynamic_partition_pruning,
		true,
		NULL, NULL, NULL
	},

	{
		{"gp_cte_sharing", PGC_USERSET, QUERY_TUNING_METHOD,
			gettext_noop("This guc enables sharing of plan fragments for common table expressions."),
			NULL,
			GUC_NO_SHOW_ALL | GUC_NOT_IN_SAMPLE
		},
		&gp_cte_sharing,
		false,
		NULL, NULL, NULL
	},

	{
		{"gp_enable_relsize_collection", PGC_USERSET, QUERY_TUNING_METHOD,
			gettext_noop("This guc enables relsize collection when stats are not present. If disabled and stats are not present a default "
					     "value is used."),
			NULL
		},
		&gp_enable_relsize_collection,
		false,
		NULL, NULL, NULL
	},

	{
		{"gp_log_dynamic_partition_pruning", PGC_USERSET, LOGGING_WHAT,
			gettext_noop("This guc enables debug messages related to dynamic partition pruning."),
			NULL,
			GUC_NO_SHOW_ALL | GUC_NOT_IN_SAMPLE
		},
		&gp_log_dynamic_partition_pruning,
		false,
		NULL, NULL, NULL
	},

	{
		{"gp_ignore_window_exclude", PGC_USERSET, COMPAT_OPTIONS_PREVIOUS,
			gettext_noop("Ignore EXCLUDE in window frame specifications."),
			NULL,
			GUC_NO_SHOW_ALL | GUC_NOT_IN_SAMPLE
		},
		&gp_ignore_window_exclude,
		false,
		NULL, NULL, NULL
	},

	{
		{"gp_create_table_random_default_distribution", PGC_USERSET, COMPAT_OPTIONS,
			gettext_noop("Set the default distribution of a table to RANDOM."),
			NULL,
			GUC_NOT_IN_SAMPLE
		},
		&gp_create_table_random_default_distribution,
		false,
		NULL, NULL, NULL
	},

	{
		{"gp_allow_non_uniform_partitioning_ddl", PGC_USERSET, COMPAT_OPTIONS,
			gettext_noop("Allow DDL that will create multi-level partition table with non-uniform hierarchy."),
			NULL,
			GUC_SUPERUSER_ONLY | GUC_NO_SHOW_ALL | GUC_NOT_IN_SAMPLE
		},
		&gp_allow_non_uniform_partitioning_ddl,
		true,
		NULL, NULL, NULL
	},

	{
		{"gp_enable_exchange_default_partition", PGC_USERSET, COMPAT_OPTIONS,
			gettext_noop("Allow DDL that will exchange default partitions."),
			NULL
		},
		&gp_enable_exchange_default_partition,
		false,
		NULL, NULL, NULL
	},

	{
		{"optimizer", PGC_USERSET, QUERY_TUNING_METHOD,
			gettext_noop("Enable Pivotal Query Optimizer."),
			NULL
		},
		&optimizer,
#ifdef USE_ORCA
		true,
#else
		false,
#endif
		check_optimizer, NULL, NULL
	},

	{
		{"optimizer_log", PGC_USERSET, LOGGING_WHAT,
			gettext_noop("Log optimizer messages."),
			NULL,
			GUC_NO_SHOW_ALL | GUC_NOT_IN_SAMPLE
		},
		&optimizer_log,
		true,
		NULL, NULL, NULL
	},

	{
		{"optimizer_trace_fallback", PGC_USERSET, LOGGING_WHAT,
			gettext_noop("Print a message at INFO level, whenever GPORCA falls back."),
			NULL,
			GUC_NO_SHOW_ALL | GUC_NOT_IN_SAMPLE
		},
		&optimizer_trace_fallback,
		false,
		NULL, NULL, NULL
	},

	{
		{"optimizer_partition_selection_log", PGC_USERSET, LOGGING_WHAT,
			gettext_noop("Log optimizer partition selection."),
			NULL,
			GUC_NO_SHOW_ALL | GUC_NOT_IN_SAMPLE | GUC_GPDB_ADDOPT
		},
		&optimizer_partition_selection_log,
		false,
		NULL, NULL, NULL
	},

	{
		{"optimizer_print_query", PGC_USERSET, LOGGING_WHAT,
			gettext_noop("Prints the optimizer's input query expression tree."),
			NULL,
			GUC_NO_SHOW_ALL | GUC_NOT_IN_SAMPLE
		},
		&optimizer_print_query,
		false,
		NULL, NULL, NULL
	},

	{
		{"optimizer_print_plan", PGC_USERSET, LOGGING_WHAT,
			gettext_noop("Prints the plan expression tree produced by the optimizer."),
			NULL,
			GUC_NO_SHOW_ALL | GUC_NOT_IN_SAMPLE
		},
		&optimizer_print_plan,
		false,
		NULL, NULL, NULL
	},

	{
		{"optimizer_print_xform", PGC_USERSET, LOGGING_WHAT,
			gettext_noop("Prints optimizer transformation information."),
			NULL,
			GUC_NO_SHOW_ALL | GUC_NOT_IN_SAMPLE
		},
		&optimizer_print_xform,
		false,
		NULL, NULL, NULL
	},

	{
		{"optimizer_metadata_caching", PGC_USERSET, QUERY_TUNING_METHOD,
			gettext_noop("This guc enables the optimizer to cache and reuse metadata."),
			NULL
		},
		&optimizer_metadata_caching,
		true,
		NULL, NULL, NULL
	},

	{
		{"optimizer_print_missing_stats", PGC_USERSET, LOGGING_WHAT,
			gettext_noop("Print columns with missing statistics."),
			NULL,
			GUC_NO_SHOW_ALL | GUC_NOT_IN_SAMPLE
		},
		&optimizer_print_missing_stats,
		true,
		NULL, NULL, NULL
	},

	{
		{"optimizer_print_xform_results", PGC_USERSET, LOGGING_WHAT,
			gettext_noop("Print the input and output of optimizer transformations."),
			NULL,
			GUC_NO_SHOW_ALL | GUC_NOT_IN_SAMPLE
		},
		&optimizer_print_xform_results,
		false,
		NULL, NULL, NULL
	},

	{
		{"optimizer_print_memo_after_exploration", PGC_USERSET, LOGGING_WHAT,
			gettext_noop("Print optimizer memo structure after the exploration phase."),
			NULL,
			GUC_NO_SHOW_ALL | GUC_NOT_IN_SAMPLE
		},
		&optimizer_print_memo_after_exploration,
		false,
		NULL, NULL, NULL
	},

	{
		{"optimizer_print_memo_after_implementation", PGC_USERSET, LOGGING_WHAT,
			gettext_noop("Print optimizer memo structure after the implementation phase."),
			NULL,
			GUC_NO_SHOW_ALL | GUC_NOT_IN_SAMPLE
		},
		&optimizer_print_memo_after_implementation,
		false,
		NULL, NULL, NULL
	},

	{
		{"optimizer_print_memo_after_optimization", PGC_USERSET, LOGGING_WHAT,
			gettext_noop("Print optimizer memo structure after optimization."),
			NULL,
			GUC_NO_SHOW_ALL | GUC_NOT_IN_SAMPLE
		},
		&optimizer_print_memo_after_optimization,
		false,
		NULL, NULL, NULL
	},

	{
		{"optimizer_print_job_scheduler", PGC_USERSET, LOGGING_WHAT,
			gettext_noop("Print the jobs in the scheduler on each job completion."),
			NULL,
			GUC_NO_SHOW_ALL | GUC_NOT_IN_SAMPLE
		},
		&optimizer_print_job_scheduler,
		false,
		NULL, NULL, NULL
	},

	{
		{"optimizer_print_expression_properties", PGC_USERSET, LOGGING_WHAT,
			gettext_noop("Print expression properties."),
			NULL,
			GUC_NO_SHOW_ALL | GUC_NOT_IN_SAMPLE
		},
		&optimizer_print_expression_properties,
		false,
		NULL, NULL, NULL
	},

	{
		{"optimizer_print_group_properties", PGC_USERSET, LOGGING_WHAT,
			gettext_noop("Print group properties."),
			NULL,
			GUC_NO_SHOW_ALL | GUC_NOT_IN_SAMPLE
		},
		&optimizer_print_group_properties,
		false,
		NULL, NULL, NULL
	},

	{
		{"optimizer_print_optimization_context", PGC_USERSET, LOGGING_WHAT,
			gettext_noop("Print the optimization context."),
			NULL,
			GUC_NO_SHOW_ALL | GUC_NOT_IN_SAMPLE
		},
		&optimizer_print_optimization_context,
		false,
		NULL, NULL, NULL
	},

	{
		{"optimizer_print_optimization_stats", PGC_USERSET, LOGGING_WHAT,
			gettext_noop("Print optimization stats."),
			NULL,
			GUC_NO_SHOW_ALL | GUC_NOT_IN_SAMPLE
		},
		&optimizer_print_optimization_stats,
		false,
		NULL, NULL, NULL
	},

	{
		{"optimizer_extract_dxl_stats", PGC_USERSET, LOGGING_WHAT,
			gettext_noop("Extract plan stats in dxl."),
			NULL,
			GUC_NO_SHOW_ALL | GUC_NOT_IN_SAMPLE
		},
		&optimizer_extract_dxl_stats,
		false,
		NULL, NULL, NULL
	},
	{
		{"optimizer_extract_dxl_stats_all_nodes", PGC_USERSET, LOGGING_WHAT,
			gettext_noop("Extract plan stats for all physical dxl nodes."),
			NULL,
			GUC_NO_SHOW_ALL | GUC_NOT_IN_SAMPLE
		},
		&optimizer_extract_dxl_stats_all_nodes,
		false,
		NULL, NULL, NULL
	},
	{
		{"optimizer_dpe_stats", PGC_USERSET, LOGGING_WHAT,
			gettext_noop("Enable statistics derivation for partitioned tables with dynamic partition elimination."),
			NULL,
			GUC_NO_SHOW_ALL | GUC_NOT_IN_SAMPLE
		},
		&optimizer_dpe_stats,
		false,
		NULL, NULL, NULL
	},
	{
		{"optimizer_enable_indexjoin", PGC_USERSET, DEVELOPER_OPTIONS,
			gettext_noop("Enable index nested loops join plans in the optimizer."),
			NULL,
			GUC_NO_SHOW_ALL | GUC_NOT_IN_SAMPLE
		},
		&optimizer_enable_indexjoin,
		true,
		NULL, NULL, NULL
	},
	{
		{"optimizer_enable_motions_masteronly_queries", PGC_USERSET, DEVELOPER_OPTIONS,
			gettext_noop("Enable plans with Motion operators in the optimizer for queries with no distributed tables."),
			NULL,
			GUC_NO_SHOW_ALL | GUC_NOT_IN_SAMPLE
		},
		&optimizer_enable_motions_masteronly_queries,
		false,
		NULL, NULL, NULL
	},
	{
		{"optimizer_enable_motions", PGC_USERSET, DEVELOPER_OPTIONS,
			gettext_noop("Enable plans with Motion operators in the optimizer."),
			NULL,
			GUC_NO_SHOW_ALL | GUC_NOT_IN_SAMPLE
		},
		&optimizer_enable_motions,
		true,
		NULL, NULL, NULL
	},
	{
		{"optimizer_enable_motion_broadcast", PGC_USERSET, DEVELOPER_OPTIONS,
			gettext_noop("Enable plans with Motion Broadcast operators in the optimizer."),
			NULL,
			GUC_NO_SHOW_ALL | GUC_NOT_IN_SAMPLE
		},
		&optimizer_enable_motion_broadcast,
		true,
		NULL, NULL, NULL
	},
	{
		{"optimizer_enable_motion_gather", PGC_USERSET, DEVELOPER_OPTIONS,
			gettext_noop("Enable plans with Motion Gather operators in the optimizer."),
			NULL,
			GUC_NO_SHOW_ALL | GUC_NOT_IN_SAMPLE
		},
		&optimizer_enable_motion_gather,
		true,
		NULL, NULL, NULL
	},
	{
		{"optimizer_enable_motion_redistribute", PGC_USERSET, DEVELOPER_OPTIONS,
			gettext_noop("Enable plans with Motion Redistribute operators in the optimizer."),
			NULL,
			GUC_NO_SHOW_ALL | GUC_NOT_IN_SAMPLE
		},
		&optimizer_enable_motion_redistribute,
		true,
		NULL, NULL, NULL
	},
	{
		{"optimizer_enable_sort", PGC_USERSET, DEVELOPER_OPTIONS,
			gettext_noop("Enable plans with Sort operators in the optimizer."),
			NULL,
			GUC_NO_SHOW_ALL | GUC_NOT_IN_SAMPLE
		},
		&optimizer_enable_sort,
		true,
		NULL, NULL, NULL
	},
	{
		{"optimizer_enable_materialize", PGC_USERSET, DEVELOPER_OPTIONS,
			gettext_noop("Enable plans with Materialize operators in the optimizer."),
			NULL,
			GUC_NO_SHOW_ALL | GUC_NOT_IN_SAMPLE
		},
		&optimizer_enable_materialize,
		true,
		NULL, NULL, NULL
	},
	{
		{"optimizer_enable_partition_propagation", PGC_USERSET, DEVELOPER_OPTIONS,
			gettext_noop("Enable plans with Partition Propagation operators in the optimizer."),
			NULL,
			GUC_NO_SHOW_ALL | GUC_NOT_IN_SAMPLE
		},
		&optimizer_enable_partition_propagation,
		true,
		NULL, NULL, NULL
	},
	{
		{"optimizer_enable_partition_selection", PGC_USERSET, DEVELOPER_OPTIONS,
			gettext_noop("Enable plans with Partition Selection operators in the optimizer."),
			NULL,
			GUC_NO_SHOW_ALL | GUC_NOT_IN_SAMPLE
		},
		&optimizer_enable_partition_selection,
		true,
		NULL, NULL, NULL
	},
	{
		{"optimizer_enable_outerjoin_rewrite", PGC_USERSET, DEVELOPER_OPTIONS,
			gettext_noop("Enable outer join to inner join rewrite in the optimizer."),
			NULL,
			GUC_NO_SHOW_ALL | GUC_NOT_IN_SAMPLE
		},
		&optimizer_enable_outerjoin_rewrite,
		true,
		NULL, NULL, NULL
	},
	{
		{"optimizer_enable_direct_dispatch", PGC_USERSET, DEVELOPER_OPTIONS,
			gettext_noop("Enable direct dispatch in the optimizer."),
			NULL,
			GUC_NO_SHOW_ALL | GUC_NOT_IN_SAMPLE
		},
		&optimizer_enable_direct_dispatch,
		true,
		NULL, NULL, NULL
	},
	{
		{"optimizer_control", PGC_SUSET, DEVELOPER_OPTIONS,
			gettext_noop("Allow/disallow turning the optimizer on or off."),
			NULL
		},
		&optimizer_control,
		true,
		NULL, NULL, NULL
	},
	{
		{"optimizer_enable_space_pruning", PGC_USERSET, DEVELOPER_OPTIONS,
			gettext_noop("Enable space pruning in the optimizer."),
			NULL,
			GUC_NO_SHOW_ALL | GUC_NOT_IN_SAMPLE
		},
		&optimizer_enable_space_pruning,
		true,
		NULL, NULL, NULL
	},

	{
		{"optimizer_enable_master_only_queries", PGC_USERSET, DEVELOPER_OPTIONS,
			gettext_noop("Process master only queries via the optimizer."),
			NULL,
			GUC_NO_SHOW_ALL | GUC_NOT_IN_SAMPLE
		},
		&optimizer_enable_master_only_queries,
		false,
		NULL, NULL, NULL
	},

	{
		{"optimizer_enable_hashjoin", PGC_USERSET, DEVELOPER_OPTIONS,
			gettext_noop("Enables the optimizer's use of hash join plans."),
			NULL,
			GUC_NO_SHOW_ALL | GUC_NOT_IN_SAMPLE
		},
		&optimizer_enable_hashjoin,
		true,
		NULL, NULL, NULL
	},

	{
		{"optimizer_enable_dynamictablescan", PGC_USERSET, DEVELOPER_OPTIONS,
			gettext_noop("Enables the optimizer's use of plans with dynamic table scan."),
			NULL,
			GUC_NO_SHOW_ALL | GUC_NOT_IN_SAMPLE
		},
		&optimizer_enable_dynamictablescan,
		true,
		NULL, NULL, NULL
	},

	{
		{"optimizer_enable_indexscan", PGC_USERSET, DEVELOPER_OPTIONS,
			gettext_noop("Enables the optimizer's use of plans with index scan."),
			NULL,
			GUC_NO_SHOW_ALL | GUC_NOT_IN_SAMPLE
		},
		&optimizer_enable_indexscan,
		true,
		NULL, NULL, NULL
	},

	{
		{"optimizer_enable_tablescan", PGC_USERSET, DEVELOPER_OPTIONS,
			gettext_noop("Enables the optimizer's use of plans with table scan."),
			NULL,
			GUC_NO_SHOW_ALL | GUC_NOT_IN_SAMPLE
		},
		&optimizer_enable_tablescan,
		true,
		NULL, NULL, NULL
	},

	{
		{"optimizer_multilevel_partitioning", PGC_USERSET, DEVELOPER_OPTIONS,
			gettext_noop("Enable optimization of queries on multilevel partitioned tables."),
			NULL,
			GUC_NO_SHOW_ALL | GUC_NOT_IN_SAMPLE
		},
		&optimizer_multilevel_partitioning,
		true,
		NULL, NULL, NULL
	},

	{
		{"optimizer_enable_derive_stats_all_groups", PGC_USERSET, DEVELOPER_OPTIONS,
			gettext_noop("Enable stats derivation for all groups after exploration."),
			NULL,
			GUC_NO_SHOW_ALL | GUC_NOT_IN_SAMPLE
		},
		&optimizer_enable_derive_stats_all_groups,
		false,
		NULL, NULL, NULL
	},

	{
		{"optimizer_force_multistage_agg", PGC_USERSET, QUERY_TUNING_METHOD,
			gettext_noop("Force optimizer to always pick multistage aggregates when such a plan alternative is generated."),
			NULL,
			GUC_NO_SHOW_ALL | GUC_NOT_IN_SAMPLE
		},
		&optimizer_force_multistage_agg,
		true,
		NULL, NULL, NULL
	},

	{
		{"optimizer_enable_multiple_distinct_aggs", PGC_USERSET, DEVELOPER_OPTIONS,
			gettext_noop("Enable plans with multiple distinct aggregates in the optimizer."),
			NULL,
			GUC_NO_SHOW_ALL | GUC_NOT_IN_SAMPLE
		},
		&optimizer_enable_multiple_distinct_aggs,
		false,
		NULL, NULL, NULL
	},

	{
		{"optimizer_force_expanded_distinct_aggs", PGC_USERSET, DEVELOPER_OPTIONS,
			gettext_noop("Always pick plans that expand multiple distinct aggregates into join of single distinct aggregate in the optimizer."),
			NULL,
			GUC_NO_SHOW_ALL | GUC_NOT_IN_SAMPLE
		},
		&optimizer_force_expanded_distinct_aggs,
		true,
		NULL, NULL, NULL
	},

	{
		{"optimizer_prune_computed_columns", PGC_USERSET, DEVELOPER_OPTIONS,
			gettext_noop("Prune unused computed columns when pre-processing query"),
			NULL,
			GUC_NO_SHOW_ALL | GUC_NOT_IN_SAMPLE
		},
		&optimizer_prune_computed_columns,
		true,
		NULL, NULL, NULL
	},

	{
		{"optimizer_push_requirements_from_consumer_to_producer", PGC_USERSET, DEVELOPER_OPTIONS,
			gettext_noop("Optimize CTE producer plan on requirements enforced on top of CTE consumer in the optimizer."),
			NULL,
			GUC_NO_SHOW_ALL | GUC_NOT_IN_SAMPLE
		},
		&optimizer_push_requirements_from_consumer_to_producer,
		true,
		NULL, NULL, NULL
	},

	{
		{"optimizer_enable_hashjoin_redistribute_broadcast_children", PGC_USERSET, DEVELOPER_OPTIONS,
			gettext_noop("Enable hash join plans with, Redistribute outer child and Broadcast inner child, in the optimizer."),
			NULL,
			GUC_NO_SHOW_ALL | GUC_NOT_IN_SAMPLE
		},
		&optimizer_enable_hashjoin_redistribute_broadcast_children,
		false,
		NULL, NULL, NULL
	},
	{
		{"optimizer_enable_broadcast_nestloop_outer_child", PGC_USERSET, DEVELOPER_OPTIONS,
			gettext_noop("Enable nested loops join plans with replicated outer child in the optimizer."),
			NULL,
			GUC_NO_SHOW_ALL | GUC_NOT_IN_SAMPLE
		},
		&optimizer_enable_broadcast_nestloop_outer_child,
		true,
		NULL, NULL, NULL
	},
	{
		{"optimizer_enforce_subplans", PGC_USERSET, DEVELOPER_OPTIONS,
			gettext_noop("Enforce correlated execution in the optimizer"),
			NULL,
			GUC_NO_SHOW_ALL | GUC_NOT_IN_SAMPLE
		},
		&optimizer_enforce_subplans,
		false,
		NULL, NULL, NULL
	},
	{
		{"optimizer_enable_assert_maxonerow", PGC_USERSET, DEVELOPER_OPTIONS,
			gettext_noop("Enable Assert MaxOneRow plans to check number of rows at runtime."),
			NULL,
			GUC_NO_SHOW_ALL | GUC_NOT_IN_SAMPLE
		},
		&optimizer_enable_assert_maxonerow,
		true,
		NULL, NULL, NULL
	},
	{
		{"optimizer_enumerate_plans", PGC_USERSET, LOGGING_WHAT,
			gettext_noop("Enable plan enumeration"),
			NULL,
			GUC_NO_SHOW_ALL | GUC_NOT_IN_SAMPLE
		},
		&optimizer_enumerate_plans,
		false,
		NULL, NULL, NULL
	},

	{
		{"optimizer_sample_plans", PGC_USERSET, DEVELOPER_OPTIONS,
			gettext_noop("Enable plan sampling"),
			NULL,
			GUC_NO_SHOW_ALL | GUC_NOT_IN_SAMPLE
		},
		&optimizer_sample_plans,
		false,
		NULL, NULL, NULL
	},

	{
		{"optimizer_cte_inlining", PGC_USERSET, DEVELOPER_OPTIONS,
			gettext_noop("Enable CTE inlining"),
			NULL,
			GUC_NO_SHOW_ALL | GUC_NOT_IN_SAMPLE
		},
		&optimizer_cte_inlining,
		false,
		NULL, NULL, NULL
	},

	{
		{"optimizer_analyze_root_partition", PGC_USERSET, STATS_ANALYZE,
			gettext_noop("Enable statistics collection on root partitions during ANALYZE"),
			NULL
		},
		&optimizer_analyze_root_partition,
		true,
		NULL, NULL, NULL
	},

	{
		{"optimizer_analyze_midlevel_partition", PGC_USERSET, STATS_ANALYZE,
			gettext_noop("Enable statistics collection on intermediate partitions during ANALYZE"),
			NULL,
			GUC_NO_SHOW_ALL | GUC_NOT_IN_SAMPLE
		},
		&optimizer_analyze_midlevel_partition,
		false,
		NULL, NULL, NULL
	},

	{
		{"optimizer_enable_constant_expression_evaluation", PGC_USERSET, DEVELOPER_OPTIONS,
			gettext_noop("Enable constant expression evaluation in the optimizer"),
			NULL,
			GUC_NO_SHOW_ALL | GUC_NOT_IN_SAMPLE
		},
		&optimizer_enable_constant_expression_evaluation,
		true,
		NULL, NULL, NULL
	},

	{
		{"optimizer_use_external_constant_expression_evaluation_for_ints", PGC_USERSET, DEVELOPER_OPTIONS,
			gettext_noop("Use external constant expression evaluation in the optimizer for all integer types"),
			NULL,
			GUC_NO_SHOW_ALL | GUC_NOT_IN_SAMPLE
		},
		&optimizer_use_external_constant_expression_evaluation_for_ints,
		false,
		NULL, NULL, NULL
	},

	{
		{"optimizer_enable_bitmapscan", PGC_USERSET, DEVELOPER_OPTIONS,
			gettext_noop("Enable bitmap plans in the optimizer"),
			NULL,
			GUC_NO_SHOW_ALL | GUC_NOT_IN_SAMPLE
		},
		&optimizer_enable_bitmapscan,
		true,
		NULL, NULL, NULL
	},

	{
		{"optimizer_enable_outerjoin_to_unionall_rewrite", PGC_USERSET, DEVELOPER_OPTIONS,
			gettext_noop("Enable rewriting Left Outer Join to UnionAll"),
			NULL,
			GUC_NO_SHOW_ALL | GUC_NOT_IN_SAMPLE
		},
		&optimizer_enable_outerjoin_to_unionall_rewrite,
		false,
		NULL, NULL, NULL
	},

	{
		{"optimizer_apply_left_outer_to_union_all_disregarding_stats", PGC_USERSET, DEVELOPER_OPTIONS,
			gettext_noop("Always apply Left Outer Join to Inner Join UnionAll Left Anti Semi Join without looking at stats."),
			NULL,
			GUC_NO_SHOW_ALL | GUC_NOT_IN_SAMPLE
		},
		&optimizer_apply_left_outer_to_union_all_disregarding_stats,
		false,
		NULL, NULL, NULL
	},

	{
		{"optimizer_enable_ctas", PGC_USERSET, DEVELOPER_OPTIONS,
			gettext_noop("Enable CTAS plans in the optimizer"),
			NULL,
			GUC_NO_SHOW_ALL | GUC_NOT_IN_SAMPLE
		},
		&optimizer_enable_ctas,
		true,
		NULL, NULL, NULL
	},

	{
		{"optimizer_remove_order_below_dml", PGC_USERSET, DEVELOPER_OPTIONS,
			gettext_noop("Remove OrderBy below a DML operation"),
			NULL,
			GUC_NO_SHOW_ALL | GUC_NOT_IN_SAMPLE
		},
		&optimizer_remove_order_below_dml,
		false,
		NULL, NULL, NULL
	},

	{
		{"optimizer_enable_partial_index", PGC_USERSET, DEVELOPER_OPTIONS,
			gettext_noop("Enable heterogeneous index plans."),
			NULL,
			GUC_NO_SHOW_ALL | GUC_NOT_IN_SAMPLE
		},
		&optimizer_enable_partial_index,
		true,
		NULL, NULL, NULL
	},

	{
		{"optimizer_enable_dml_triggers", PGC_USERSET, DEVELOPER_OPTIONS,
			gettext_noop("Support DML with triggers."),
			NULL,
			GUC_NO_SHOW_ALL | GUC_NOT_IN_SAMPLE
		},
		&optimizer_enable_dml_triggers,
		false,
		NULL, NULL, NULL
	},

	{
		{"optimizer_enable_dml_constraints", PGC_USERSET, DEVELOPER_OPTIONS,
			gettext_noop("Support DML with CHECK constraints and NOT NULL constraints."),
			NULL,
			GUC_NO_SHOW_ALL | GUC_NOT_IN_SAMPLE
		},
		&optimizer_enable_dml_constraints,
		true,
		NULL, NULL, NULL
	},

	{
		{"gp_log_optimization_time", PGC_USERSET, LOGGING_WHAT,
			gettext_noop("Writes time spent producing a plan to the server log"),
			NULL,
			GUC_NO_SHOW_ALL | GUC_NOT_IN_SAMPLE
		},
		&gp_log_optimization_time,
		false,
		NULL, NULL, NULL
	},

	{
		{"gp_reject_internal_tcp_connection", PGC_POSTMASTER,
			DEVELOPER_OPTIONS,
			gettext_noop("Permit internal TCP connections to the master."),
			NULL,
			GUC_NO_SHOW_ALL | GUC_NOT_IN_SAMPLE
		},
		&gp_reject_internal_tcp_conn,
		true,
		NULL, NULL, NULL
	},

	{
		{"dml_ignore_target_partition_check", PGC_USERSET, DEVELOPER_OPTIONS,
			gettext_noop("Ignores checking whether the user provided correct partition during a direct insert to a leaf partition"),
			NULL,
			GUC_NO_SHOW_ALL | GUC_NOT_IN_SAMPLE | GUC_GPDB_ADDOPT
		},
		&dml_ignore_target_partition_check,
		false,
		NULL, NULL, NULL
	},

	{
		{"optimizer_force_three_stage_scalar_dqa", PGC_USERSET, QUERY_TUNING_METHOD,
			gettext_noop("Force optimizer to always pick 3 stage aggregate plan for scalar distinct qualified aggregate."),
			NULL,
			GUC_NO_SHOW_ALL | GUC_NOT_IN_SAMPLE
		},
		&optimizer_force_three_stage_scalar_dqa,
		true,
		NULL, NULL, NULL
	},

	{
		{"optimizer_parallel_union", PGC_USERSET, DEVELOPER_OPTIONS,
			gettext_noop("Enable parallel execution for UNION/UNION ALL queries."),
			NULL,
			GUC_NOT_IN_SAMPLE
		},
		&optimizer_parallel_union,
		false,
		NULL, NULL, NULL
	},

	{
		{"optimizer_array_constraints", PGC_USERSET, DEVELOPER_OPTIONS,
			gettext_noop("Allows the optimizer's constraint framework to derive array constraints."),
			NULL,
			GUC_NO_SHOW_ALL | GUC_NOT_IN_SAMPLE
		},
		&optimizer_array_constraints,
		false,
		NULL, NULL, NULL
	},

	{
		{"optimizer_use_gpdb_allocators", PGC_POSTMASTER, RESOURCES_MEM,
			gettext_noop("Enable ORCA to use GPDB Memory Accounting"),
			NULL,
			GUC_NO_SHOW_ALL | GUC_NOT_IN_SAMPLE
		},
		&optimizer_use_gpdb_allocators,
		false,
		NULL, NULL, NULL
	},

	{
		{"vmem_process_interrupt", PGC_USERSET, DEVELOPER_OPTIONS,
			gettext_noop("Checks for interrupts before reserving VMEM"),
			NULL,
			GUC_NO_SHOW_ALL | GUC_NOT_IN_SAMPLE | GUC_GPDB_ADDOPT
		},
		&vmem_process_interrupt,
		false,
		NULL, NULL, NULL
	},

	{
		{"execute_pruned_plan", PGC_USERSET, DEVELOPER_OPTIONS,
			gettext_noop("Prune plan to discard unwanted plan nodes for each slice before execution"),
			NULL,
			GUC_NO_SHOW_ALL | GUC_NOT_IN_SAMPLE | GUC_GPDB_ADDOPT
		},
		&execute_pruned_plan,
		true,
		NULL, NULL, NULL
	},

	{
		{"pljava_classpath_insecure", PGC_POSTMASTER, CUSTOM_OPTIONS,
			gettext_noop("Allow pljava_classpath to be set by user per session"),
			NULL,
			GUC_SUPERUSER_ONLY | GUC_NOT_IN_SAMPLE
		},
		&pljava_classpath_insecure,
		false,
		check_pljava_classpath_insecure, assign_pljava_classpath_insecure, NULL
	},

	{
		{"gp_enable_segment_copy_checking", PGC_USERSET, CUSTOM_OPTIONS,
			gettext_noop("Enable check the distribution key restriction on segment for command \"COPY FROM ON SEGMENT\"."),
			NULL,
			GUC_NO_SHOW_ALL | GUC_NOT_IN_SAMPLE | GUC_GPDB_ADDOPT
		},
		&gp_enable_segment_copy_checking,
		true,
		NULL, NULL, NULL
	},

	{
		{"gp_ignore_error_table", PGC_USERSET, COMPAT_OPTIONS_PREVIOUS,
			gettext_noop("Ignore INTO error-table in external table and COPY."),
			NULL,
			GUC_NO_SHOW_ALL | GUC_NOT_IN_SAMPLE | GUC_GPDB_ADDOPT
		},
		&gp_ignore_error_table,
		false,
		NULL, NULL, NULL
	},

	{
		{"optimizer_enable_associativity", PGC_USERSET, QUERY_TUNING_METHOD,
			gettext_noop("Enables Join Associativity in optimizer"),
			NULL
		},
		&optimizer_enable_associativity,
		false, NULL, NULL
	},

	{
		{"optimizer_replicated_table_insert", PGC_USERSET, STATS_ANALYZE,
			gettext_noop("Omit broadcast motion when inserting into replicated table"),
			gettext_noop("Only when source is SegmentGeneral or General locus"),
			GUC_NO_SHOW_ALL | GUC_NOT_IN_SAMPLE
		},
		&optimizer_replicated_table_insert,
		true, NULL, NULL
	},

	{
		{"verify_gpfdists_cert", PGC_USERSET, EXTERNAL_TABLES,
			gettext_noop("Verifies the authenticity of the gpfdist's certificate"),
			NULL,
			GUC_NO_SHOW_ALL | GUC_NOT_IN_SAMPLE | GUC_GPDB_ADDOPT
		},
		&verify_gpfdists_cert,
		true, assign_verify_gpfdists_cert, NULL
	},

	/* End-of-list marker */
	{
		{NULL, 0, 0, NULL, NULL}, NULL, false, NULL, NULL
	}
};

struct config_int ConfigureNamesInt_gp[] =
{
	{
		{"readable_external_table_timeout", PGC_USERSET, EXTERNAL_TABLES,
			gettext_noop("Cancel the query if no data read within N seconds."),
			gettext_noop("A value of 0 turns off the timeout."),
			GUC_UNIT_S | GUC_NOT_IN_SAMPLE
		},
		&readable_external_table_timeout,
		0, 0, INT_MAX,
		NULL, NULL, NULL
	},

	{
		{"writable_external_table_bufsize", PGC_USERSET, EXTERNAL_TABLES,
			gettext_noop("Buffer size in kilo bytes for writable external table before writing data to gpfdist."),
			gettext_noop("Valid value is between 32K and 128M: [32, 131072]."),
			GUC_UNIT_KB | GUC_NOT_IN_SAMPLE
		},
		&writable_external_table_bufsize,
		64, 32, 131072,
		NULL, NULL, NULL
	},

	{
		{"gp_cancel_query_delay_time", PGC_USERSET, DEVELOPER_OPTIONS,
			gettext_noop("The time in milliseconds to delay a query cancellation."),
			NULL,
			GUC_UNIT_MS | GUC_NO_SHOW_ALL | GUC_NOT_IN_SAMPLE | GUC_GPDB_ADDOPT
		},
		&gp_cancel_query_delay_time,
		0, 0, INT_MAX,
		NULL, NULL, NULL
	},

	{
		{"gp_max_local_distributed_cache", PGC_POSTMASTER, RESOURCES_MEM,
			gettext_noop("Sets the number of local-distributed transactions to cache for optimizing visibility processing by backends."),
			NULL
		},
		&gp_max_local_distributed_cache,
		1024, 0, INT_MAX,
		NULL, NULL, NULL
	},

	{
		{"debug_dtm_action_segment", PGC_SUSET, DEVELOPER_OPTIONS,
			gettext_noop("Sets the debug DTM action segment."),
			NULL,
			GUC_SUPERUSER_ONLY | GUC_NO_SHOW_ALL | GUC_NOT_IN_SAMPLE
		},
		&Debug_dtm_action_segment,
		DEBUG_DTM_ACTION_SEGMENT_DEFAULT, 0, 1000,
		NULL, NULL, NULL
	},

	{
		{"debug_dtm_action_nestinglevel", PGC_SUSET, DEVELOPER_OPTIONS,
			gettext_noop("Sets the debug DTM action transaction nesting level."),
			NULL,
			GUC_SUPERUSER_ONLY | GUC_NO_SHOW_ALL | GUC_NOT_IN_SAMPLE
		},
		&Debug_dtm_action_nestinglevel,
		DEBUG_DTM_ACTION_NESTINGLEVEL_DEFAULT, 0, 1000,
		NULL, NULL, NULL
	},

	{
		{"test_compresslevel_override", PGC_SUSET, DEVELOPER_OPTIONS,
			gettext_noop("For testing purposes, the override value for compresslevel when non-default."),
			NULL,
			GUC_SUPERUSER_ONLY | GUC_NO_SHOW_ALL | GUC_NOT_IN_SAMPLE
		},
		&Test_compresslevel_override,
		DEFAULT_COMPRESS_LEVEL, 0, 9, NULL,
		NULL, NULL
	},

	{
		{"gp_safefswritesize", PGC_BACKEND, RESOURCES,
			gettext_noop("Minimum FS safe write size."),
			NULL
		},
		&gp_safefswritesize,
		DEFAULT_FS_SAFE_WRITE_SIZE, 0, INT_MAX,
		NULL, NULL, NULL
	},

	{
		{"planner_work_mem", PGC_USERSET, RESOURCES_MEM,
			gettext_noop("Sets the maximum memory to be used for query workspaces, "
						 "used in the planner only."),
			gettext_noop("The planner considers this much memory may be used by each internal "
						 "sort operation and hash table before switching to "
						 "temporary disk files."),
			GUC_UNIT_KB | GUC_GPDB_ADDOPT | GUC_NOT_IN_SAMPLE | GUC_NO_SHOW_ALL
		},
		&planner_work_mem,
		32768, 2 * BLCKSZ / 1024, MAX_KILOBYTES,
		NULL, NULL, NULL
	},

	{
		{"statement_mem", PGC_USERSET, RESOURCES_MEM,
			gettext_noop("Sets the memory to be reserved for a statement."),
			NULL,
			GUC_UNIT_KB | GUC_GPDB_ADDOPT
		},
		&statement_mem,
#ifdef USE_ASSERT_CHECKING
		/** Allow lower values for testing */
		128000, 50, INT_MAX,
#else
		128000, 1000, INT_MAX,
#endif
		gpvars_check_statement_mem, NULL, NULL
	},

	{
		{"memory_spill_ratio", PGC_USERSET, RESOURCES_MEM,
			gettext_noop("Sets the memory_spill_ratio for resource group."),
			NULL
		},
		&memory_spill_ratio,
<<<<<<< HEAD
		20, 0, 100,
		NULL, NULL, NULL
=======
		20, 0, INT_MAX, NULL, NULL
>>>>>>> e82dd3bd
	},

	{
		{"gp_resource_group_cpu_priority", PGC_POSTMASTER, RESOURCES,
			gettext_noop("Sets the cpu priority for postgres processes when resource group is enabled."),
			NULL
		},
		&gp_resource_group_cpu_priority,
		10, 1, 256,
		NULL, NULL, NULL
	},

	{
		{"max_statement_mem", PGC_SUSET, RESOURCES_MEM,
			gettext_noop("Sets the maximum value for statement_mem setting."),
			NULL,
			GUC_UNIT_KB | GUC_GPDB_ADDOPT
		},
		&max_statement_mem,
		2048000, 32768, INT_MAX,
		NULL, NULL, NULL
	},

	{
		{"gp_vmem_limit_per_query", PGC_POSTMASTER, RESOURCES_MEM,
			gettext_noop("Sets the maximum allowed memory per-statement on each segment."),
			NULL,
			GUC_UNIT_KB | GUC_NO_SHOW_ALL | GUC_NOT_IN_SAMPLE
		},
		&gp_vmem_limit_per_query,
		0, 0, INT_MAX / 2,
		NULL, NULL, NULL
	},

	{
		{"gp_max_plan_size", PGC_SUSET, RESOURCES_MEM,
			gettext_noop("Sets the maximum size of a plan to be dispatched."),
			NULL,
			GUC_UNIT_KB
		},
		&gp_max_plan_size,
		0, 0, MAX_KILOBYTES,
		NULL, NULL, NULL
	},

	{
		{"gp_max_partition_level", PGC_SUSET, PRESET_OPTIONS,
			gettext_noop("Sets the maximum number of levels allowed when creating a partitioned table."),
			gettext_noop("Use 0 for no limit."),
			GUC_GPDB_ADDOPT | GUC_SUPERUSER_ONLY | GUC_NOT_IN_SAMPLE
		},
		&gp_max_partition_level,
		0, 0, INT_MAX,
		NULL, NULL, NULL
	},

	{
		{"gp_appendonly_compaction_threshold", PGC_USERSET, APPENDONLY_TABLES,
			gettext_noop("Threshold of the ratio of dirty data in a segment file over which the file"
						 " will be compacted during lazy vacuum."),
			NULL
		},
		&gp_appendonly_compaction_threshold,
		10, 0, 100,
		NULL, NULL, NULL
	},

	{
		{"gp_workfile_max_entries", PGC_POSTMASTER, RESOURCES,
			gettext_noop("Sets the maximum number of entries that can be stored in the workfile directory"),
			NULL,
			GUC_NO_SHOW_ALL | GUC_NOT_IN_SAMPLE
		},
		&gp_workfile_max_entries,
		8192, 32, INT_MAX,
		NULL, NULL, NULL
	},

	{
		{"gp_workfile_limit_files_per_query", PGC_USERSET, RESOURCES,
			gettext_noop("Maximum number of workfiles allowed per query per segment."),
			gettext_noop("0 for no limit. Current query is terminated when limit is exceeded."),
			GUC_GPDB_ADDOPT
		},
		&gp_workfile_limit_files_per_query,
		100000, 0, INT_MAX,
		NULL, NULL, NULL
	},

	{
		{"gp_vmem_idle_resource_timeout", PGC_USERSET, CLIENT_CONN_OTHER,
			gettext_noop("Sets the time a session can be idle (in milliseconds) before we release gangs on the segment DBs to free resources."),
			gettext_noop("A value of 0 turns off the timeout."),
			GUC_UNIT_MS | GUC_GPDB_ADDOPT
		},
		&IdleSessionGangTimeout,
#ifdef USE_ASSERT_CHECKING
		600000, 0, INT_MAX,	/* 10 minutes by default on debug
										 * builds. */
#else
		18000, 0, INT_MAX,
#endif
		NULL, NULL, NULL
	},

	{
		{"xid_stop_limit", PGC_POSTMASTER, WAL,
			gettext_noop("Sets the number of XIDs before XID wraparound at which we will no longer allow the system to be started."),
			NULL,
			GUC_NOT_IN_SAMPLE | GUC_NO_SHOW_ALL
		},
		&xid_stop_limit,
		100000000, 10000000, INT_MAX,
		NULL, NULL, NULL
	},
	{
		{"xid_warn_limit", PGC_POSTMASTER, WAL,
			gettext_noop("Sets the number of XIDs before xid_stop_limit at which we will begin emitting warnings regarding XID wraparound."),
			NULL,
			GUC_NOT_IN_SAMPLE | GUC_NO_SHOW_ALL
		},
		&xid_warn_limit,
		500000000, 10000000, INT_MAX,
		NULL, NULL, NULL
	},
	{
		{"gp_dbid", PGC_POSTMASTER, PRESET_OPTIONS,
			gettext_noop("The dbid used by this server."),
			NULL,
			GUC_NOT_IN_SAMPLE | GUC_DISALLOW_IN_FILE
		},
		&GpIdentity.dbid,
		UNINITIALIZED_GP_IDENTITY_VALUE, INT_MIN, INT_MAX,
		NULL, NULL, NULL
	},

	{
		{"gp_contentid", PGC_POSTMASTER, PRESET_OPTIONS,
			gettext_noop("The contentid used by this server."),
			NULL,
			GUC_NOT_IN_SAMPLE | GUC_DISALLOW_IN_FILE
		},
		&GpIdentity.segindex,
		UNINITIALIZED_GP_IDENTITY_VALUE, INT_MIN, INT_MAX,
		NULL, NULL, NULL
	},

	{
		{"gp_num_contents_in_cluster", PGC_POSTMASTER, PRESET_OPTIONS,
			gettext_noop("Sets the number of segments in the cluster."),
			NULL,
			GUC_NOT_IN_SAMPLE | GUC_DISALLOW_IN_FILE
		},
		&GpIdentity.numsegments,
		UNINITIALIZED_GP_IDENTITY_VALUE, INT_MIN, INT_MAX,
		NULL, NULL, NULL
	},

	{
		{"gp_max_csv_line_length", PGC_USERSET, EXTERNAL_TABLES,
			gettext_noop("Maximum allowed length of a csv input data row in bytes"),
			NULL,
		},
		&gp_max_csv_line_length,
		1 * 1024 * 1024, 32 * 1024, 4 * 1024 * 1024,
		NULL, NULL, NULL
	},

	/*
	 * Solaris doesn't support setting SO_SNDTIMEO, so setting this won't work
	 * on Solaris (MPP-22526)
	 */
	{
		{"gp_connection_send_timeout", PGC_SIGHUP, CLIENT_CONN_OTHER,
			gettext_noop("Timeout for sending data to unresponsive clients (seconds)"),
			gettext_noop("A value of 0 uses the system default."),
		},
		&gp_connection_send_timeout,
		3600, 0, INT_MAX,
		NULL, NULL, NULL
	},

	{
		{"max_resource_queues", PGC_POSTMASTER, RESOURCES_MGM,
			gettext_noop("Maximum number of resource queues."),
			NULL
		},
		&MaxResourceQueues,
		9, 0, INT_MAX,
		NULL, NULL, NULL
	},

	{
		{"max_resource_portals_per_transaction", PGC_POSTMASTER, RESOURCES_MGM,
			gettext_noop("Maximum number of resource queues."),
			NULL
		},
		&MaxResourcePortalsPerXact,
		64, 0, INT_MAX,
		NULL, NULL, NULL
	},

	{
		{"max_appendonly_tables", PGC_POSTMASTER, APPENDONLY_TABLES,
			gettext_noop("Maximum number of different (unrelated) append only tables that can participate in writing data concurrently."),
			NULL
		},
		&MaxAppendOnlyTables,
		2048, 0, INT_MAX,
		NULL, NULL, NULL
	},

	{
		{"gp_external_max_segs", PGC_USERSET, EXTERNAL_TABLES,
			gettext_noop("Maximum number of segments that connect to a single gpfdist URL."),
			NULL
		},
		&gp_external_max_segs,
		64, 1, INT_MAX,
		NULL, NULL, NULL
	},

	{
		{"gp_max_packet_size", PGC_BACKEND, GP_ARRAY_TUNING,
			gettext_noop("Sets the max packet size for the Interconnect."),
			NULL,
			GUC_GPDB_ADDOPT
		},
		&Gp_max_packet_size,
		DEFAULT_PACKET_SIZE, MIN_PACKET_SIZE, MAX_PACKET_SIZE,
		NULL, NULL, NULL
	},

	{
		{"gp_interconnect_queue_depth", PGC_USERSET, GP_ARRAY_TUNING,
			gettext_noop("Sets the maximum size of the receive queue for each connection in the UDP interconnect"),
			NULL,
			GUC_GPDB_ADDOPT
		},
		&Gp_interconnect_queue_depth,
		4, 1, 4096,
		NULL, NULL, NULL
	},

	{
		{"gp_interconnect_snd_queue_depth", PGC_USERSET, GP_ARRAY_TUNING,
			gettext_noop("Sets the maximum size of the send queue for each connection in the UDP interconnect"),
			NULL,
			GUC_GPDB_ADDOPT
		},
		&Gp_interconnect_snd_queue_depth,
		2, 1, 4096,
		NULL, NULL, NULL
	},

	{
		{"gp_interconnect_timer_period", PGC_USERSET, GP_ARRAY_TUNING,
			gettext_noop("Sets the timer period (in ms) for UDP interconnect"),
			NULL,
			GUC_UNIT_MS | GUC_GPDB_ADDOPT
		},
		&Gp_interconnect_timer_period,
		5, 1, 100,
		NULL, NULL, NULL
	},

	{
		{"gp_interconnect_timer_checking_period", PGC_USERSET, GP_ARRAY_TUNING,
			gettext_noop("Sets the timer checking period (in ms) for UDP interconnect"),
			NULL,
			GUC_UNIT_MS | GUC_GPDB_ADDOPT
		},
		&Gp_interconnect_timer_checking_period,
		20, 1, 100,
		NULL, NULL, NULL
	},

	{
		{"gp_interconnect_default_rtt", PGC_USERSET, GP_ARRAY_TUNING,
			gettext_noop("Sets the default rtt (in ms) for UDP interconnect"),
			NULL,
			GUC_UNIT_MS | GUC_GPDB_ADDOPT
		},
		&Gp_interconnect_default_rtt,
		20, 1, 1000,
		NULL, NULL, NULL
	},

	{
		{"gp_interconnect_min_rto", PGC_USERSET, GP_ARRAY_TUNING,
			gettext_noop("Sets the min rto (in ms) for UDP interconnect"),
			NULL,
			GUC_UNIT_MS | GUC_GPDB_ADDOPT
		},
		&Gp_interconnect_min_rto,
		20, 1, 1000,
		NULL, NULL, NULL
	},

	{
		{"gp_interconnect_transmit_timeout", PGC_USERSET, GP_ARRAY_TUNING,
			gettext_noop("Timeout (in seconds) on interconnect to transmit a packet"),
			gettext_noop("Used by Interconnect to timeout packet transmission."),
			GUC_UNIT_S | GUC_GPDB_ADDOPT
		},
		&Gp_interconnect_transmit_timeout,
		3600, 1, 7200,
		NULL, NULL, NULL
	},

	{
		{"gp_interconnect_min_retries_before_timeout", PGC_USERSET, GP_ARRAY_TUNING,
			gettext_noop("Sets the min retries before reporting a transmit timeout in the interconnect."),
			NULL,
			GUC_GPDB_ADDOPT
		},
		&Gp_interconnect_min_retries_before_timeout,
		100, 1, 4096,
		NULL, NULL, NULL
	},

	{
		{"gp_interconnect_debug_retry_interval", PGC_USERSET, GP_ARRAY_TUNING,
			gettext_noop("Sets the interval by retry times to record a debug message for retry."),
			NULL,
			GUC_GPDB_ADDOPT
		},
		&Gp_interconnect_debug_retry_interval,
		10, 1, 4096,
		NULL, NULL, NULL
	},

	{
		{"gp_udp_bufsize_k", PGC_BACKEND, GP_ARRAY_TUNING,
			gettext_noop("Sets recv buf size of UDP interconnect, for testing."),
			NULL,
			GUC_GPDB_ADDOPT
		},
		&Gp_udp_bufsize_k,
		0, 0, 32768,
		NULL, NULL, NULL
	},

#ifdef USE_ASSERT_CHECKING
	{
		{"gp_udpic_dropseg", PGC_USERSET, GP_ARRAY_TUNING,
			gettext_noop("Specifies a segment to which the dropacks, and dropxmit settings will be applied, for testing. (The default is to apply the dropacks and dropxmit settings to all segments)"),
			NULL,
			GUC_NO_SHOW_ALL | GUC_NOT_IN_SAMPLE | GUC_GPDB_ADDOPT
		},
		&gp_udpic_dropseg,
		UNDEF_SEGMENT, UNDEF_SEGMENT, INT_MAX,
		NULL, NULL, NULL
	},

	{
		{"gp_udpic_dropacks_percent", PGC_USERSET, GP_ARRAY_TUNING,
			gettext_noop("Sets the percentage of correctly-received acknowledgment packets to synthetically drop, for testing. (affected by gp_udpic_dropseg)"),
			NULL,
			GUC_NO_SHOW_ALL | GUC_NOT_IN_SAMPLE | GUC_GPDB_ADDOPT
		},
		&gp_udpic_dropacks_percent,
		0, 0, 100,
		NULL, NULL, NULL
	},

	{
		{"gp_udpic_dropxmit_percent", PGC_USERSET, GP_ARRAY_TUNING,
			gettext_noop("Sets the percentage of correctly-received data packets to synthetically drop, for testing. (affected by gp_udpic_dropseg)"),
			NULL,
			GUC_NO_SHOW_ALL | GUC_NOT_IN_SAMPLE | GUC_GPDB_ADDOPT
		},
		&gp_udpic_dropxmit_percent,
		0, 0, 100,
		NULL, NULL, NULL
	},

	{
		{"gp_udpic_fault_inject_percent", PGC_USERSET, GP_ARRAY_TUNING,
			gettext_noop("Sets the percentage of fault injected into system calls, for testing. (affected by gp_udpic_dropseg)"),
			NULL,
			GUC_NO_SHOW_ALL | GUC_NOT_IN_SAMPLE | GUC_GPDB_ADDOPT
		},
		&gp_udpic_fault_inject_percent,
		0, 0, 100,
		NULL, NULL, NULL
	},

	{
		{"gp_udpic_fault_inject_bitmap", PGC_USERSET, GP_ARRAY_TUNING,
			gettext_noop("Sets the bitmap for faults injection, for testing. (affected by gp_udpic_dropseg)"),
			NULL,
			GUC_NO_SHOW_ALL | GUC_NOT_IN_SAMPLE | GUC_GPDB_ADDOPT
		},
		&gp_udpic_fault_inject_bitmap,
		0, 0, INT_MAX,
		NULL, NULL, NULL
	},

	{
		{"gp_udpic_network_disable_ipv6", PGC_USERSET, GP_ARRAY_TUNING,
			gettext_noop("Sets the address info hint to disable the ipv6, for testing. (affected by gp_udpic_dropseg)"),
			NULL,
			GUC_NO_SHOW_ALL | GUC_NOT_IN_SAMPLE | GUC_GPDB_ADDOPT
		},
		&gp_udpic_network_disable_ipv6,
		0, 0, 1,
		NULL, NULL, NULL
	},

#endif
	{
		{"gp_interconnect_hash_multiplier", PGC_SUSET, GP_ARRAY_TUNING,
			gettext_noop("Sets the number of hash buckets used by the UDP interconnect to track connections (the number of buckets is given by the product of the segment count and the hash multipliers)."),
			NULL,
		},
		&Gp_interconnect_hash_multiplier,
		2, 1, 256,
		NULL, NULL, NULL
	},

	{
		{"gp_command_count", PGC_INTERNAL, CLIENT_CONN_OTHER,
			gettext_noop("Shows the number of commands received from the client in this session."),
			NULL,
			GUC_NOT_IN_SAMPLE | GUC_DISALLOW_IN_FILE
		},
		&gp_command_count,
		0, 0, INT_MAX, NULL, NULL
	},

	{
		{"gp_connections_per_thread", PGC_BACKEND, GP_ARRAY_TUNING,
			gettext_noop("Sets the number of client connections handled in each thread."),
			NULL,
			GUC_GPDB_ADDOPT
		},
		&gp_connections_per_thread,
		0, 0, INT_MAX,
		NULL, assign_gp_connections_per_thread, show_gp_connections_per_thread
	},

	{
		{"gp_subtrans_warn_limit", PGC_POSTMASTER, RESOURCES,
			gettext_noop("Sets the warning limit on number of subtransactions in a transaction."),
			NULL,
			GUC_NOT_IN_SAMPLE
		},
		&gp_subtrans_warn_limit,
		16777216, 0, INT_MAX,
		NULL, NULL, NULL
	},

	{
		{"gp_cached_segworkers_threshold", PGC_USERSET, GP_ARRAY_TUNING,
			gettext_noop("Sets the maximum number of segment workers to cache between statements."),
			NULL,
			GUC_NOT_IN_SAMPLE
		},
		&gp_cached_gang_threshold,
		5, 0, INT_MAX,
		NULL, NULL, NULL
	},


	{
#ifdef USE_ASSERT_CHECKING
		{"gp_debug_linger", PGC_USERSET, DEVELOPER_OPTIONS,
			gettext_noop("Number of seconds for QD/QE process to linger upon fatal internal error."),
			gettext_noop("Allows an opportunity to debug the backend process before it terminates."),
			GUC_NOT_IN_SAMPLE | GUC_NO_RESET_ALL | GUC_UNIT_S | GUC_GPDB_ADDOPT
		},
		&gp_debug_linger,
		120, 0, 3600,
#else
		{"gp_debug_linger", PGC_USERSET, DEVELOPER_OPTIONS,
			gettext_noop("Number of seconds for QD/QE process to linger upon fatal internal error."),
			gettext_noop("Allows an opportunity to debug the backend process before it terminates."),
			GUC_NOT_IN_SAMPLE | GUC_NO_RESET_ALL | GUC_UNIT_S | GUC_GPDB_ADDOPT
		},
		&gp_debug_linger,
		0, 0, 3600,
#endif
		NULL, NULL, NULL
	},

	{
		{"gp_segment", PGC_BACKEND, GP_WORKER_IDENTITY,
			gettext_noop("Segment id of the segment db which is local to this worker process."),
			gettext_noop("-1 for a session's entry process (qDisp) or a worker on the entry db."),
			GUC_NO_SHOW_ALL | GUC_NOT_IN_SAMPLE | GUC_DISALLOW_IN_FILE
		},
		&Gp_segment,
		-999, INT_MIN, INT_MAX,
		NULL, NULL, NULL
	},

	{
		{"gp_qd_port", PGC_BACKEND, GP_WORKER_IDENTITY,
			gettext_noop("Shows the Master Postmaster port."),
			gettext_noop("0 for a session's entry process (qDisp)"),
			GUC_NO_SHOW_ALL | GUC_NOT_IN_SAMPLE | GUC_DISALLOW_IN_FILE
		},
		&qdPostmasterPort,
		0, INT_MIN, INT_MAX,
		NULL, NULL, NULL
	},


	{
		{"gp_sort_flags", PGC_USERSET, QUERY_TUNING_OTHER,
			gettext_noop("Experimental feature: Generic sort flags."),
			NULL,
			GUC_NO_SHOW_ALL | GUC_NOT_IN_SAMPLE
		},
		&gp_sort_flags,
		10000, 0, INT_MAX,
		NULL, NULL, NULL
	},

	{
		{"gp_sort_max_distinct", PGC_USERSET, QUERY_TUNING_OTHER,
			gettext_noop("Experimental feature: max number of distinct values for sort."),
			NULL,
			GUC_NO_SHOW_ALL | GUC_NOT_IN_SAMPLE
		},
		&gp_sort_max_distinct,
		20000, 0, INT_MAX,
		NULL, NULL, NULL
	},

	{
		{"gp_interconnect_setup_timeout", PGC_USERSET, GP_ARRAY_TUNING,
			gettext_noop("Timeout (in seconds) on interconnect setup that occurs at query start"),
			gettext_noop("Used by Interconnect to timeout the setup of the communication fabric."),
			GUC_UNIT_S | GUC_GPDB_ADDOPT
		},
		&interconnect_setup_timeout,
		7200, 0, 7200,
		NULL, NULL, NULL
	},

	{
		{"gp_interconnect_tcp_listener_backlog", PGC_USERSET, GP_ARRAY_TUNING,
			gettext_noop("Size of the listening queue for each TCP interconnect socket"),
			gettext_noop("Cooperate with kernel parameter net.core.somaxconn and net.ipv4.tcp_max_syn_backlog to tune network performance."),
			GUC_NOT_IN_SAMPLE | GUC_GPDB_ADDOPT
		},
		&listenerBacklog,
		128, 0, 65535,
		NULL, NULL, NULL
	},

	{
		{"gp_snapshotadd_timeout", PGC_USERSET, GP_ARRAY_TUNING,
			gettext_noop("Timeout (in seconds) on setup of new connection snapshot"),
			gettext_noop("Used by the transaction manager."),
			GUC_NO_SHOW_ALL | GUC_NOT_IN_SAMPLE | GUC_UNIT_S | GUC_GPDB_ADDOPT
		},
		&gp_snapshotadd_timeout,
		10, 0, INT_MAX,
		NULL, NULL, NULL
	},

	{
		{"gp_segment_connect_timeout", PGC_USERSET, GP_ARRAY_TUNING,
			gettext_noop("Maximum time (in seconds) allowed for a new worker process to start or a mirror to respond."),
			gettext_noop("0 indicates 'wait forever'."),
			GUC_UNIT_S
		},
		&gp_segment_connect_timeout,
		180, 0, INT_MAX,
		NULL, NULL, NULL
	},

	{
		{"gp_fts_probe_retries", PGC_SIGHUP, GP_ARRAY_TUNING,
			gettext_noop("Number of retries for FTS to complete probing a segment."),
			gettext_noop("Used by the fts-probe process."),
		},
		&gp_fts_probe_retries,
		5, 0, 100,
		NULL, NULL, NULL
	},

	{
		{"gp_fts_probe_timeout", PGC_SIGHUP, GP_ARRAY_TUNING,
			gettext_noop("Maximum time (in seconds) allowed for FTS to complete probing a segment."),
			gettext_noop("Used by the fts-probe process."),
			GUC_UNIT_S
		},
		&gp_fts_probe_timeout,
		20, 0, 3600,
		NULL, NULL, NULL
	},

	{
		{"gp_fts_probe_interval", PGC_SIGHUP, GP_ARRAY_TUNING,
			gettext_noop("A complete probe of all segments starts each time a timer with this period expires."),
			gettext_noop("Used by the fts-probe process. "),
			GUC_UNIT_S
		},
		&gp_fts_probe_interval,
		60, 10, 3600,
		NULL, NULL, NULL
	},

	{
		{"gp_fts_mark_mirror_down_grace_period", PGC_SIGHUP, GP_ARRAY_TUNING,
			gettext_noop("Time (in seconds) allowed to mirror after disconnection, to reconnect before being marked as down in configuration by FTS."),
			gettext_noop("Used by the fts-probe process."),
			GUC_UNIT_S
		},
		&gp_fts_mark_mirror_down_grace_period,
		30, 0, 3600,
		NULL, NULL, NULL
	},

	{
		{"gp_gang_creation_retry_count", PGC_USERSET, GP_ARRAY_TUNING,
			gettext_noop("After a gang-creation fails, retry the number of times if failure is retryable."),
			gettext_noop("A value of zero disables retries."),
			GUC_NO_SHOW_ALL | GUC_NOT_IN_SAMPLE
		},
		&gp_gang_creation_retry_count,
		5, 0, 128,
		NULL, NULL, NULL
	},

	{
		{"gp_gang_creation_retry_timer", PGC_USERSET, GP_ARRAY_TUNING,
			gettext_noop("Wait this many milliseconds between gang-creation-retries."),
			NULL,
			GUC_UNIT_MS | GUC_NO_SHOW_ALL | GUC_NOT_IN_SAMPLE
		},
		&gp_gang_creation_retry_timer,
		2000, 100, 120000,
		NULL, NULL, NULL
	},

	{
		{"gp_session_id", PGC_BACKEND, CLIENT_CONN_OTHER,
			gettext_noop("Global ID used to uniquely identify a particular session in an Greenplum Database array"),
			NULL,
			GUC_NOT_IN_SAMPLE | GUC_DISALLOW_IN_FILE
		},
		&gp_session_id,
		-1, INT_MIN, INT_MAX,
		NULL, NULL, NULL
	},

	{
		{"gp_segments_for_planner", PGC_USERSET, QUERY_TUNING_COST,
			gettext_noop("If >0, number of segment dbs for the planner to assume in its cost and size estimates."),
			gettext_noop("If 0, estimates are based on the actual number of segment dbs.")
		},
		&gp_segments_for_planner,
		0, 0, INT_MAX,
		NULL, NULL, NULL
	},

	{
		{"gp_hashjoin_tuples_per_bucket", PGC_USERSET, GP_ARRAY_TUNING,
			gettext_noop("Target density of hashtable used by Hashjoin during execution"),
			gettext_noop("A smaller value will tend to produce larger hashtables, which increases join performance"),
			GUC_NOT_IN_SAMPLE | GUC_GPDB_ADDOPT
		},
		&gp_hashjoin_tuples_per_bucket,
		5, 1, 25,
		NULL, NULL, NULL
	},

	{
		{"gp_hashagg_groups_per_bucket", PGC_USERSET, GP_ARRAY_TUNING,
			gettext_noop("Target density of hashtable used by Hashagg during execution"),
			gettext_noop("A smaller value will tend to produce larger hashtables, which increases agg performance"),
			GUC_NOT_IN_SAMPLE | GUC_NO_SHOW_ALL | GUC_GPDB_ADDOPT
		},
		&gp_hashagg_groups_per_bucket,
		5, 1, 25,
		NULL, NULL, NULL
	},

	{
		{"gp_hashagg_default_nbatches", PGC_USERSET, QUERY_TUNING_METHOD,
			gettext_noop("Default number of batches for hashagg's (re-)spilling phases."),
			gettext_noop("Must be a power of two."),
			GUC_NO_SHOW_ALL | GUC_NOT_IN_SAMPLE | GUC_GPDB_ADDOPT
		},
		&gp_hashagg_default_nbatches,
		32, 4, 1048576,
		check_gp_hashagg_default_nbatches, NULL, NULL
	},

	{
		{"gp_motion_slice_noop", PGC_USERSET, GP_ARRAY_TUNING,
			gettext_noop("Make motion nodes in certain slices noop"),
			gettext_noop("Make motion nodes noop, to help analyze performance"),
			GUC_NOT_IN_SAMPLE | GUC_NO_SHOW_ALL | GUC_GPDB_ADDOPT
		},
		&gp_motion_slice_noop,
		0, 0, INT_MAX,
		NULL, NULL, NULL
	},

	{
		{"gp_reject_percent_threshold", PGC_USERSET, GP_ERROR_HANDLING,
			gettext_noop("Reject limit in percent starts calculating after this number of rows processed"),
			NULL
		},
		&gp_reject_percent_threshold,
		300, 0, INT_MAX,
		NULL, NULL, NULL
	},

	{
		{"gp_gpperfmon_send_interval", PGC_USERSET, LOGGING_WHAT,
			gettext_noop("Interval in seconds between sending messages to gpperfmon."),
			NULL,
			GUC_GPDB_ADDOPT
		},
		&gp_gpperfmon_send_interval,
		1, 1, 3600,
		gpvars_check_gp_gpperfmon_send_interval, NULL, NULL
	},

	{
		{"wal_send_client_timeout", PGC_SIGHUP, GP_ARRAY_TUNING,
			gettext_noop("The time in milliseconds for a backend process to wait on the WAL Send server to finish a request to the QD mirroring standby."),
			NULL,
			GUC_UNIT_MS | GUC_NOT_IN_SAMPLE | GUC_NO_SHOW_ALL
		},
		&WalSendClientTimeout,
		30000, 100, INT_MAX / 1000,
		NULL, NULL, NULL
	},

	{
		{"gpperfmon_port", PGC_POSTMASTER, UNGROUPED,
			gettext_noop("Sets the port number of gpperfmon."),
			NULL,
		},
		&gpperfmon_port,
		8888, 1024, 65535,
		NULL, NULL, NULL
	},

	{
		{"gp_instrument_shmem_size", PGC_POSTMASTER, UNGROUPED,
			gettext_noop("Sets the size of shmem allocated for instrumentation."),
			NULL,
			GUC_UNIT_KB
		},
		&gp_instrument_shmem_size,
		5120, 0, 131072,
		NULL, NULL, NULL
	},

	{
		{"gp_vmem_protect_limit", PGC_POSTMASTER, RESOURCES_MEM,
			gettext_noop("Virtual memory limit (in MB) of Greenplum memory protection."),
			NULL,
		},
		&gp_vmem_protect_limit,
#ifdef __darwin__
		0,
#else
		8192,
#endif
		0, INT_MAX / 2,
		NULL, NULL, NULL
	},

	{
		{"runaway_detector_activation_percent", PGC_POSTMASTER, RESOURCES_MEM,
			gettext_noop("The runaway detector activates if the used vmem exceeds this percentage of the vmem quota. Set to 100 to disable runaway detection."),
			NULL,
		},
		&runaway_detector_activation_percent,
		90, 0, 100,
		NULL, NULL, NULL
	},

	{
		{"gp_vmem_protect_segworker_cache_limit", PGC_POSTMASTER, RESOURCES_MEM,
			gettext_noop("Max virtual memory limit (in MB) for a segworker to be cachable."),
			NULL,
		},
		&gp_vmem_protect_gang_cache_limit,
		500, 1, INT_MAX / 2,
		NULL, NULL, NULL
	},

	{
		{"gp_autostats_on_change_threshold", PGC_USERSET, DEVELOPER_OPTIONS,
			gettext_noop("Threshold for number of tuples added to table by CTAS or Insert-to to trigger autostats in on_change mode. See gp_autostats_mode."),
			NULL
		},
		&gp_autostats_on_change_threshold,
		INT_MAX, 0, INT_MAX,
		NULL, NULL, NULL
	},

	{
		{"gp_distinct_grouping_sets_threshold", PGC_USERSET, QUERY_TUNING_METHOD,
			gettext_noop("Threshold for the number of grouping sets whose distinct-qualified "
						 "aggregate computation will be rewritten based on the multi-phrase aggregation. "
						 "The rest of grouping sets in the same query will not be rewritten."),
			NULL,
			GUC_NO_SHOW_ALL | GUC_NOT_IN_SAMPLE
		},
		&gp_distinct_grouping_sets_threshold,
		32, 0, 1024,
		NULL, NULL, NULL
	},

	{
		{"gp_statistics_blocks_target", PGC_USERSET, STATS_ANALYZE,
			gettext_noop("The number of blocks to be sampled to estimate reltuples/relpages for heap tables."),
			NULL,
			GUC_NO_SHOW_ALL | GUC_NOT_IN_SAMPLE
		},
		&gp_statistics_blocks_target,
		25, 1, 1000,
		NULL, NULL, NULL
	},
	{
		{"gp_resqueue_priority_local_interval", PGC_POSTMASTER, RESOURCES_MGM,
			gettext_noop("A measure of how often a backend process must consider backing off."),
			NULL,
			GUC_NO_SHOW_ALL
		},
		&gp_resqueue_priority_local_interval,
		100000, 500, INT_MAX,
		NULL, NULL, NULL
	},
	{
		{"gp_resqueue_priority_sweeper_interval", PGC_POSTMASTER, RESOURCES_MGM,
			gettext_noop("Frequency (in ms) at which sweeper process re-evaluates CPU shares."),
			NULL
		},
		&gp_resqueue_priority_sweeper_interval,
		1000, 500, 15000,
		NULL, NULL, NULL
	},
	{
		{"gp_resqueue_priority_inactivity_timeout", PGC_POSTMASTER, RESOURCES_MGM,
			gettext_noop("If a backend does not report progress in this time (in ms), it is deemed inactive."),
			NULL,
			GUC_NO_SHOW_ALL
		},
		&gp_resqueue_priority_inactivity_timeout,
		2000, 500, INT_MAX,
		NULL, NULL, NULL
	},
	{
		{"gp_resqueue_priority_grouping_timeout", PGC_POSTMASTER, RESOURCES_MGM,
			gettext_noop("A backend gives up on finding a better group leader after this timeout (in ms)."),
			NULL,
			GUC_NO_SHOW_ALL
		},
		&gp_resqueue_priority_grouping_timeout,
		1000, 1000, INT_MAX,
		NULL, NULL, NULL
	},

	{
		{"gp_perfmon_segment_interval", PGC_POSTMASTER, STATS,
			gettext_noop("Interval (in ms) between sending segment statistics to perfmon."),
			NULL,
			GUC_NO_SHOW_ALL
		},
		&gp_perfmon_segment_interval,
		1000, 500, INT_MAX,
		NULL, NULL, NULL
	},

	{
		{"gp_blockdirectory_entry_min_range", PGC_USERSET, GP_ARRAY_TUNING,
			gettext_noop("Minimal range in bytes one block directory entry covers."),
			gettext_noop("Used to reduce the size of a block directory."),
			GUC_NO_SHOW_ALL | GUC_NOT_IN_SAMPLE | GUC_GPDB_ADDOPT
		},
		&gp_blockdirectory_entry_min_range,
		0, 0, INT_MAX,
		NULL, NULL, NULL
	},

	{
		{"gp_blockdirectory_minipage_size", PGC_USERSET, GP_ARRAY_TUNING,
			gettext_noop("Number of entries one row in a block directory table contains."),
			gettext_noop("Use smaller value in non-bulk load cases."),
			GUC_NO_SHOW_ALL | GUC_NOT_IN_SAMPLE | GUC_GPDB_ADDOPT
		},
		&gp_blockdirectory_minipage_size,
		NUM_MINIPAGE_ENTRIES, 1, NUM_MINIPAGE_ENTRIES,
		NULL, NULL, NULL
	},


	{
		{"gp_segworker_relative_priority", PGC_POSTMASTER, RESOURCES_MGM,
			gettext_noop("Priority for the segworkers relative to the postmaster's priority."),
			NULL,
			GUC_NO_SHOW_ALL | GUC_NOT_IN_SAMPLE
		},
		&gp_segworker_relative_priority,
		PRIO_MAX, 0, PRIO_MAX,
		NULL, NULL, NULL
	},

	{
		{"gp_workfile_bytes_to_checksum", PGC_USERSET, GP_ARRAY_TUNING,
			gettext_noop("The number of bytes to be checksummed in every WORKFILE_SAFEWRITE_SIZE bytes."),
			NULL,
			GUC_NO_SHOW_ALL | GUC_NOT_IN_SAMPLE | GUC_GPDB_ADDOPT
		},
		&gp_workfile_bytes_to_checksum,
		16, 0, WORKFILE_SAFEWRITE_SIZE,
		NULL, NULL, NULL
	},

	/* for pljava */
	{
		{"pljava_statement_cache_size", PGC_SUSET, CUSTOM_OPTIONS,
			gettext_noop("Size of the prepared statement MRU cache"),
			NULL,
			GUC_GPDB_ADDOPT | GUC_NOT_IN_SAMPLE | GUC_SUPERUSER_ONLY
		},
		&pljava_statement_cache_size,
		0, 0, 512,
		NULL, NULL, NULL
	},

	{
		{"gp_test_time_slice_interval", PGC_USERSET, GP_ERROR_HANDLING,
			gettext_noop("Maximum interval in ms between successive checks for interrupts."),
			NULL,
			GUC_NO_SHOW_ALL | GUC_NOT_IN_SAMPLE | GUC_GPDB_ADDOPT
		},
		&gp_test_time_slice_interval,
		1000, 1, 10000,
		NULL, NULL, NULL
	},

	{
		{"gp_resqueue_memory_policy_auto_fixed_mem", PGC_USERSET, RESOURCES_MEM,
			gettext_noop("Sets the fixed amount of memory reserved for non-memory intensive operators in the AUTO policy."),
			NULL,
			GUC_UNIT_KB | GUC_GPDB_ADDOPT | GUC_NO_SHOW_ALL | GUC_NOT_IN_SAMPLE
		},
		&gp_resqueue_memory_policy_auto_fixed_mem,
		100, 50, INT_MAX,
		NULL, NULL, NULL
	},

	{
		{"gp_resgroup_memory_policy_auto_fixed_mem", PGC_USERSET, RESOURCES_MEM,
			gettext_noop("Sets the fixed amount of memory reserved for non-memory intensive operators in the AUTO policy."),
			NULL,
			GUC_UNIT_KB | GUC_GPDB_ADDOPT | GUC_NO_SHOW_ALL | GUC_NOT_IN_SAMPLE
		},
		&gp_resgroup_memory_policy_auto_fixed_mem,
		100, 50, INT_MAX,
		NULL, NULL, NULL
	},

	{
		{"gp_email_connect_timeout", PGC_SUSET, LOGGING,
			gettext_noop("Sets the amount of time (in secs) after which SMTP sockets would timeout"),
			NULL,
			GUC_SUPERUSER_ONLY | GUC_NOT_IN_SAMPLE
		},
		&gp_email_connect_timeout,
		15, 10, 120,
		NULL, NULL, NULL
	},
	{
		{"gp_email_connect_failures", PGC_SUSET, LOGGING,
			gettext_noop("Sets the number of consecutive connect failures before declaring SMTP server as unavailable"),
			NULL,
			GUC_SUPERUSER_ONLY | GUC_NOT_IN_SAMPLE
		},
		&gp_email_connect_failures,
		5, 3, 100,
		NULL, NULL, NULL
	},
	{
		{"gp_email_connect_avoid_duration", PGC_SUSET, LOGGING,
			gettext_noop("Sets the amount of time (in secs) to avoid connecting to SMTP server"),
			NULL,
			GUC_SUPERUSER_ONLY | GUC_NOT_IN_SAMPLE
		},
		&gp_email_connect_avoid_duration,
		7200, 300, 86400,
		NULL, NULL, NULL
	},

	{
		{"optimizer_plan_id", PGC_USERSET, DEVELOPER_OPTIONS,
			gettext_noop("Choose a plan alternative"),
			NULL,
			GUC_GPDB_ADDOPT | GUC_NO_SHOW_ALL | GUC_NOT_IN_SAMPLE
		},
		&optimizer_plan_id,
		0, 0, INT_MAX,
		NULL, NULL, NULL
	},

	{
		{"optimizer_samples_number", PGC_USERSET, DEVELOPER_OPTIONS,
			gettext_noop("Set the number of plan samples"),
			NULL,
			GUC_GPDB_ADDOPT | GUC_NO_SHOW_ALL | GUC_NOT_IN_SAMPLE
		},
		&optimizer_samples_number,
		1000, 1, INT_MAX,
		NULL, NULL, NULL
	},

	{
		{"optimizer_cte_inlining_bound", PGC_USERSET, QUERY_TUNING_METHOD,
			gettext_noop("Set the CTE inlining cutoff"),
			NULL,
			GUC_GPDB_ADDOPT | GUC_NO_SHOW_ALL | GUC_NOT_IN_SAMPLE
		},
		&optimizer_cte_inlining_bound,
		0, 0, INT_MAX,
		NULL, NULL, NULL
	},

	{
		{"optimizer_segments", PGC_USERSET, QUERY_TUNING_METHOD,
			gettext_noop("Number of segments to be considered by the optimizer during costing, or 0 to take the actual number of segments."),
			NULL,
			GUC_NO_SHOW_ALL | GUC_NOT_IN_SAMPLE
		},
		&optimizer_segments,
		0, 0, INT_MAX,
		NULL, NULL, NULL
	},

	{
		{"optimizer_array_expansion_threshold", PGC_USERSET, QUERY_TUNING_METHOD,
			gettext_noop("Item limit for expansion of arrays in WHERE clause for constraint derivation."),
			NULL,
			GUC_NO_SHOW_ALL | GUC_NOT_IN_SAMPLE
		},
		&optimizer_array_expansion_threshold,
<<<<<<< HEAD
		25, 0, INT_MAX,
		NULL, NULL, NULL
=======
		100, 0, INT_MAX, NULL, NULL
>>>>>>> e82dd3bd
	},

	{
		{"optimizer_join_order_threshold", PGC_USERSET, QUERY_TUNING_METHOD,
			gettext_noop("Maximum number of join children to use dynamic programming based join ordering algorithm."),
			NULL
		},
		&optimizer_join_order_threshold,
		10, 0, 12,
		NULL, NULL, NULL
	},

	{
		{"optimizer_join_arity_for_associativity_commutativity", PGC_USERSET, QUERY_TUNING_METHOD,
			gettext_noop("Maximum number of children n-ary-join have without disabling commutativity and associativity transform"),
			NULL,
			GUC_NOT_IN_SAMPLE
		},
		&optimizer_join_arity_for_associativity_commutativity,
		18, 0, INT_MAX,
		NULL, NULL, NULL
	},

	{
		{"optimizer_penalize_broadcast_threshold", PGC_USERSET, QUERY_TUNING_METHOD,
			gettext_noop("Maximum number of rows of a relation that can be broadcasted without penalty."),
			NULL,
			GUC_NO_SHOW_ALL | GUC_NOT_IN_SAMPLE
		},
		&optimizer_penalize_broadcast_threshold,
		10000000, 0, INT_MAX,
		NULL, NULL, NULL
	},

	{
		{"optimizer_mdcache_size", PGC_USERSET, RESOURCES_MEM,
			gettext_noop("Sets the size of MDCache."),
			NULL,
			GUC_UNIT_KB | GUC_GPDB_ADDOPT
		},
		&optimizer_mdcache_size,
		16384, 0, INT_MAX,
		NULL, NULL, NULL
	},

	{
		{"memory_profiler_dataset_size", PGC_USERSET, DEVELOPER_OPTIONS,
			gettext_noop("Set the size in GB"),
			NULL,
			GUC_GPDB_ADDOPT | GUC_NO_SHOW_ALL | GUC_NOT_IN_SAMPLE
		},
		&memory_profiler_dataset_size,
		0, 0, INT_MAX,
		NULL, NULL, NULL
	},
	{
		{"repl_catchup_within_range", PGC_SUSET, WAL_REPLICATION,
			gettext_noop("Sets the maximum number of xlog segments allowed to lag"
					  " when the backends can start blocking despite the WAL"
					   " sender being in catchup phase. (Master Mirroring)"),
			NULL,
			GUC_SUPERUSER_ONLY
		},
		&repl_catchup_within_range,
		1, 0, XLogSegsPerFile,
		NULL, NULL, NULL
	},
	{
		{"gp_initial_bad_row_limit", PGC_USERSET, EXTERNAL_TABLES,
			gettext_noop("Stops processing when number of the first bad rows exceeding this value"),
			NULL,
			GUC_GPDB_ADDOPT
		},
		&gp_initial_bad_row_limit,
		1000, 0, INT_MAX,
		NULL, NULL, NULL
	},

	{
		{"gp_indexcheck_insert", PGC_USERSET, DEVELOPER_OPTIONS,
			gettext_noop("Validate that a unique index does not already have the new tid during insert."),
			NULL,
			GUC_NO_SHOW_ALL | GUC_NOT_IN_SAMPLE | GUC_GPDB_ADDOPT
		},
		(int *) &gp_indexcheck_insert,
		INDEX_CHECK_NONE, 0, INDEX_CHECK_ALL,
		NULL, NULL, NULL
	},

	{
		{"gp_indexcheck_vacuum", PGC_USERSET, DEVELOPER_OPTIONS,
			gettext_noop("Validate index after lazy vacuum."),
			NULL,
			GUC_NO_SHOW_ALL | GUC_NOT_IN_SAMPLE | GUC_GPDB_ADDOPT
		},
		(int *) &gp_indexcheck_vacuum,
		INDEX_CHECK_NONE, 0, INDEX_CHECK_ALL,
		NULL, NULL, NULL
	},

	{
		{"dtx_phase2_retry_count", PGC_SUSET, DEVELOPER_OPTIONS,
			gettext_noop("Maximum number of retries during two phase commit after which master PANICs."),
			NULL,
			GUC_SUPERUSER_ONLY |  GUC_NO_SHOW_ALL | GUC_NOT_IN_SAMPLE | GUC_GPDB_ADDOPT
		},
		&dtx_phase2_retry_count,
		2, 0, 10,
		NULL, NULL, NULL
	},

	{
		/* Can't be set in postgresql.conf */
		{"gp_server_version_num", PGC_INTERNAL, PRESET_OPTIONS,
			gettext_noop("Shows the Greenplum server version as an integer."),
			NULL,
			GUC_NOT_IN_SAMPLE | GUC_DISALLOW_IN_FILE
		},
		&gp_server_version_num,
		GP_VERSION_NUM, GP_VERSION_NUM, GP_VERSION_NUM,
		NULL, NULL, NULL
	},

	{
		{"gp_max_slices", PGC_USERSET, PRESET_OPTIONS,
			gettext_noop("Maximum slices for a single query"),
			NULL,
			GUC_GPDB_ADDOPT | GUC_NOT_IN_SAMPLE
		},
		&gp_max_slices,
		0, 0, INT_MAX, NULL, NULL
	},

	/* End-of-list marker */
	{
		{NULL, 0, 0, NULL, NULL}, NULL, 0, 0, 0, NULL, NULL
	}
};

struct config_real ConfigureNamesReal_gp[] =
{
	{
		{"cursor_tuple_fraction", PGC_USERSET, QUERY_TUNING_OTHER,
			gettext_noop("Sets the planner's estimate of the fraction of "
						 "a cursor's rows that will be retrieved."),
			NULL
		},
		&cursor_tuple_fraction,
		DEFAULT_CURSOR_TUPLE_FRACTION, 0.0, 1.0,
		NULL, NULL, NULL
	},

	{
		{"gp_workfile_limit_per_segment", PGC_POSTMASTER, RESOURCES,
			gettext_noop("Maximum disk space (in KB) used for workfiles per segment."),
			gettext_noop("0 for no limit. Current query is terminated when limit is exceeded."),
			GUC_UNIT_KB
		},
		&gp_workfile_limit_per_segment,
		0, 0, SIZE_MAX / 1024,
		NULL, NULL, NULL
	},

	{
		{"gp_workfile_limit_per_query", PGC_USERSET, RESOURCES,
			gettext_noop("Maximum disk space (in KB) used for workfiles per query per segment."),
			gettext_noop("0 for no limit. Current query is terminated when limit is exceeded."),
			GUC_GPDB_ADDOPT | GUC_UNIT_KB
		},
		&gp_workfile_limit_per_query,
		0, 0, SIZE_MAX / 1024,
		NULL, NULL, NULL
	},

	{
		{"gp_motion_cost_per_row", PGC_USERSET, QUERY_TUNING_COST,
			gettext_noop("Sets the planner's estimate of the cost of "
						 "moving a row between worker processes."),
			gettext_noop("If >0, the planner uses this value -- instead of double the "
					"cpu_tuple_cost -- for Motion operator cost estimation.")
		},
		&gp_motion_cost_per_row,
		0, 0, DBL_MAX,
		NULL, NULL, NULL
	},

	{
		{"gp_analyze_relative_error", PGC_USERSET, STATS_ANALYZE,
			gettext_noop("target relative error fraction for row sampling during analyze"),
			NULL
		},
		&analyze_relative_error,
		0.25, 0, 1.0,
		NULL, NULL, NULL
	},

	{
		{"gp_selectivity_damping_factor", PGC_USERSET, QUERY_TUNING_METHOD,
			gettext_noop("Factor used in selectivity damping."),
			gettext_noop("Values 1..N, 1 = basic damping, greater values emphasize damping"),
			GUC_NOT_IN_SAMPLE | GUC_NO_SHOW_ALL
		},
		&gp_selectivity_damping_factor,
		1.0, 1.0, DBL_MAX,
		NULL, NULL, NULL
	},

	{
		{"gp_statistics_ndistinct_scaling_ratio_threshold", PGC_USERSET, STATS_ANALYZE,
			gettext_noop("If the ratio of number of distinct values of an attribute to the number of rows is greater than this value, it is assumed that ndistinct will scale with table size."),
			NULL,
			GUC_NOT_IN_SAMPLE | GUC_NO_SHOW_ALL
		},
		&gp_statistics_ndistinct_scaling_ratio_threshold,
		0.10, 0.001, 1.0,
		NULL, NULL, NULL
	},

	{
		{"gp_statistics_sampling_threshold", PGC_USERSET, STATS_ANALYZE,
			gettext_noop("Only tables larger than this size will be sampled."),
			NULL,
			GUC_NOT_IN_SAMPLE | GUC_NO_SHOW_ALL
		},
		&gp_statistics_sampling_threshold,
		20000.0, 0.0, DBL_MAX,
		NULL, NULL, NULL
	},

	{
		{"gp_resqueue_priority_cpucores_per_segment", PGC_POSTMASTER, RESOURCES_MGM,
			gettext_noop("Number of processing units associated with a segment."),
			NULL
		},
		&gp_resqueue_priority_cpucores_per_segment,
		4.0, 0.1, 512.0,
		NULL, NULL, NULL
	},

	{
		{"gp_resource_group_cpu_limit", PGC_POSTMASTER, RESOURCES,
			gettext_noop("Maximum percentage of CPU resources assigned to a cluster."),
			NULL
		},
		&gp_resource_group_cpu_limit,
		0.9, 0.1, 1.0,
		NULL, NULL, NULL
	},

	{
		{"gp_resource_group_memory_limit", PGC_POSTMASTER, RESOURCES,
			gettext_noop("Maximum percentage of memory resources assigned to a cluster."),
			NULL
		},
		&gp_resource_group_memory_limit,
		0.7, 0.0001, 1.0,
		NULL, NULL, NULL
	},

	{
		{"optimizer_damping_factor_filter", PGC_USERSET, QUERY_TUNING_METHOD,
			gettext_noop("select predicate damping factor in optimizer, 1.0 means no damping"),
			NULL,
			GUC_NO_SHOW_ALL | GUC_NOT_IN_SAMPLE
		},
		&optimizer_damping_factor_filter,
		0.75, 0.0, 1.0,
		NULL, NULL, NULL
	},

	{
		{"optimizer_damping_factor_join", PGC_USERSET, QUERY_TUNING_METHOD,
			gettext_noop("join predicate damping factor in optimizer, 1.0 means no damping"),
			NULL,
			GUC_NO_SHOW_ALL | GUC_NOT_IN_SAMPLE
		},
		&optimizer_damping_factor_join,
		0.01, 0.0, 1.0,
		NULL, NULL, NULL
	},
	{
		{"optimizer_damping_factor_groupby", PGC_USERSET, QUERY_TUNING_METHOD,
			gettext_noop("groupby operator damping factor in optimizer, 1.0 means no damping"),
			NULL,
			GUC_NO_SHOW_ALL | GUC_NOT_IN_SAMPLE
		},
		&optimizer_damping_factor_groupby,
		0.75, 0.0, 1.0,
		NULL, NULL, NULL
	},

	{
		{"optimizer_cost_threshold", PGC_USERSET, DEVELOPER_OPTIONS,
			gettext_noop("Set the threshold for plan sampling relative to the cost of best plan, 0.0 means unbounded"),
			NULL,
			GUC_NO_SHOW_ALL | GUC_NOT_IN_SAMPLE
		},
		&optimizer_cost_threshold,
		0.0, 0.0, INT_MAX,
		NULL, NULL, NULL
	},

	{
		{"optimizer_nestloop_factor", PGC_USERSET, QUERY_TUNING_OTHER,
			gettext_noop("Set the nestloop join cost factor in the optimizer"),
			NULL,
			GUC_NO_SHOW_ALL | GUC_NOT_IN_SAMPLE
		},
		&optimizer_nestloop_factor,
		1024.0, 1.0, DBL_MAX,
		NULL, NULL, NULL
	},

	{
		{"optimizer_sort_factor",PGC_USERSET, QUERY_TUNING_OTHER,
			gettext_noop("Set the sort cost factor in the optimizer, 1.0 means same as default, > 1.0 means more costly than default, < 1.0 means means less costly than default"),
			NULL,
			GUC_NO_SHOW_ALL | GUC_NOT_IN_SAMPLE
		},
		&optimizer_sort_factor,
		1.0, 0.0, DBL_MAX,
		NULL, NULL, NULL
	},

	/* End-of-list marker */
	{
		{NULL, 0, 0, NULL, NULL}, NULL, 0.0, 0.0, 0.0, NULL, NULL
	}
};

struct config_string ConfigureNamesString_gp[] =
{
	{
		{"gp_workfile_compress_algorithm", PGC_USERSET, DEVELOPER_OPTIONS,
			gettext_noop("Specify the compression algorithm that work files in the query executor use."),
			gettext_noop("Valid values are \"NONE\", \"ZLIB\"."),
			GUC_GPDB_ADDOPT
		},
		&gp_workfile_compress_algorithm_str,
		"none",
		check_gp_workfile_compress_algorithm, assign_gp_workfile_compress_algorithm, NULL
	},

	{
		{"memory_profiler_run_id", PGC_USERSET, DEVELOPER_OPTIONS,
			gettext_noop("Set the unique run ID for memory profiling"),
			gettext_noop("Any string is acceptable"),
			GUC_GPDB_ADDOPT | GUC_NO_SHOW_ALL | GUC_NOT_IN_SAMPLE
		},
		&memory_profiler_run_id,
		"none",
		NULL, NULL, NULL
	},

	{
		{"memory_profiler_dataset_id", PGC_USERSET, DEVELOPER_OPTIONS,
			gettext_noop("Set the dataset ID for memory profiling"),
			gettext_noop("Any string is acceptable"),
			GUC_GPDB_ADDOPT | GUC_NO_SHOW_ALL | GUC_NOT_IN_SAMPLE
		},
		&memory_profiler_dataset_id,
		"none",
		NULL, NULL, NULL
	},

	{
		{"memory_profiler_query_id", PGC_USERSET, DEVELOPER_OPTIONS,
			gettext_noop("Set the query ID for memory profiling"),
			gettext_noop("Any string is acceptable"),
			GUC_GPDB_ADDOPT | GUC_NO_SHOW_ALL | GUC_NOT_IN_SAMPLE
		},
		&memory_profiler_query_id,
		"none",
		NULL, NULL, NULL
	},

	{
		{"gp_session_role", PGC_BACKEND, GP_WORKER_IDENTITY,
			gettext_noop("Reports the default role for the session."),
			gettext_noop("Valid values are DISPATCH, EXECUTE, and UTILITY."),
			GUC_NO_SHOW_ALL | GUC_NOT_IN_SAMPLE | GUC_DISALLOW_IN_FILE
		},
		&gp_session_role_string,
		"dispatch",
		check_gp_session_role, assign_gp_session_role, show_gp_session_role
	},

	{
		{"gp_role", PGC_SUSET, CLIENT_CONN_OTHER,
			gettext_noop("Sets the role for the session."),
			gettext_noop("Valid values are DISPATCH, EXECUTE, and UTILITY."),
			GUC_NOT_IN_SAMPLE | GUC_DISALLOW_IN_FILE
		},
		&gp_role_string,
		"dispatch",
		NULL, assign_gp_role, show_gp_role
	},

	{
		{"gp_qd_hostname", PGC_BACKEND, GP_WORKER_IDENTITY,
			gettext_noop("Shows the QD Hostname. Blank when run on the QD"),
			NULL,
			GUC_NO_SHOW_ALL | GUC_NOT_IN_SAMPLE | GUC_DISALLOW_IN_FILE
		},
		&qdHostname,
		"",
		NULL, NULL, NULL
	},

	{
		{"debug_dtm_action_sql_command_tag", PGC_SUSET, DEVELOPER_OPTIONS,
			gettext_noop("Sets the debug DTM action sql command tag."),
			NULL,
			GUC_SUPERUSER_ONLY | GUC_NO_SHOW_ALL | GUC_NOT_IN_SAMPLE
		},
		&Debug_dtm_action_sql_command_tag,
		"",
		NULL, NULL, NULL
	},

	{
		{"gp_resqueue_priority_default_value", PGC_POSTMASTER, RESOURCES_MGM,
			gettext_noop("Default weight when one cannot be associated with a statement."),
			NULL,
			GUC_NO_SHOW_ALL
		},
		&gp_resqueue_priority_default_value,
		"MEDIUM",
		NULL, gpvars_assign_gp_resqueue_priority_default_value, NULL
	},

	{
		{"gp_resource_manager", PGC_POSTMASTER, RESOURCES,
			gettext_noop("Sets the type of resource manager."),
			gettext_noop("Only support \"queue\" and \"group\" for now.")
		},
		&gp_resource_manager_str,
		"queue",
		gpvars_check_gp_resource_manager_policy,
		gpvars_assign_gp_resource_manager_policy,
		gpvars_show_gp_resource_manager_policy,
	},

	{
		{"gp_email_smtp_server", PGC_SUSET, LOGGING,
			gettext_noop("Sets the SMTP server and port used to send email alerts."),
			NULL,
			GUC_SUPERUSER_ONLY
		},
		&gp_email_smtp_server,
		"localhost:25",
		NULL, NULL, NULL
	},
	{
		{"gp_email_smtp_userid", PGC_SUSET, LOGGING,
			gettext_noop("Sets the userid used for the SMTP server, if required."),
			NULL,
			GUC_SUPERUSER_ONLY
		},
		&gp_email_smtp_userid,
		"",
		NULL, NULL, NULL
	},
	{
		{"gp_email_smtp_password", PGC_SUSET, LOGGING,
			gettext_noop("Sets the password used for the SMTP server, if required."),
			NULL,
			GUC_SUPERUSER_ONLY
		},
		&gp_email_smtp_password,
		"",
		NULL, NULL, NULL
	},
	{
		{"gp_email_from", PGC_SUSET, LOGGING,
			gettext_noop("Sets email address of the sender of email alerts (our email id)."),
			NULL,
			GUC_SUPERUSER_ONLY
		},
		&gp_email_from,
		"",
		NULL, NULL, NULL
	},
	{
		{"gp_email_to", PGC_SUSET, LOGGING,
			gettext_noop("Sets email address(es) to send alerts to.  May be multiple email addresses separated by semi-colon."),
			NULL,
			GUC_SUPERUSER_ONLY | GUC_LIST_INPUT
		},
		&gp_email_to,
		"",
		NULL, NULL, NULL
	},

#if USE_SNMP
	{
		{"gp_snmp_community", PGC_SUSET, LOGGING,
			gettext_noop("Sets SNMP community name to send alerts (inform or trap messages) to."),
			NULL,
			GUC_SUPERUSER_ONLY | GUC_LIST_INPUT
		},
		&gp_snmp_community,
		"public",
		NULL, NULL, NULL
	},
	{
		{"gp_snmp_monitor_address", PGC_SUSET, LOGGING,
			gettext_noop("Sets the network address to send SNMP alerts (inform or trap messages) to."),
			NULL,
			GUC_SUPERUSER_ONLY | GUC_LIST_INPUT
		},
		&gp_snmp_monitor_address,
		"",
		NULL, NULL, NULL
	},
	{
		{"gp_snmp_use_inform_or_trap", PGC_SUSET, LOGGING,
			gettext_noop("If 'inform', we send alerts as SNMP v2c inform messages, if 'trap', we use SNMP v2 trap messages.."),
			NULL,
			GUC_SUPERUSER_ONLY | GUC_LIST_INPUT
		},
		&gp_snmp_use_inform_or_trap,
		"trap",
		NULL, NULL, NULL
	},
	{
		{"gp_snmp_debug_log", PGC_SUSET, DEVELOPER_OPTIONS,
			gettext_noop("Logs snmp activity to this file for debugging purposes."),
			NULL,
			GUC_SUPERUSER_ONLY | GUC_NO_SHOW_ALL | GUC_NOT_IN_SAMPLE
		},
		&gp_snmp_debug_log,
		"",
		NULL, NULL, NULL
	},

#endif

	/* for pljava */
	{
		{"pljava_vmoptions", PGC_SUSET, CUSTOM_OPTIONS,
			gettext_noop("Options sent to the JVM when it is created"),
			NULL,
			GUC_GPDB_ADDOPT | GUC_NOT_IN_SAMPLE | GUC_SUPERUSER_ONLY
		},
		&pljava_vmoptions,
		"",
		NULL, NULL, NULL
	},
	{
		{"pljava_classpath", PGC_SUSET, CUSTOM_OPTIONS,
			gettext_noop("classpath used by the the JVM"),
			NULL,
			GUC_GPDB_ADDOPT | GUC_NOT_IN_SAMPLE
		},
		&pljava_classpath,
		"",
		NULL, NULL, NULL
	},

	{
		{"gp_hadoop_connector_jardir", PGC_USERSET, CUSTOM_OPTIONS,
			gettext_noop("The directory of the Hadoop connector JAR, relative to $GPHOME."),
			NULL,
			GUC_GPDB_ADDOPT | GUC_NO_SHOW_ALL | GUC_NOT_IN_SAMPLE
		},
		&gp_hadoop_connector_jardir,
		"lib//hadoop",
		NULL, NULL, NULL
	},

	{
		{"gp_hadoop_target_version", PGC_USERSET, CUSTOM_OPTIONS,
			gettext_noop("The distro/version of Hadoop that external table is connecting to."),
			gettext_noop("See release notes or gppkg readme for details."),
			GUC_GPDB_ADDOPT
		},
		&gp_hadoop_target_version,
		"hadoop",
		NULL, NULL, NULL
	},

	{
		{"gp_hadoop_home", PGC_USERSET, CUSTOM_OPTIONS,
			gettext_noop("The location where Hadoop is installed in each segment."),
			NULL,
			GUC_GPDB_ADDOPT
		},
		&gp_hadoop_home,
		"",
		NULL, NULL, NULL
	},

	{
		{"gp_auth_time_override", PGC_SIGHUP, DEVELOPER_OPTIONS,
			gettext_noop("The timestamp used for enforcing time constraints."),
			gettext_noop("For testing purposes only."),
			GUC_NO_SHOW_ALL | GUC_NOT_IN_SAMPLE
		},
		&gp_auth_time_override_str,
		"",
		NULL, NULL, NULL
	},

	{
		{"optimizer_search_strategy_path", PGC_USERSET, QUERY_TUNING_METHOD,
			gettext_noop("Sets the search strategy used by gp optimizer."),
			NULL,
			GUC_NO_SHOW_ALL | GUC_NOT_IN_SAMPLE
		},
		&optimizer_search_strategy_path,
		"default",
		NULL, NULL, NULL
	},

	{
		{"gp_default_storage_options", PGC_USERSET, APPENDONLY_TABLES,
			gettext_noop("default options for appendonly storage."),
			NULL,
			GUC_NOT_IN_SAMPLE | GUC_GPDB_ADDOPT
		},
		&gp_default_storage_options, "",
		check_gp_default_storage_options, assign_gp_default_storage_options, NULL
	},

	{
		/* Can't be set in postgresql.conf */
		{"gp_server_version", PGC_INTERNAL, PRESET_OPTIONS,
			gettext_noop("Shows the Greenplum server version."),
			NULL,
			GUC_REPORT | GUC_NOT_IN_SAMPLE | GUC_DISALLOW_IN_FILE
		},
		&gp_server_version_string,
		GP_VERSION,
		NULL, NULL, NULL
	},

	/* End-of-list marker */
	{
		{NULL, 0, 0, NULL, NULL}, NULL, NULL, NULL, NULL
	}
};

struct config_enum ConfigureNamesEnum_gp[] =
{
	{
		{"gp_workfile_caching_loglevel", PGC_SUSET, DEVELOPER_OPTIONS,
			gettext_noop("Sets the logging level for workfile caching debugging messages"),
			gettext_noop("Valid values are DEBUG5, DEBUG4, DEBUG3, DEBUG2, "
						 "DEBUG1, LOG, NOTICE, WARNING, and ERROR. Each level includes all the "
						 "levels that follow it. The later the level, the fewer messages are "
						 "sent."),
			GUC_GPDB_ADDOPT | GUC_NO_SHOW_ALL | GUC_NOT_IN_SAMPLE
		},
		&gp_workfile_caching_loglevel,
		DEBUG1, server_message_level_options,
		NULL, NULL, NULL
	},

	{
		{"gp_sessionstate_loglevel", PGC_SUSET, DEVELOPER_OPTIONS,
			gettext_noop("Sets the logging level for session state debugging messages"),
			gettext_noop("Valid values are DEBUG5, DEBUG4, DEBUG3, DEBUG2, "
						 "DEBUG1, LOG, NOTICE, WARNING, and ERROR. Each level includes all the "
						 "levels that follow it. The later the level, the fewer messages are "
						 "sent."),
			GUC_GPDB_ADDOPT | GUC_NO_SHOW_ALL | GUC_NOT_IN_SAMPLE
		},
		&gp_sessionstate_loglevel,
		DEBUG1, server_message_level_options,
		NULL, NULL, NULL
	},

	{
		{"gp_test_time_slice_report_level", PGC_USERSET, LOGGING_WHEN,
			gettext_noop("Sets the message level for time slice violation reports."),
			gettext_noop("Valid values are NOTICE, WARNING, ERROR, FATAL and PANIC."),
			GUC_GPDB_ADDOPT | GUC_NO_SHOW_ALL | GUC_NOT_IN_SAMPLE
		},
		&gp_test_time_slice_report_level,
		ERROR, server_message_level_options,
		NULL, NULL, NULL
	},

	{
		{"gp_test_deadlock_hazard_report_level", PGC_USERSET, LOGGING_WHEN,
			gettext_noop("Sets the message level for deadlock hazard reports."),
			gettext_noop("Valid values are NOTICE, WARNING, ERROR, FATAL and PANIC."),
			GUC_GPDB_ADDOPT | GUC_NO_SHOW_ALL | GUC_NOT_IN_SAMPLE
		},
		&gp_test_deadlock_hazard_report_level,
		ERROR, server_message_level_options,
		NULL, NULL, NULL
	},

	{
		{"gp_log_format", PGC_POSTMASTER, LOGGING_WHERE,
			gettext_noop("Sets the format for log files."),
			gettext_noop("Valid values are TEXT, CSV.")
		},
		&gp_log_format,
		1, gp_log_format_options,
		NULL, NULL, NULL
	},

	{
		{"debug_dtm_action_protocol", PGC_SUSET, DEVELOPER_OPTIONS,
			gettext_noop("Sets the debug DTM action protocol."),
			NULL,
			GUC_SUPERUSER_ONLY | GUC_NO_SHOW_ALL | GUC_NOT_IN_SAMPLE
		},
		&Debug_dtm_action_protocol,
		DTX_PROTOCOL_COMMAND_NONE, debug_dtm_action_protocol_options,
		NULL, NULL, NULL
	},

	{
		{"optimizer_log_failure", PGC_USERSET, LOGGING_WHEN,
			gettext_noop("Sets which optimizer failures are logged."),
			gettext_noop("Valid values are unexpected, expected, all"),
			GUC_NO_SHOW_ALL | GUC_NOT_IN_SAMPLE
		},
		&optimizer_log_failure,
		OPTIMIZER_ALL_FAIL, optimizer_log_failure_options,
		NULL, NULL, NULL
	},

	{
		{"optimizer_minidump", PGC_USERSET, LOGGING_WHEN,
			gettext_noop("Generate optimizer minidump."),
			gettext_noop("Valid values are onerror, always"),
		},
		&optimizer_minidump,
		OPTIMIZER_MINIDUMP_FAIL, optimizer_minidump_options,
		NULL, NULL, NULL
	},

	{
		{"password_hash_algorithm", PGC_SUSET, CONN_AUTH_SECURITY,
			gettext_noop("The cryptograph hash algorithm to apply to passwords before storing them."),
			gettext_noop("Valid values are MD5 or SHA-256."),
			GUC_SUPERUSER_ONLY
		},
		&password_hash_algorithm,
		PASSWORD_HASH_MD5, password_hash_algorithm_options,
		NULL, NULL, NULL
	},

	{
		{"optimizer_cost_model", PGC_USERSET, DEVELOPER_OPTIONS,
			gettext_noop("Set optimizer cost model."),
			gettext_noop("Valid values are legacy, calibrated"),
			GUC_NO_SHOW_ALL | GUC_NOT_IN_SAMPLE
		},
		&optimizer_cost_model,
		OPTIMIZER_GPDB_CALIBRATED, optimizer_cost_model_options,
		NULL, NULL, NULL
	},

	{
		{"explain_memory_verbosity", PGC_USERSET, RESOURCES_MEM,
			gettext_noop("Experimental feature: show memory account usage in EXPLAIN ANALYZE."),
			gettext_noop("Valid values are SUPPRESS, SUMMARY, and DETAIL."),
			GUC_GPDB_ADDOPT
		},
		&explain_memory_verbosity,
		EXPLAIN_MEMORY_VERBOSITY_SUPPRESS, explain_memory_verbosity_options,
		NULL, NULL, NULL
	},

	{
		{"debug_dtm_action", PGC_SUSET, DEVELOPER_OPTIONS,
			gettext_noop("Sets the debug DTM action."),
			NULL,
			GUC_SUPERUSER_ONLY | GUC_NO_SHOW_ALL | GUC_NOT_IN_SAMPLE
		},
		&Debug_dtm_action,
		DEBUG_DTM_ACTION_NONE, debug_dtm_action_options,
		NULL, NULL, NULL
	},

	{
		{"debug_dtm_action_target", PGC_SUSET, DEVELOPER_OPTIONS,
			gettext_noop("Sets the debug DTM action target."),
			NULL,
			GUC_SUPERUSER_ONLY | GUC_NO_SHOW_ALL | GUC_NOT_IN_SAMPLE
		},
		&Debug_dtm_action_target,
		DEBUG_DTM_ACTION_TARGET_NONE, debug_dtm_action_target_options,
		NULL, NULL, NULL
	},

	{
		{"gp_autostats_mode", PGC_USERSET, DEVELOPER_OPTIONS,
			gettext_noop("Sets the autostats mode."),
			gettext_noop("Valid values are NONE, ON_CHANGE, ON_NO_STATS. ON_CHANGE requires setting gp_autostats_on_change_threshold.")
		},
		&gp_autostats_mode,
		GP_AUTOSTATS_NONE, gp_autostats_modes,
		NULL, NULL, NULL
	},

	{
		{"gp_autostats_mode_in_functions", PGC_USERSET, DEVELOPER_OPTIONS,
			gettext_noop("Sets the autostats mode for statements in procedural language functions."),
			gettext_noop("Valid values are NONE, ON_CHANGE, ON_NO_STATS. ON_CHANGE requires setting gp_autostats_on_change_threshold.")
		},
		&gp_autostats_mode_in_functions,
		GP_AUTOSTATS_NONE, gp_autostats_modes,
		NULL, NULL, NULL
	},

	{
		{"gp_interconnect_fc_method", PGC_USERSET, GP_ARRAY_TUNING,
			gettext_noop("Sets the flow control method used for UDP interconnect."),
			gettext_noop("Valid values are \"capacity\" and \"loss\"."),
			GUC_GPDB_ADDOPT
		},
		&Gp_interconnect_fc_method,
		INTERCONNECT_FC_METHOD_LOSS, gp_interconnect_fc_methods,
		NULL, NULL, NULL
	},

	{
		{"gp_interconnect_type", PGC_BACKEND, GP_ARRAY_TUNING,
			gettext_noop("Sets the protocol used for inter-node communication."),
			gettext_noop("Valid values are \"tcp\" and \"udpifc\"."),
			GUC_GPDB_ADDOPT
		},
		&Gp_interconnect_type,
		INTERCONNECT_TYPE_UDPIFC, gp_interconnect_types,
		NULL, NULL, NULL
	},

	{
		{"gp_log_fts", PGC_SIGHUP, LOGGING_WHAT,
			gettext_noop("Sets the verbosity of logged messages pertaining to fault probing."),
			gettext_noop("Valid values are \"off\", \"terse\", \"verbose\" and \"debug\"."),
			GUC_NO_SHOW_ALL | GUC_NOT_IN_SAMPLE
		},
		&gp_log_fts,
		GPVARS_VERBOSITY_TERSE, gp_log_verbosity,
		NULL, NULL, NULL
	},

	{
		{"gp_log_gang", PGC_USERSET, LOGGING_WHAT,
			gettext_noop("Sets the verbosity of logged messages pertaining to worker process creation and management."),
			gettext_noop("Valid values are \"off\", \"terse\", \"verbose\" and \"debug\"."),
			GUC_NO_SHOW_ALL | GUC_NOT_IN_SAMPLE
		},
		&gp_log_gang,
		GPVARS_VERBOSITY_OFF, gp_log_verbosity,
		NULL, NULL, NULL
	},

	{
		{"gp_log_interconnect", PGC_USERSET, LOGGING_WHAT,
			gettext_noop("Sets the verbosity of logged messages pertaining to connections between worker processes."),
			gettext_noop("Valid values are \"off\", \"terse\", \"verbose\" and \"debug\"."),
			GUC_GPDB_ADDOPT | GUC_NO_SHOW_ALL | GUC_NOT_IN_SAMPLE
		},
		&gp_log_interconnect,
		GPVARS_VERBOSITY_TERSE, gp_log_verbosity,
		NULL, NULL, NULL
	},

	{
		{"gp_resqueue_memory_policy", PGC_SUSET, RESOURCES_MGM,
			gettext_noop("Sets the policy for memory allocation of queries."),
			gettext_noop("Valid values are NONE, AUTO, EAGER_FREE.")
		},
		&gp_resqueue_memory_policy,
		RESMANAGER_MEMORY_POLICY_NONE, gp_resqueue_memory_policies,
		NULL, NULL, NULL
	},

	{
		{"gp_workfile_type_hashjoin", PGC_USERSET, QUERY_TUNING_OTHER,
			gettext_noop("Specify the type of work files to use for executing hash join plans."),
			gettext_noop("Valid values are \"BFZ\", \"BUFFILE\"."),
			GUC_GPDB_ADDOPT | GUC_NO_SHOW_ALL | GUC_NOT_IN_SAMPLE
		},
		&gp_workfile_type_hashjoin,
		BFZ, gp_workfile_type_hashjoin_options,
		NULL, NULL, NULL
	},

	{
		{"gpperfmon_log_alert_level", PGC_USERSET, LOGGING,
			gettext_noop("Specify the log alert level used by gpperfmon."),
			gettext_noop("Valid values are 'none', 'warning', 'error', 'fatal', 'panic'.")
		},
		&gpperfmon_log_alert_level,
		GPPERFMON_LOG_ALERT_LEVEL_NONE, gp_gpperfmon_log_alert_level,
		NULL, NULL, NULL
	},

	{
		{"optimizer_join_order", PGC_USERSET, QUERY_TUNING_OTHER,
			gettext_noop("Set optimizer join heuristic model."),
			gettext_noop("Valid values are query, greedy and exhaustive"),
			GUC_NOT_IN_SAMPLE
		},
		&optimizer_join_order,
		JOIN_ORDER_EXHAUSTIVE_SEARCH, optimizer_join_order_options,
		NULL, NULL, NULL
	},

	/* End-of-list marker */
	{
		{NULL, 0, 0, NULL, NULL}, NULL, 0, NULL, NULL, NULL
	}
};

static bool
check_pljava_classpath_insecure(bool *newval, void **extra, GucSource source)
{
	if ( *newval == true )
	{
		struct config_generic *pljava_cp = find_option("pljava_classpath", false, ERROR);
		if (pljava_cp != NULL)
		{
			pljava_cp->context = PGC_USERSET;
		}
		else
		{
			GUC_check_errdetail("Failed to set insecure PLJAVA classpath");
			return false;
		}
	}
	return true;
}

static void
assign_pljava_classpath_insecure(bool newval, void *extra)
{
	if ( newval == true )
	{
		struct config_generic *pljava_cp = find_option("pljava_classpath", false, ERROR);
		if (pljava_cp != NULL)
		{
			pljava_cp->context = PGC_USERSET;
		}
	}
}

static bool
check_gp_workfile_compress_algorithm(char **newval, void **extra, GucSource source)
{
	int			i = bfz_string_to_compression(*newval);

	if (i == -1)
		return false;			/* fail */
	else
		return true;				/* OK */
}

static void
assign_gp_workfile_compress_algorithm(const char *newval, void *extra)
{
	int			i = bfz_string_to_compression(newval);

	Assert(i != -1);
	gp_workfile_compress_algorithm = i;
}

static bool
check_optimizer(bool *newval, void **extra, GucSource source)
{
#ifndef USE_ORCA
	if (*newval)
		GUC_check_errmsg("ORCA is not supported by this build");
#endif

	if (!optimizer_control)
	{
		if (source >= PGC_S_INTERACTIVE)
		{
			GUC_check_errmsg("cannot change the value of \"optimizer\"");
			return false;
		}
	}

	return true;
}

static bool
<<<<<<< HEAD
check_dispatch_log_stats(bool *newval, void **extra, GucSource source)
=======
assign_verify_gpfdists_cert(bool newval, bool doit, GucSource source)
{
	if (!newval && Gp_role == GP_ROLE_DISPATCH)
		elog(WARNING, "verify_gpfdists_cert=off. Greenplum Database will stop validating "
				"the gpfidsts SSL certificate for connections between segments and gpfdists");
	return true;
}

static bool
assign_dispatch_log_stats(bool newval, bool doit, GucSource source)
>>>>>>> e82dd3bd
{
	if (*newval &&
		(log_parser_stats || log_planner_stats || log_executor_stats || log_statement_stats))
	{
		if (source >= PGC_S_INTERACTIVE)
			ereport(ERROR,
					(errcode(ERRCODE_INVALID_PARAMETER_VALUE),
					 errmsg("cannot enable \"log_dispatch_stats\" when "
							"\"log_statement_stats\", "
							"\"log_parser_stats\", \"log_planner_stats\", "
							"or \"log_executor_stats\" is true")));
		/* source == PGC_S_OVERRIDE means do it anyway, eg at xact abort */
		else if (source != PGC_S_OVERRIDE)
			return false;
	}
	return true;
}

bool
check_gp_hashagg_default_nbatches(int *newval, void **extra, GucSource source)
{
	/* Must be a power of two */
	if (0 == (*newval & (*newval - 1)))
	{
		return true;
	}
	else
	{
		GUC_check_errmsg("gp_hashagg_default_nbatches must be a power of two");
		return false;
	}
}

/*
 * Malloc a new string representing current storage_opts.
 */
static char *
storageOptToString(const StdRdOptions *ao_opts)
{
	StringInfoData buf;
	char	   *ret;

	initStringInfo(&buf);
	appendStringInfo(&buf, "%s=%s", SOPT_APPENDONLY,
					 ao_opts->appendonly ? "true" : "false");
	appendStringInfo(&buf, ",%s=%d,", SOPT_BLOCKSIZE,
					 ao_opts->blocksize);
	if (ao_opts->compresstype[0])
	{
		appendStringInfo(&buf, "%s=%s,", SOPT_COMPTYPE,
						 ao_opts->compresstype);
	}
	else
	{
		appendStringInfo(&buf, "%s=none,", SOPT_COMPTYPE);
	}

	/*
	 * MPP-14504: we seem to allow compresslevel > 0 even when compression is
	 * disabled.
	 */
	if (ao_opts->compresslevel > 0)
	{
		appendStringInfo(&buf, "%s=%d,", SOPT_COMPLEVEL,
						 ao_opts->compresslevel);
	}
	appendStringInfo(&buf, "%s=%s,", SOPT_CHECKSUM,
					 ao_opts->checksum ? "true" : "false");
	appendStringInfo(&buf, "%s=%s", SOPT_ORIENTATION,
					 ao_opts->columnstore ? "column" : "row");
	ret = strdup(buf.data);
	if (ret == NULL)
		elog(ERROR, "out of memory");
	pfree(buf.data);
	return ret;
}

/*
 * Parse new value of storage options.  Update both, the GUC and
 * global ao_storage_opts object.
 */
static bool
check_gp_default_storage_options(char **newval, void **extra, GucSource source)
{
	bool		result = false;

	PG_TRY();
	{
		/* Value of "appendonly" option if one is specified. */
		StdRdOptions newopts;

		memset(&newopts, 0, sizeof(StdRdOptions));
		resetAOStorageOpts(&newopts);

		/*
		 * Perform identical validations as in case of options specified
		 * in a WITH() clause.
		 */
		if ((*newval)[0])
		{
			bool		aovalue = false;
			Datum		newopts_datum;

			newopts_datum = parseAOStorageOpts(*newval, &aovalue);
			parse_validate_reloptions(&newopts, newopts_datum,
									  /* validate */ true, RELOPT_KIND_HEAP);
			validateAppendOnlyRelOptions(
				newopts.appendonly,
				newopts.blocksize,
				gp_safefswritesize,
				newopts.compresslevel,
				newopts.compresstype,
				newopts.checksum,
				RELKIND_RELATION,
				newopts.columnstore);
			newopts.appendonly = aovalue;
		}

		/*
		 * All validations succeeded, it is safe to udpate global
		 * appendonly storage options.
		 */
		*extra = malloc(sizeof(StdRdOptions));
		if (*extra == NULL)
			ereport(ERROR,
					(errcode(ERRCODE_OUT_OF_MEMORY),
					 errmsg("out of memory")));
		memcpy(*extra, &newopts, sizeof(StdRdOptions));

		free(*newval);
		*newval = NULL;
		*newval = storageOptToString(&newopts);

		result = true;
	}
	PG_CATCH();
	{
		if (source >= PGC_S_INTERACTIVE)
			PG_RE_THROW();
		else
		{
			/*
			 * We are in the middle of backend / postmaster startup.  The
			 * configured value is bad, proceed with factory defaults.
			 */
			elog(WARNING, "could not set gp_default_storage_options to '%s'",
				 *newval);
		}
		result = false;
	}
	PG_END_TRY();

	return result;
}


static void
assign_gp_default_storage_options(const char *newval, void *extra)
{
	StdRdOptions *newopts = (StdRdOptions *) extra;

	setDefaultAOStorageOpts(newopts);
}


bool
select_gp_replication_config_files(const char *configdir, const char *progname)
{
	char *fname;

	if (gp_replication_config_filename)
		fname = make_absolute_path(gp_replication_config_filename);
	else if (configdir)
	{
		fname = malloc(strlen(configdir)
					   + strlen(GP_REPLICATION_CONFIG_FILENAME) + 2);
		if (!fname)
		{
			ereport(FATAL, (errcode(ERRCODE_OUT_OF_MEMORY),
						    errmsg("out of memory")));
		}

		sprintf(fname, "%s/%s", configdir, GP_REPLICATION_CONFIG_FILENAME);
	}
	else
	{
		write_stderr("%s does not know where to find the \"gp_replication\" configuration file.\n"
					 "This can be specified by the -D invocation option, or by the "
					 "PGDATA environment variable.\n",
					 progname);
		return false;
	}

	gp_replication_config_filename = fname;
	return true;
}

/*
 * Write updated configuration parameter values into a temporary file.
 * This function traverses the list of parameters and quotes the string
 * values before writing them.
 */
static void
write_gp_replication_conf_file(int fd, const char *filename, ConfigVariable *head)
{
	StringInfoData buf;
	ConfigVariable *item;

	initStringInfo(&buf);

	/* Emit file header containing warning comment */
	appendStringInfoString(&buf, "# Do not edit this file manually!\n");
	appendStringInfoString(&buf, "# It will be overwritten by gp_set_synchronous_standby_name().\n");

	errno = 0;
	if (write(fd, buf.data, buf.len) != buf.len)
	{
		/* if write didn't set errno, assume problem is no disk space */
		if (errno == 0)
			errno = ENOSPC;
		ereport(ERROR,
		        (errcode_for_file_access(),
				        errmsg("could not write to file \"%s\": %m", filename)));
	}

	/* Emit each parameter, properly quoting the value */
	for (item = head; item != NULL; item = item->next)
	{
		char	   *escaped;

		resetStringInfo(&buf);

		appendStringInfoString(&buf, item->name);
		appendStringInfoString(&buf, " = '");

		escaped = escape_single_quotes_ascii(item->value);
		if (!escaped)
			ereport(ERROR,
			        (errcode(ERRCODE_OUT_OF_MEMORY),
					        errmsg("out of memory")));
		appendStringInfoString(&buf, escaped);
		free(escaped);

		appendStringInfoString(&buf, "'\n");

		errno = 0;
		if (write(fd, buf.data, buf.len) != buf.len)
		{
			/* if write didn't set errno, assume problem is no disk space */
			if (errno == 0)
				errno = ENOSPC;
			ereport(ERROR,
			        (errcode_for_file_access(),
					        errmsg("could not write to file \"%s\": %m", filename)));
		}
	}

	/* fsync before considering the write to be successful */
	if (pg_fsync(fd) != 0)
		ereport(ERROR,
		        (errcode_for_file_access(),
				        errmsg("could not fsync file \"%s\": %m", filename)));

	pfree(buf.data);
}

/*
 * Update the given list of configuration parameters, adding, replacing
 * or deleting the entry for item "name" (delete if "value" == NULL).
 */
static void
replace_gp_replication_config_value(ConfigVariable **head_p, ConfigVariable **tail_p,
                                    const char *name, const char *value)
{
	ConfigVariable *item, *prev = NULL;

	/* Search the list for an existing match (we assume there's only one) */
	for (item = *head_p; item != NULL; item = item->next)
	{
		if (strcmp(item->name, name) == 0)
		{
			/* found a match, replace it */
			pfree(item->value);
			if (value != NULL)
			{
				/* update the parameter value */
				item->value = pstrdup(value);
			}
			else
			{
				/* delete the configuration parameter from list */
				if (*head_p == item)
					*head_p = item->next;
				else
					prev->next = item->next;
				if (*tail_p == item)
					*tail_p = prev;

				pfree(item->name);
				pfree(item);
			}
			return;
		}
		prev = item;
	}

	/* Not there; no work if we're trying to delete it */
	if (value == NULL)
		return;

	/* OK, append a new entry */
	item = palloc(sizeof *item);
	item->name = pstrdup(name);
	item->value = pstrdup(value);
	item->next = NULL;

	if (*head_p == NULL)
		*head_p = item;
	else
		(*tail_p)->next = item;
	*tail_p = item;
}

/*
 * Validates configuration parameter and value
 */
static bool
validate_gp_replication_conf_option(struct config_generic *record,
                     const char *value, int elevel)
{
	/*
	 * Validate the value for the passed record, to ensure it is in expected
	 * range.
	 */
	switch (record->vartype)
	{
		case PGC_BOOL:
			{
				bool		newval;

				if (!parse_bool(value, &newval))
				{
					ereport(elevel,
					        (errcode(ERRCODE_INVALID_PARAMETER_VALUE),
							        errmsg("parameter \"%s\" requires a Boolean value",
							               record->name)));
					return false;
				}
				break;
			}
		case PGC_INT:
			{
				struct config_int *conf = (struct config_int *) record;
				int			newval;
				const char *hintmsg;

				if (!parse_int(value, &newval, conf->gen.flags, &hintmsg))
				{
					ereport(elevel,
					        (errcode(ERRCODE_INVALID_PARAMETER_VALUE),
							        errmsg("invalid value for parameter \"%s\": \"%s\"",
							               record->name, value),
							        hintmsg ? errhint("%s", hintmsg) : 0));
					return false;
				}
				if (newval < conf->min || newval > conf->max)
				{
					ereport(elevel,
					        (errcode(ERRCODE_INVALID_PARAMETER_VALUE),
							        errmsg("%d is outside the valid range for parameter \"%s\" (%d .. %d)",
							               newval, record->name, conf->min, conf->max)));
					return false;
				}
				break;
			}
		case PGC_REAL:
			{
				struct config_real *conf = (struct config_real *) record;
				double		newval;

				if (!parse_real(value, &newval))
				{
					ereport(elevel,
					        (errcode(ERRCODE_INVALID_PARAMETER_VALUE),
							        errmsg("parameter \"%s\" requires a numeric value",
							               record->name)));
					return false;
				}
				if (newval < conf->min || newval > conf->max)
				{
					ereport(elevel,
					        (errcode(ERRCODE_INVALID_PARAMETER_VALUE),
							        errmsg("%g is outside the valid range for parameter \"%s\" (%g .. %g)",
							               newval, record->name, conf->min, conf->max)));
					return false;
				}
				break;
			}
		case PGC_STRING:
			{
				struct config_string *conf = (struct config_string *) record;

				/*
				 * The only sort of "parsing" check we need to ensure value is NOT truncated if GUC_IS_NAME.
				 */
				if (conf->gen.flags & GUC_IS_NAME)
				{
					char *tempPtr;
					bool is_truncated;

					tempPtr = strdup(value);
					if (tempPtr == NULL)
						return false;

					truncate_identifier(tempPtr, strlen(tempPtr), true);
					is_truncated = (strlen(value) != strlen(tempPtr));

					free(tempPtr);

					if (is_truncated)
						return false;
				}
				break;
			}
		default:
			/*
			 * FIXME: Need to add validation for the PGC_ENUM once merged
			 * commit 52a8d4f8f7e286482886861175312c1434b1d4fd from upstream 8.4
			 */
			/*
			 * make sure all the types are checked, and we should never reach here
			 */
			Assert(false);
	}
	return true;
}

/*
 * Set GUC value in GP_REPLICATION_CONFIG_FILENAME.
 *
 * If value is NULL, then this GUC is removed from the configuration.
 *
 * If name exists, its value will be updated.
 * otherwise, the new named GUC will be added.
 */
void
set_gp_replication_config(const char *name, const char *value)
{
	ConfigVariable *head = NULL;
	ConfigVariable *tail = NULL;
	volatile int Tmpfd;
	char GpReplicationConfigTempFilename[MAXPGPATH];
	char GpReplicationConfigFilename[MAXPGPATH];

	if (!superuser())
		ereport(ERROR,
		        (errcode(ERRCODE_INSUFFICIENT_PRIVILEGE),
				        (errmsg("must be superuser to update %s", gp_replication_config_filename))));

	/*
	 * GP_REPLICATION_CONFIG_FILENAME and its corresponding temporary file are always in
	 * the data directory, so we can reference them by simple relative paths.
	 */
	snprintf(GpReplicationConfigFilename, sizeof(GpReplicationConfigFilename), "%s",
	         gp_replication_config_filename);
	snprintf(GpReplicationConfigTempFilename, sizeof(GpReplicationConfigTempFilename), "%s.%s",
	         gp_replication_config_filename, "tmp");

	/*
	 * Only one backend is allowed to operate on GP_REPLICATION_CONFIG_FILENAME at a
	 * time.  Use GpReplicationConfigFileLock to ensure that.  We must hold the lock while
	 * reading the old file contents.
	 */
	LWLockAcquire(GpReplicationConfigFileLock, LW_EXCLUSIVE);

	struct stat st;

	if (stat(GpReplicationConfigFilename, &st) == 0)
	{
		/* open old file PG_AUTOCONF_FILENAME */
		FILE	   *infile;

		infile = AllocateFile(GpReplicationConfigFilename, "r");
		if (infile == NULL)
			ereport(ERROR,
			        (errcode_for_file_access(),
					        errmsg("could not open file \"%s\": %m",
					               GpReplicationConfigFilename)));

		/* parse it */
		if (!ParseConfigFile(GpReplicationConfigFilename, 0, PGC_SUSET, LOG, &head, &tail))
			ereport(ERROR,
			        (errcode(ERRCODE_CONFIG_FILE_ERROR),
					        errmsg("could not parse contents of file \"%s\"",
					               GpReplicationConfigFilename)));

		FreeFile(infile);
	}

	/*
	 * If a value is specified, verify that it's sane.
	 */
	if (value)
	{
		struct config_generic *record;

		record = find_option(name, false, LOG);
		if (record == NULL)
			ereport(ERROR,
			        (errcode(ERRCODE_UNDEFINED_OBJECT),
					        errmsg("unrecognized configuration parameter \"%s\"", name)));

		/*
		 * Don't allow the parameters which can't be set in configuration
		 * files to be set in GP_REPLICATION_CONFIG_FILENAME file.
		 */
		if ((record->context == PGC_INTERNAL) ||
		    (record->flags & GUC_DISALLOW_IN_FILE))
			ereport(ERROR,
			        (errcode(ERRCODE_CANT_CHANGE_RUNTIME_PARAM),
					        errmsg("parameter \"%s\" cannot be changed",
					               name)));

		if (!validate_gp_replication_conf_option(record, value, ERROR))
			ereport(ERROR,
			        (errmsg("invalid value for parameter \"%s\": \"%s\"", name, value)));
	}

	replace_gp_replication_config_value(&head, &tail, name, value);

	/*
	 * To ensure crash safety, first write the new file data to a temp file,
	 * then atomically rename it into place.
	 *
	 * If there is a temp file left over due to a previous crash, it's okay to
	 * truncate and reuse it.
	 */
	Tmpfd = BasicOpenFile(GpReplicationConfigTempFilename,
	                      O_CREAT | O_RDWR | O_TRUNC,
	                      S_IRUSR | S_IWUSR);
	if (Tmpfd < 0)
		ereport(ERROR,
		        (errcode_for_file_access(),
				        errmsg("could not open file \"%s\": %m",
				               GpReplicationConfigTempFilename)));

	/*
	 * Use a TRY block to clean up the file if we fail.  Since we need a TRY
	 * block anyway, OK to use BasicOpenFile rather than OpenTransientFile.
	 */
	PG_TRY();
	{
		/* Write and sync the new contents to the temporary file */
		write_gp_replication_conf_file(Tmpfd, GpReplicationConfigTempFilename, head);

		/* Close before renaming; may be required on some platforms */
		close(Tmpfd);
		Tmpfd = -1;

		/*
		 * As the rename is atomic operation, if any problem occurs after this
		 * at worst it can lose the parameters set by last ALTER SYSTEM
		 * command.
		 */
		if (rename(GpReplicationConfigTempFilename, GpReplicationConfigFilename) < 0)
			ereport(ERROR,
			        (errcode_for_file_access(),
					        errmsg("could not rename file \"%s\" to \"%s\": %m",
					               GpReplicationConfigTempFilename, GpReplicationConfigFilename)));
	}
	PG_CATCH();
	{
		/* Close file first, else unlink might fail on some platforms */
		if (Tmpfd >= 0)
			close(Tmpfd);

		/* Unlink, but ignore any error */
		(void) unlink(GpReplicationConfigTempFilename);

		PG_RE_THROW();
	}
	PG_END_TRY();

	LWLockRelease(GpReplicationConfigFileLock);
}

/*
 * lookup_loglevel_by_name
 *
 * Return the enum value for the specified name. This is a specialized version
 * of config_enum_lookup_by_value() for use by syslogger.c where the severity
 * is matched with perfmon log alert levels.
 */
GpperfmonLogAlertLevel
lookup_loglevel_by_name(const char *name)
{
	const struct config_enum_entry *entry;

	for (entry = gp_gpperfmon_log_alert_level; entry && entry->name; entry++)
	{
		if (pg_strcasecmp(entry->name, name) == 0)
			return entry->val;
	}

	return GPPERFMON_LOG_ALERT_LEVEL_NONE;
}

/*
 * lookup_autostats_mode_by_value
 *
 * Return the string value name for the specified value. This is essentially a
 * specialized version of config_enum_lookup_by_value() for use by autostats.c
 * debugging code.
 */
const char *
lookup_autostats_mode_by_value(GpAutoStatsModeValue val)
{
	const struct config_enum_entry *entry;

	for (entry = gp_autostats_modes; entry && entry->name; entry++)
	{
		if (entry->val == val)
			return entry->name;
	}

	elog(ERROR, "could not find autostats mode %d", val);
	return NULL;				/* silence compiler */
}<|MERGE_RESOLUTION|>--- conflicted
+++ resolved
@@ -70,21 +70,12 @@
 /*
  * Assign/Show hook functions defined in this module
  */
-<<<<<<< HEAD
 static bool check_gp_workfile_compress_algorithm(char **newval, void **extra, GucSource source);
 static void assign_gp_workfile_compress_algorithm(const char *newval, void *extra);
 static bool check_optimizer(bool *newval, void **extra, GucSource source);
+static bool check_verify_gpfdists_cert(bool *newval, void **extra, GucSource source);
 static bool check_dispatch_log_stats(bool *newval, void **extra, GucSource source);
 static bool check_gp_hashagg_default_nbatches(int *newval, void **extra, GucSource source);
-=======
-static const char *assign_gp_workfile_compress_algorithm(const char *newval, bool doit, GucSource source);
-static const char *assign_optimizer_minidump(const char *newval,
-						  bool doit, GucSource source);
-static bool assign_optimizer(bool newval, bool doit, GucSource source);
-static bool assign_verify_gpfdists_cert(bool newval, bool doit, GucSource source);
-static bool assign_dispatch_log_stats(bool newval, bool doit, GucSource source);
-static bool assign_gp_hashagg_default_nbatches(int newval, bool doit, GucSource source);
->>>>>>> e82dd3bd
 
 /* Helper function for guc setter */
 extern const char *gpvars_assign_gp_resqueue_priority_default_value(const char *newval,
@@ -3110,7 +3101,7 @@
 			GUC_NO_SHOW_ALL | GUC_NOT_IN_SAMPLE | GUC_GPDB_ADDOPT
 		},
 		&verify_gpfdists_cert,
-		true, assign_verify_gpfdists_cert, NULL
+		true, check_verify_gpfdists_cert, NULL
 	},
 
 	/* End-of-list marker */
@@ -3243,12 +3234,8 @@
 			NULL
 		},
 		&memory_spill_ratio,
-<<<<<<< HEAD
-		20, 0, 100,
-		NULL, NULL, NULL
-=======
-		20, 0, INT_MAX, NULL, NULL
->>>>>>> e82dd3bd
+		20, 0, INT_MAX,
+		NULL, NULL, NULL
 	},
 
 	{
@@ -4298,12 +4285,8 @@
 			GUC_NO_SHOW_ALL | GUC_NOT_IN_SAMPLE
 		},
 		&optimizer_array_expansion_threshold,
-<<<<<<< HEAD
-		25, 0, INT_MAX,
-		NULL, NULL, NULL
-=======
-		100, 0, INT_MAX, NULL, NULL
->>>>>>> e82dd3bd
+		100, 0, INT_MAX,
+		NULL, NULL, NULL
 	},
 
 	{
@@ -5292,20 +5275,16 @@
 }
 
 static bool
-<<<<<<< HEAD
-check_dispatch_log_stats(bool *newval, void **extra, GucSource source)
-=======
-assign_verify_gpfdists_cert(bool newval, bool doit, GucSource source)
+check_verify_gpfdists_cert(bool *newval, void **extra, GucSource source)
 {
-	if (!newval && Gp_role == GP_ROLE_DISPATCH)
+	if (!*newval && Gp_role == GP_ROLE_DISPATCH)
 		elog(WARNING, "verify_gpfdists_cert=off. Greenplum Database will stop validating "
 				"the gpfidsts SSL certificate for connections between segments and gpfdists");
 	return true;
 }
 
 static bool
-assign_dispatch_log_stats(bool newval, bool doit, GucSource source)
->>>>>>> e82dd3bd
+check_dispatch_log_stats(bool *newval, void **extra, GucSource source)
 {
 	if (*newval &&
 		(log_parser_stats || log_planner_stats || log_executor_stats || log_statement_stats))
