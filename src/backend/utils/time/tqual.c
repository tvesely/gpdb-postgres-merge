/*-------------------------------------------------------------------------
 *
 * tqual.c
 *	  POSTGRES "time qualification" code, ie, tuple visibility rules.
 *
 * NOTE: all the HeapTupleSatisfies routines will update the tuple's
 * "hint" status bits if we see that the inserting or deleting transaction
 * has now committed or aborted (and it is safe to set the hint bits).
 * If the hint bits are changed, MarkBufferDirtyHint is called on
 * the passed-in buffer.  The caller must hold not only a pin, but at least
 * shared buffer content lock on the buffer containing the tuple.
 *
 * NOTE: must check TransactionIdIsInProgress (which looks in PGPROC array)
 * before TransactionIdDidCommit/TransactionIdDidAbort (which look in
 * pg_clog).  Otherwise we have a race condition: we might decide that a
 * just-committed transaction crashed, because none of the tests succeed.
 * xact.c is careful to record commit/abort in pg_clog before it unsets
 * MyProc->xid in PGPROC array.  That fixes that problem, but it also
 * means there is a window where TransactionIdIsInProgress and
 * TransactionIdDidCommit will both return true.  If we check only
 * TransactionIdDidCommit, we could consider a tuple committed when a
 * later GetSnapshotData call will still think the originating transaction
 * is in progress, which leads to application-level inconsistency.	The
 * upshot is that we gotta check TransactionIdIsInProgress first in all
 * code paths, except for a few cases where we are looking at
 * subtransactions of our own main transaction and so there can't be any
 * race condition.
 *
 * Summary of visibility functions:
 *
<<<<<<< HEAD
 *   HeapTupleSatisfiesMVCC()
 *        visible to supplied snapshot, excludes current command
 *   HeapTupleSatisfiesNow()
 *        visible to instant snapshot, excludes current command
 *   HeapTupleSatisfiesUpdate()
 *        like HeapTupleSatisfiesNow(), but with user-supplied command
 *        counter and more complex result
 *   HeapTupleSatisfiesSelf()
 *        visible to instant snapshot and current command
 *   HeapTupleSatisfiesDirty()
 *        like HeapTupleSatisfiesSelf(), but includes open transactions
 *   HeapTupleSatisfiesVacuum()
 *        visible to any running transaction, used by VACUUM
 *   HeapTupleSatisfiesToast()
 *        visible unless part of interrupted vacuum, used for TOAST
 *   HeapTupleSatisfiesAny()
 *        all tuples are visible
 *
=======
>>>>>>> b0a6ad70
 * Portions Copyright (c) 1996-2009, PostgreSQL Global Development Group
 * Portions Copyright (c) 1994, Regents of the University of California
 *
 * IDENTIFICATION
 *	  $PostgreSQL: pgsql/src/backend/utils/time/tqual.c,v 1.111 2009/01/01 17:23:53 momjian Exp $
 *
 *-------------------------------------------------------------------------
 */

#include "postgres.h"

#include "access/multixact.h"
#include "access/subtrans.h"
#include "access/transam.h"
#include "access/xact.h"
#include "storage/bufmgr.h"
#include "storage/procarray.h"
#include "utils/tqual.h"

#include "cdb/cdbtm.h"
#include "cdb/cdbvars.h"

#include "access/clog.h"

/* Static variables representing various special snapshot semantics */
SnapshotData SnapshotNowData = {HeapTupleSatisfiesNow};
SnapshotData SnapshotSelfData = {HeapTupleSatisfiesSelf};
SnapshotData SnapshotAnyData = {HeapTupleSatisfiesAny};
SnapshotData SnapshotToastData = {HeapTupleSatisfiesToast};

/* local functions */
static bool XidInMVCCSnapshot(TransactionId xid, Snapshot snapshot,
			  bool distributedSnapshotIgnore, bool *setDistributedSnapshotIgnore);
static bool XidInMVCCSnapshot_Local(TransactionId xid, Snapshot snapshot);

/*
 * Set the buffer dirty after setting t_infomask
 */
static inline void
markDirty(Buffer buffer, Relation relation, HeapTupleHeader tuple, bool isXmin)
{
	TransactionId xid;

	if (!gp_disable_tuple_hints)
	{
		MarkBufferDirtyHint(buffer, relation);
	}

	/*
	 * The GUC gp_disable_tuple_hints is on.  Do further evaluation whether we want to write out the
	 * buffer or not.
	 */
	Assert(relation != NULL);

	if (relation->rd_issyscat)
	{
		/* Assume we want to always mark the buffer dirty */
		MarkBufferDirtyHint(buffer, relation);
		return;
	}

	/*
	 * Get the xid whose hint bits were just set.
	 */
	if (isXmin)
		xid = HeapTupleHeaderGetXmin(tuple);
	else
		xid = HeapTupleHeaderGetXmax(tuple);

	if (xid == InvalidTransactionId)
	{
		MarkBufferDirtyHint(buffer, relation);
		return;
	}

	/*
	 * Check age of the affected xid.  If it is too old, mark the buffer to be written.
	 */
	if (CLOGTransactionIsOld(xid))
	{
		MarkBufferDirtyHint(buffer, relation);
		return;
	}
}

/*
 * SetHintBits()
 *
 * Set commit/abort hint bits on a tuple, if appropriate at this time.
 *
 * It is only safe to set a transaction-committed hint bit if we know the
 * transaction's commit record has been flushed to disk.  We cannot change
 * the LSN of the page here because we may hold only a share lock on the
 * buffer, so we can't use the LSN to interlock this; we have to just refrain
 * from setting the hint bit until some future re-examination of the tuple.
 *
 * We can always set hint bits when marking a transaction aborted.	(Some
 * code in heapam.c relies on that!)
 *
 * Also, if we are cleaning up HEAP_MOVED_IN or HEAP_MOVED_OFF entries, then
 * we can always set the hint bits, since VACUUM FULL always uses synchronous
 * commits and doesn't move tuples that weren't previously hinted.	(This is
 * not known by this subroutine, but is applied by its callers.)
 *
 * Normal commits may be asynchronous, so for those we need to get the LSN
 * of the transaction and then check whether this is flushed.
 *
 * The caller should pass xid as the XID of the transaction to check, or
 * InvalidTransactionId if no check is needed.
 */
static inline void
SetHintBits(HeapTupleHeader tuple, Buffer buffer, Relation rel,
			uint16 infomask, TransactionId xid)
{
	bool		isXmin;

	if (TransactionIdIsValid(xid))
	{
		/* NB: xid must be known committed here! */
		XLogRecPtr	commitLSN = TransactionIdGetCommitLSN(xid);

		if (XLogNeedsFlush(commitLSN))
			return;				/* not flushed yet, so don't set hint */
	}

	tuple->t_infomask |= infomask;

	switch(infomask)
	{
		case HEAP_XMIN_INVALID:
		case HEAP_XMIN_COMMITTED:
			isXmin = true;
			break;
		case HEAP_XMAX_INVALID:
		case HEAP_XMAX_COMMITTED:
			isXmin = false;
			break;
		default:
			elog(ERROR, "unexpected infomask while setting hint bits: %d", infomask);
			isXmin = false; /* keep compiler quiet */
	}

	markDirty(buffer, rel, tuple, isXmin);
}

/*
 * HeapTupleSetHintBits --- exported version of SetHintBits()
 *
 * This must be separate because of C99's brain-dead notions about how to
 * implement inline functions.
 */
void
HeapTupleSetHintBits(HeapTupleHeader tuple, Buffer buffer, Relation rel,
					 uint16 infomask, TransactionId xid)
{
	SetHintBits(tuple, buffer, rel, infomask, xid);
}

/*
 * HeapTupleSatisfiesSelf
 *		True iff heap tuple is valid "for itself".
 *
 *	Here, we consider the effects of:
 *		all committed transactions (as of the current instant)
 *		previous commands of this transaction
 *		changes made by the current command
 *
 * Note:
 *		Assumes heap tuple is valid.
 *
 * The satisfaction of "itself" requires the following:
 *
 * ((Xmin == my-transaction &&				the row was updated by the current transaction, and
 *		(Xmax is null						it was not deleted
 *		 [|| Xmax != my-transaction)])			[or it was deleted by another transaction]
 * ||
 *
 * (Xmin is committed &&					the row was modified by a committed transaction, and
 *		(Xmax is null ||					the row has not been deleted, or
 *			(Xmax != my-transaction &&			the row was deleted by another transaction
 *			 Xmax is not committed)))			that has not been committed
 */
bool
HeapTupleSatisfiesSelf(Relation relation, HeapTupleHeader tuple, Snapshot snapshot, Buffer buffer)
{
	if (!(tuple->t_infomask & HEAP_XMIN_COMMITTED))
	{
		if (tuple->t_infomask & HEAP_XMIN_INVALID)
			return false;

		if (tuple->t_infomask & HEAP_MOVED_OFF)
		{
			TransactionId xvac = HeapTupleHeaderGetXvac(tuple);

			if (TransactionIdIsCurrentTransactionId(xvac))
				return false;
			if (!TransactionIdIsInProgress(xvac))
			{
				if (TransactionIdDidCommit(xvac))
				{
					SetHintBits(tuple, buffer, relation, HEAP_XMIN_INVALID,
								InvalidTransactionId);
					return false;
				}
				SetHintBits(tuple, buffer, relation, HEAP_XMIN_COMMITTED,
							InvalidTransactionId);
			}
		}
		else if (tuple->t_infomask & HEAP_MOVED_IN)
		{
			TransactionId xvac = HeapTupleHeaderGetXvac(tuple);

			if (!TransactionIdIsCurrentTransactionId(xvac))
			{
				if (TransactionIdIsInProgress(xvac))
					return false;
				if (TransactionIdDidCommit(xvac))
					SetHintBits(tuple, buffer, relation, HEAP_XMIN_COMMITTED,
								InvalidTransactionId);
				else
				{
					SetHintBits(tuple, buffer, relation, HEAP_XMIN_INVALID,
								InvalidTransactionId);
					return false;
				}
			}
		}
		else if (TransactionIdIsCurrentTransactionId(HeapTupleHeaderGetXmin(tuple)))
		{
			if (tuple->t_infomask & HEAP_XMAX_INVALID)	/* xid invalid */
				return true;

			if (tuple->t_infomask & HEAP_IS_LOCKED)		/* not deleter */
				return true;

			Assert(!(tuple->t_infomask & HEAP_XMAX_IS_MULTI));

			if (!TransactionIdIsCurrentTransactionId(HeapTupleHeaderGetXmax(tuple)))
			{
				/* deleting subtransaction must have aborted */
				SetHintBits(tuple, buffer, relation, HEAP_XMAX_INVALID,
							InvalidTransactionId);
				return true;
			}

			return false;
		}
		else if (TransactionIdIsInProgress(HeapTupleHeaderGetXmin(tuple)))
			return false;
		else if (TransactionIdDidCommit(HeapTupleHeaderGetXmin(tuple)))
			SetHintBits(tuple, buffer, relation, HEAP_XMIN_COMMITTED,
						HeapTupleHeaderGetXmin(tuple));
		else
		{
			/* it must have aborted or crashed */
			SetHintBits(tuple, buffer, relation, HEAP_XMIN_INVALID,
						InvalidTransactionId);
			return false;
		}
	}

	/* by here, the inserting transaction has committed */

	if (tuple->t_infomask & HEAP_XMAX_INVALID)	/* xid invalid or aborted */
		return true;

	if (tuple->t_infomask & HEAP_XMAX_COMMITTED)
	{
		if (tuple->t_infomask & HEAP_IS_LOCKED)
			return true;
		return false;			/* updated by other */
	}

	if (tuple->t_infomask & HEAP_XMAX_IS_MULTI)
	{
		/* MultiXacts are currently only allowed to lock tuples */
		Assert(tuple->t_infomask & HEAP_IS_LOCKED);
		return true;
	}

	if (TransactionIdIsCurrentTransactionId(HeapTupleHeaderGetXmax(tuple)))
	{
		if (tuple->t_infomask & HEAP_IS_LOCKED)
			return true;
		return false;
	}

	if (TransactionIdIsInProgress(HeapTupleHeaderGetXmax(tuple)))
		return true;

	if (!TransactionIdDidCommit(HeapTupleHeaderGetXmax(tuple)))
	{
		/* it must have aborted or crashed */
		SetHintBits(tuple, buffer, relation, HEAP_XMAX_INVALID,
					InvalidTransactionId);
		return true;
	}

	/* xmax transaction committed */

	if (tuple->t_infomask & HEAP_IS_LOCKED)
	{
		SetHintBits(tuple, buffer, relation, HEAP_XMAX_INVALID,
					InvalidTransactionId);
		return true;
	}

	SetHintBits(tuple, buffer, relation, HEAP_XMAX_COMMITTED,
				HeapTupleHeaderGetXmax(tuple));
	return false;
}

/*
 * HeapTupleSatisfiesNow
 *		True iff heap tuple is valid "now".
 *
 *	Here, we consider the effects of:
 *		all committed transactions (as of the current instant)
 *		previous commands of this transaction
 *
 * Note we do _not_ include changes made by the current command.  This
 * solves the "Halloween problem" wherein an UPDATE might try to re-update
 * its own output tuples.
 *
 * Note:
 *		Assumes heap tuple is valid.
 *
 * The satisfaction of "now" requires the following:
 *
 * ((Xmin == my-transaction &&				inserted by the current transaction
 *	 Cmin < my-command &&					before this command, and
 *	 (Xmax is null ||						the row has not been deleted, or
 *	  (Xmax == my-transaction &&			it was deleted by the current transaction
 *	   Cmax >= my-command)))				but not before this command,
 * ||										or
 *	(Xmin is committed &&					the row was inserted by a committed transaction, and
 *		(Xmax is null ||					the row has not been deleted, or
 *		 (Xmax == my-transaction &&			the row is being deleted by this transaction
 *		  Cmax >= my-command) ||			but it's not deleted "yet", or
 *		 (Xmax != my-transaction &&			the row was deleted by another transaction
 *		  Xmax is not committed))))			that has not been committed
 *
 *		mao says 17 march 1993:  the tests in this routine are correct;
 *		if you think they're not, you're wrong, and you should think
 *		about it again.  i know, it happened to me.  we don't need to
 *		check commit time against the start time of this transaction
 *		because 2ph locking protects us from doing the wrong thing.
 *		if you mess around here, you'll break serializability.  the only
 *		problem with this code is that it does the wrong thing for system
 *		catalog updates, because the catalogs aren't subject to 2ph, so
 *		the serializability guarantees we provide don't extend to xacts
 *		that do catalog accesses.  this is unfortunate, but not critical.
 */
bool
HeapTupleSatisfiesNow(Relation relation, HeapTupleHeader tuple, Snapshot snapshot, Buffer buffer)
{
	if (!(tuple->t_infomask & HEAP_XMIN_COMMITTED))
	{
		if (tuple->t_infomask & HEAP_XMIN_INVALID)
			return false;

		if (tuple->t_infomask & HEAP_MOVED_OFF)
		{
			TransactionId xvac = HeapTupleHeaderGetXvac(tuple);

			if (TransactionIdIsCurrentTransactionId(xvac))
				return false;
			if (!TransactionIdIsInProgress(xvac))
			{
				if (TransactionIdDidCommit(xvac))
				{
					SetHintBits(tuple, buffer, relation, HEAP_XMIN_INVALID,
								InvalidTransactionId);
					return false;
				}
				SetHintBits(tuple, buffer, relation, HEAP_XMIN_COMMITTED,
							InvalidTransactionId);
			}
		}
		else if (tuple->t_infomask & HEAP_MOVED_IN)
		{
			TransactionId xvac = HeapTupleHeaderGetXvac(tuple);

			if (!TransactionIdIsCurrentTransactionId(xvac))
			{
				if (TransactionIdIsInProgress(xvac))
					return false;
				if (TransactionIdDidCommit(xvac))
					SetHintBits(tuple, buffer, relation, HEAP_XMIN_COMMITTED,
								InvalidTransactionId);
				else
				{
					SetHintBits(tuple, buffer, relation, HEAP_XMIN_INVALID,
								InvalidTransactionId);
					return false;
				}
			}
		}
		else if (TransactionIdIsCurrentTransactionId(HeapTupleHeaderGetXmin(tuple)))
		{
			if (HeapTupleHeaderGetCmin(tuple) >= GetCurrentCommandId(false))
				return false;	/* inserted after scan started */

			if (tuple->t_infomask & HEAP_XMAX_INVALID)	/* xid invalid */
				return true;

			if (tuple->t_infomask & HEAP_IS_LOCKED)		/* not deleter */
				return true;

			Assert(!(tuple->t_infomask & HEAP_XMAX_IS_MULTI));

			if (!TransactionIdIsCurrentTransactionId(HeapTupleHeaderGetXmax(tuple)))
			{
				/* deleting subtransaction must have aborted */
				SetHintBits(tuple, buffer, relation, HEAP_XMAX_INVALID,
							InvalidTransactionId);
				return true;
			}

			if (HeapTupleHeaderGetCmax(tuple) >= GetCurrentCommandId(false))
				return true;	/* deleted after scan started */
			else
				return false;	/* deleted before scan started */
		}
		else if (TransactionIdIsInProgress(HeapTupleHeaderGetXmin(tuple)))
			return false;
		else if (TransactionIdDidCommit(HeapTupleHeaderGetXmin(tuple)))
			SetHintBits(tuple, buffer, relation, HEAP_XMIN_COMMITTED,
						HeapTupleHeaderGetXmin(tuple));
		else
		{
			/* it must have aborted or crashed */
			SetHintBits(tuple, buffer, relation, HEAP_XMIN_INVALID,
						InvalidTransactionId);
			return false;
		}
	}

	/* by here, the inserting transaction has committed */

	if (tuple->t_infomask & HEAP_XMAX_INVALID)	/* xid invalid or aborted */
		return true;

	if (tuple->t_infomask & HEAP_XMAX_COMMITTED)
	{
		if (tuple->t_infomask & HEAP_IS_LOCKED)
			return true;
		return false;
	}

	if (tuple->t_infomask & HEAP_XMAX_IS_MULTI)
	{
		/* MultiXacts are currently only allowed to lock tuples */
		Assert(tuple->t_infomask & HEAP_IS_LOCKED);
		return true;
	}

	if (TransactionIdIsCurrentTransactionId(HeapTupleHeaderGetXmax(tuple)))
	{
		if (tuple->t_infomask & HEAP_IS_LOCKED)
			return true;
		if (HeapTupleHeaderGetCmax(tuple) >= GetCurrentCommandId(false))
			return true;		/* deleted after scan started */
		else
			return false;		/* deleted before scan started */
	}

	if (TransactionIdIsInProgress(HeapTupleHeaderGetXmax(tuple)))
		return true;

	if (!TransactionIdDidCommit(HeapTupleHeaderGetXmax(tuple)))
	{
		/* it must have aborted or crashed */
		SetHintBits(tuple, buffer, relation, HEAP_XMAX_INVALID,
					InvalidTransactionId);
		return true;
	}

	/* xmax transaction committed */

	if (tuple->t_infomask & HEAP_IS_LOCKED)
	{
		SetHintBits(tuple, buffer, relation, HEAP_XMAX_INVALID,
					InvalidTransactionId);
		return true;
	}

	SetHintBits(tuple, buffer, relation, HEAP_XMAX_COMMITTED,
				HeapTupleHeaderGetXmax(tuple));
	return false;
}

/*
 * HeapTupleSatisfiesAny
 *		Dummy "satisfies" routine: any tuple satisfies SnapshotAny.
 */
bool
HeapTupleSatisfiesAny(Relation relation, HeapTupleHeader tuple, Snapshot snapshot, Buffer buffer)
{
	return true;
}

/*
 * HeapTupleSatisfiesToast
 *		True iff heap tuple is valid as a TOAST row.
 *
 * This is a simplified version that only checks for VACUUM moving conditions.
 * It's appropriate for TOAST usage because TOAST really doesn't want to do
 * its own time qual checks; if you can see the main table row that contains
 * a TOAST reference, you should be able to see the TOASTed value.	However,
 * vacuuming a TOAST table is independent of the main table, and in case such
 * a vacuum fails partway through, we'd better do this much checking.
 *
 * Among other things, this means you can't do UPDATEs of rows in a TOAST
 * table.
 */
bool
HeapTupleSatisfiesToast(Relation relation, HeapTupleHeader tuple, Snapshot snapshot,
						Buffer buffer)
{
	if (!(tuple->t_infomask & HEAP_XMIN_COMMITTED))
	{
		if (tuple->t_infomask & HEAP_XMIN_INVALID)
			return false;

		if (tuple->t_infomask & HEAP_MOVED_OFF)
		{
			TransactionId xvac = HeapTupleHeaderGetXvac(tuple);

			if (TransactionIdIsCurrentTransactionId(xvac))
				return false;
			if (!TransactionIdIsInProgress(xvac))
			{
				if (TransactionIdDidCommit(xvac))
				{
					SetHintBits(tuple, buffer, relation, HEAP_XMIN_INVALID,
								InvalidTransactionId);
					return false;
				}
				SetHintBits(tuple, buffer, relation, HEAP_XMIN_COMMITTED,
							InvalidTransactionId);
			}
		}
		else if (tuple->t_infomask & HEAP_MOVED_IN)
		{
			TransactionId xvac = HeapTupleHeaderGetXvac(tuple);

			if (!TransactionIdIsCurrentTransactionId(xvac))
			{
				if (TransactionIdIsInProgress(xvac))
					return false;
				if (TransactionIdDidCommit(xvac))
					SetHintBits(tuple, buffer, relation, HEAP_XMIN_COMMITTED,
								InvalidTransactionId);
				else
				{
					SetHintBits(tuple, buffer, relation, HEAP_XMIN_INVALID,
								InvalidTransactionId);
					return false;
				}
			}
		}
	}

	/* otherwise assume the tuple is valid for TOAST. */
	return true;
}

/*
 * HeapTupleSatisfiesUpdate
 *
 *	Same logic as HeapTupleSatisfiesNow, but returns a more detailed result
 *	code, since UPDATE needs to know more than "is it visible?".  Also,
 *	tuples of my own xact are tested against the passed CommandId not
 *	CurrentCommandId.
 *
 *	The possible return codes are:
 *
 *	HeapTupleInvisible: the tuple didn't exist at all when the scan started,
 *	e.g. it was created by a later CommandId.
 *
 *	HeapTupleMayBeUpdated: The tuple is valid and visible, so it may be
 *	updated.
 *
 *	HeapTupleSelfUpdated: The tuple was updated by the current transaction,
 *	after the current scan started.
 *
 *	HeapTupleUpdated: The tuple was updated by a committed transaction.
 *
 *	HeapTupleBeingUpdated: The tuple is being updated by an in-progress
 *	transaction other than the current transaction.  (Note: this includes
 *	the case where the tuple is share-locked by a MultiXact, even if the
 *	MultiXact includes the current transaction.  Callers that want to
 *	distinguish that case must test for it themselves.)
 */
HTSU_Result
HeapTupleSatisfiesUpdate(Relation relation, HeapTupleHeader tuple, CommandId curcid,
						 Buffer buffer)
{
	if (!(tuple->t_infomask & HEAP_XMIN_COMMITTED))
	{
		if (tuple->t_infomask & HEAP_XMIN_INVALID)
			return HeapTupleInvisible;

		if (tuple->t_infomask & HEAP_MOVED_OFF)
		{
			TransactionId xvac = HeapTupleHeaderGetXvac(tuple);

			if (TransactionIdIsCurrentTransactionId(xvac))
				return HeapTupleInvisible;
			if (!TransactionIdIsInProgress(xvac))
			{
				if (TransactionIdDidCommit(xvac))
				{
					SetHintBits(tuple, buffer, relation, HEAP_XMIN_INVALID,
								InvalidTransactionId);
					return HeapTupleInvisible;
				}
				SetHintBits(tuple, buffer, relation, HEAP_XMIN_COMMITTED,
							InvalidTransactionId);
			}
		}
		else if (tuple->t_infomask & HEAP_MOVED_IN)
		{
			TransactionId xvac = HeapTupleHeaderGetXvac(tuple);

			if (!TransactionIdIsCurrentTransactionId(xvac))
			{
				if (TransactionIdIsInProgress(xvac))
					return HeapTupleInvisible;
				if (TransactionIdDidCommit(xvac))
					SetHintBits(tuple, buffer, relation, HEAP_XMIN_COMMITTED,
								InvalidTransactionId);
				else
				{
					SetHintBits(tuple, buffer, relation, HEAP_XMIN_INVALID,
								InvalidTransactionId);
					return HeapTupleInvisible;
				}
			}
		}
		else if (TransactionIdIsCurrentTransactionId(HeapTupleHeaderGetXmin(tuple)))
		{
			if (HeapTupleHeaderGetCmin(tuple) >= curcid)
				return HeapTupleInvisible;		/* inserted after scan started */

			if (tuple->t_infomask & HEAP_XMAX_INVALID)	/* xid invalid */
				return HeapTupleMayBeUpdated;

			if (tuple->t_infomask & HEAP_IS_LOCKED)		/* not deleter */
				return HeapTupleMayBeUpdated;

			Assert(!(tuple->t_infomask & HEAP_XMAX_IS_MULTI));

			if (!TransactionIdIsCurrentTransactionId(HeapTupleHeaderGetXmax(tuple)))
			{
				/* deleting subtransaction must have aborted */
				SetHintBits(tuple, buffer, relation, HEAP_XMAX_INVALID,
							InvalidTransactionId);
				return HeapTupleMayBeUpdated;
			}

			if (HeapTupleHeaderGetCmax(tuple) >= curcid)
				return HeapTupleSelfUpdated;	/* updated after scan started */
			else
				return HeapTupleInvisible;		/* updated before scan started */
		}
		else if (TransactionIdIsInProgress(HeapTupleHeaderGetXmin(tuple)))
			return HeapTupleInvisible;
		else if (TransactionIdDidCommit(HeapTupleHeaderGetXmin(tuple)))
			SetHintBits(tuple, buffer, relation, HEAP_XMIN_COMMITTED,
						HeapTupleHeaderGetXmin(tuple));
		else
		{
			/* it must have aborted or crashed */
			SetHintBits(tuple, buffer, relation, HEAP_XMIN_INVALID,
						InvalidTransactionId);
			return HeapTupleInvisible;
		}
	}

	/* by here, the inserting transaction has committed */

	if (tuple->t_infomask & HEAP_XMAX_INVALID)	/* xid invalid or aborted */
		return HeapTupleMayBeUpdated;

	if (tuple->t_infomask & HEAP_XMAX_COMMITTED)
	{
		if (tuple->t_infomask & HEAP_IS_LOCKED)
			return HeapTupleMayBeUpdated;
		return HeapTupleUpdated;	/* updated by other */
	}

	if (tuple->t_infomask & HEAP_XMAX_IS_MULTI)
	{
		/* MultiXacts are currently only allowed to lock tuples */
		Assert(tuple->t_infomask & HEAP_IS_LOCKED);

		if (MultiXactIdIsRunning(HeapTupleHeaderGetXmax(tuple)))
			return HeapTupleBeingUpdated;
		SetHintBits(tuple, buffer, relation, HEAP_XMAX_INVALID,
					InvalidTransactionId);
		return HeapTupleMayBeUpdated;
	}

	if (TransactionIdIsCurrentTransactionId(HeapTupleHeaderGetXmax(tuple)))
	{
		if (tuple->t_infomask & HEAP_IS_LOCKED)
			return HeapTupleMayBeUpdated;
		if (HeapTupleHeaderGetCmax(tuple) >= curcid)
			return HeapTupleSelfUpdated;		/* updated after scan started */
		else
			return HeapTupleInvisible;	/* updated before scan started */
	}

	if (TransactionIdIsInProgress(HeapTupleHeaderGetXmax(tuple)))
		return HeapTupleBeingUpdated;

	if (!TransactionIdDidCommit(HeapTupleHeaderGetXmax(tuple)))
	{
		/* it must have aborted or crashed */
		SetHintBits(tuple, buffer, relation, HEAP_XMAX_INVALID,
					InvalidTransactionId);
		return HeapTupleMayBeUpdated;
	}

	/* xmax transaction committed */

	if (tuple->t_infomask & HEAP_IS_LOCKED)
	{
		SetHintBits(tuple, buffer, relation, HEAP_XMAX_INVALID,
					InvalidTransactionId);
		return HeapTupleMayBeUpdated;
	}

	SetHintBits(tuple, buffer, relation, HEAP_XMAX_COMMITTED,
				HeapTupleHeaderGetXmax(tuple));
	return HeapTupleUpdated;	/* updated by other */
}

/*
 * HeapTupleSatisfiesDirty
 *		True iff heap tuple is valid including effects of open transactions.
 *
 *	Here, we consider the effects of:
 *		all committed and in-progress transactions (as of the current instant)
 *		previous commands of this transaction
 *		changes made by the current command
 *
 * This is essentially like HeapTupleSatisfiesSelf as far as effects of
 * the current transaction and committed/aborted xacts are concerned.
 * However, we also include the effects of other xacts still in progress.
 *
 * A special hack is that the passed-in snapshot struct is used as an
 * output argument to return the xids of concurrent xacts that affected the
 * tuple.  snapshot->xmin is set to the tuple's xmin if that is another
 * transaction that's still in progress; or to InvalidTransactionId if the
 * tuple's xmin is committed good, committed dead, or my own xact.  Similarly
 * for snapshot->xmax and the tuple's xmax.
 */
bool
HeapTupleSatisfiesDirty(Relation relation, HeapTupleHeader tuple, Snapshot snapshot,
						Buffer buffer)
{
	snapshot->xmin = snapshot->xmax = InvalidTransactionId;

	if (!(tuple->t_infomask & HEAP_XMIN_COMMITTED))
	{
		if (tuple->t_infomask & HEAP_XMIN_INVALID)
			return false;

		if (tuple->t_infomask & HEAP_MOVED_OFF)
		{
			TransactionId xvac = HeapTupleHeaderGetXvac(tuple);

			if (TransactionIdIsCurrentTransactionId(xvac))
				return false;
			if (!TransactionIdIsInProgress(xvac))
			{
				if (TransactionIdDidCommit(xvac))
				{
					SetHintBits(tuple, buffer, relation, HEAP_XMIN_INVALID,
								InvalidTransactionId);
					return false;
				}
				SetHintBits(tuple, buffer, relation, HEAP_XMIN_COMMITTED,
							InvalidTransactionId);
			}
		}
		else if (tuple->t_infomask & HEAP_MOVED_IN)
		{
			TransactionId xvac = HeapTupleHeaderGetXvac(tuple);

			if (!TransactionIdIsCurrentTransactionId(xvac))
			{
				if (TransactionIdIsInProgress(xvac))
					return false;
				if (TransactionIdDidCommit(xvac))
					SetHintBits(tuple, buffer, relation, HEAP_XMIN_COMMITTED,
								InvalidTransactionId);
				else
				{
					SetHintBits(tuple, buffer, relation, HEAP_XMIN_INVALID,
								InvalidTransactionId);
					return false;
				}
			}
		}
		else if (TransactionIdIsCurrentTransactionId(HeapTupleHeaderGetXmin(tuple)))
		{
			if (tuple->t_infomask & HEAP_XMAX_INVALID)	/* xid invalid */
				return true;

			if (tuple->t_infomask & HEAP_IS_LOCKED)		/* not deleter */
				return true;

			Assert(!(tuple->t_infomask & HEAP_XMAX_IS_MULTI));

			if (!TransactionIdIsCurrentTransactionId(HeapTupleHeaderGetXmax(tuple)))
			{
				/* deleting subtransaction must have aborted */
				SetHintBits(tuple, buffer, relation, HEAP_XMAX_INVALID,
							InvalidTransactionId);
				return true;
			}

			return false;
		}
		else if (TransactionIdIsInProgress(HeapTupleHeaderGetXmin(tuple)))
		{
			snapshot->xmin = HeapTupleHeaderGetXmin(tuple);
			/* XXX shouldn't we fall through to look at xmax? */
			return true;		/* in insertion by other */
		}
		else if (TransactionIdDidCommit(HeapTupleHeaderGetXmin(tuple)))
			SetHintBits(tuple, buffer, relation, HEAP_XMIN_COMMITTED,
						HeapTupleHeaderGetXmin(tuple));
		else
		{
			/* it must have aborted or crashed */
			SetHintBits(tuple, buffer, relation, HEAP_XMIN_INVALID,
						InvalidTransactionId);
			return false;
		}
	}

	/* by here, the inserting transaction has committed */

	if (tuple->t_infomask & HEAP_XMAX_INVALID)	/* xid invalid or aborted */
		return true;

	if (tuple->t_infomask & HEAP_XMAX_COMMITTED)
	{
		if (tuple->t_infomask & HEAP_IS_LOCKED)
			return true;
		return false;			/* updated by other */
	}

	if (tuple->t_infomask & HEAP_XMAX_IS_MULTI)
	{
		/* MultiXacts are currently only allowed to lock tuples */
		Assert(tuple->t_infomask & HEAP_IS_LOCKED);
		return true;
	}

	if (TransactionIdIsCurrentTransactionId(HeapTupleHeaderGetXmax(tuple)))
	{
		if (tuple->t_infomask & HEAP_IS_LOCKED)
			return true;
		return false;
	}

	if (TransactionIdIsInProgress(HeapTupleHeaderGetXmax(tuple)))
	{
		snapshot->xmax = HeapTupleHeaderGetXmax(tuple);
		return true;
	}

	if (!TransactionIdDidCommit(HeapTupleHeaderGetXmax(tuple)))
	{
		/* it must have aborted or crashed */
		SetHintBits(tuple, buffer, relation, HEAP_XMAX_INVALID,
					InvalidTransactionId);
		return true;
	}

	/* xmax transaction committed */

	if (tuple->t_infomask & HEAP_IS_LOCKED)
	{
		SetHintBits(tuple, buffer, relation, HEAP_XMAX_INVALID,
					InvalidTransactionId);
		return true;
	}

	SetHintBits(tuple, buffer, relation, HEAP_XMAX_COMMITTED,
				HeapTupleHeaderGetXmax(tuple));
	return false;				/* updated by other */
}

/*
 * HeapTupleSatisfiesMVCC
 *		True iff heap tuple is valid for the given MVCC snapshot.
 *
 *	Here, we consider the effects of:
 *		all transactions committed as of the time of the given snapshot
 *		previous commands of this transaction
 *
 *	Does _not_ include:
 *		transactions shown as in-progress by the snapshot
 *		transactions started after the snapshot was taken
 *		changes made by the current command
 *
 * This is the same as HeapTupleSatisfiesNow, except that transactions that
 * were in progress or as yet unstarted when the snapshot was taken will
 * be treated as uncommitted, even if they have committed by now.
 *
 * (Notice, however, that the tuple status hint bits will be updated on the
 * basis of the true state of the transaction, even if we then pretend we
 * can't see it.)
 */
bool
HeapTupleSatisfiesMVCC(Relation relation, HeapTupleHeader tuple, Snapshot snapshot,
					   Buffer buffer)
{
	bool inSnapshot = false;
	bool setDistributedSnapshotIgnore = false;

	if (!(tuple->t_infomask & HEAP_XMIN_COMMITTED))
	{
		if (tuple->t_infomask & HEAP_XMIN_INVALID)
			return false;

		if (tuple->t_infomask & HEAP_MOVED_OFF)
		{
			TransactionId xvac = HeapTupleHeaderGetXvac(tuple);

			if (TransactionIdIsCurrentTransactionId(xvac))
				return false;
			if (!TransactionIdIsInProgress(xvac))
			{
				if (TransactionIdDidCommit(xvac))
				{
					SetHintBits(tuple, buffer, relation, HEAP_XMIN_INVALID,
								InvalidTransactionId);
					return false;
				}
				SetHintBits(tuple, buffer, relation, HEAP_XMIN_COMMITTED,
							InvalidTransactionId);
			}
		}
		else if (tuple->t_infomask & HEAP_MOVED_IN)
		{
			TransactionId xvac = HeapTupleHeaderGetXvac(tuple);

			if (!TransactionIdIsCurrentTransactionId(xvac))
			{
				if (TransactionIdIsInProgress(xvac))
					return false;
				if (TransactionIdDidCommit(xvac))
					SetHintBits(tuple, buffer, relation, HEAP_XMIN_COMMITTED,
								InvalidTransactionId);
				else
				{
					SetHintBits(tuple, buffer, relation, HEAP_XMIN_INVALID,
								InvalidTransactionId);
					return false;
				}
			}
		}
		else if (TransactionIdIsCurrentTransactionId(HeapTupleHeaderGetXmin(tuple)))
		{
			if (HeapTupleHeaderGetCmin(tuple) >= snapshot->curcid)
				return false;	/* inserted after scan started */

			if (tuple->t_infomask & HEAP_XMAX_INVALID)	/* xid invalid */
				return true;

			if (tuple->t_infomask & HEAP_IS_LOCKED)		/* not deleter */
				return true;

			Assert(!(tuple->t_infomask & HEAP_XMAX_IS_MULTI));

			if (!TransactionIdIsCurrentTransactionId(HeapTupleHeaderGetXmax(tuple)))
			{
				/* deleting subtransaction must have aborted */
				SetHintBits(tuple, buffer, relation, HEAP_XMAX_INVALID,
							InvalidTransactionId);
				return true;
			}

			/*
			 * MPP-8317: cursors can't always *tell* that this is the current transaction.
			 */
			Assert(QEDtxContextInfo.cursorContext || TransactionIdIsCurrentTransactionId(HeapTupleHeaderGetXmax(tuple)));

			if (HeapTupleHeaderGetCmax(tuple) >= snapshot->curcid)
				return true;	/* deleted after scan started */
			else
				return false;	/* deleted before scan started */
		}
		else if (TransactionIdIsInProgress(HeapTupleHeaderGetXmin(tuple)))
			return false;
		else if (TransactionIdDidCommit(HeapTupleHeaderGetXmin(tuple)))
			SetHintBits(tuple, buffer, relation, HEAP_XMIN_COMMITTED,
						HeapTupleHeaderGetXmin(tuple));
		else
		{
			/* it must have aborted or crashed */
			SetHintBits(tuple, buffer, relation, HEAP_XMIN_INVALID,
						InvalidTransactionId);
			return false;
		}
	}

	/*
	 * By here, the inserting transaction has committed - have to check
	 * when...
	 */
	inSnapshot =
		XidInMVCCSnapshot(HeapTupleHeaderGetXmin(tuple), snapshot,
						  ((tuple->t_infomask2 & HEAP_XMIN_DISTRIBUTED_SNAPSHOT_IGNORE) != 0),
						  &setDistributedSnapshotIgnore);
	if (setDistributedSnapshotIgnore)
	{
		tuple->t_infomask2 |= HEAP_XMIN_DISTRIBUTED_SNAPSHOT_IGNORE;
		markDirty(buffer, relation, tuple, /* isXmin */ true);
	}

	if (inSnapshot)
		return false;			/* treat as still in progress */

	if (tuple->t_infomask & HEAP_XMAX_INVALID)	/* xid invalid or aborted */
		return true;

	if (tuple->t_infomask & HEAP_IS_LOCKED)
		return true;

	if (tuple->t_infomask & HEAP_XMAX_IS_MULTI)
	{
		/* MultiXacts are currently only allowed to lock tuples */
		Assert(tuple->t_infomask & HEAP_IS_LOCKED);
		return true;
	}

	if (!(tuple->t_infomask & HEAP_XMAX_COMMITTED))
	{
		if (TransactionIdIsCurrentTransactionId(HeapTupleHeaderGetXmax(tuple)))
		{
			if (HeapTupleHeaderGetCmax(tuple) >= snapshot->curcid)
				return true;	/* deleted after scan started */
			else
				return false;	/* deleted before scan started */
		}

		if (TransactionIdIsInProgress(HeapTupleHeaderGetXmax(tuple)))
			return true;

		if (!TransactionIdDidCommit(HeapTupleHeaderGetXmax(tuple)))
		{
			/* it must have aborted or crashed */
			SetHintBits(tuple, buffer, relation, HEAP_XMAX_INVALID,
						InvalidTransactionId);
			return true;
		}

		/* xmax transaction committed */
		SetHintBits(tuple, buffer, relation, HEAP_XMAX_COMMITTED,
					HeapTupleHeaderGetXmax(tuple));
	}

	/*
	 * OK, the deleting transaction committed too ... but when?
	 */
	inSnapshot =
			XidInMVCCSnapshot(HeapTupleHeaderGetXmax(tuple), snapshot,
							  ((tuple->t_infomask2 & HEAP_XMAX_DISTRIBUTED_SNAPSHOT_IGNORE) != 0),
							  &setDistributedSnapshotIgnore);
	if (setDistributedSnapshotIgnore)
	{
		tuple->t_infomask2 |= HEAP_XMAX_DISTRIBUTED_SNAPSHOT_IGNORE;
		markDirty(buffer, relation, tuple, /* isXmin */ false);
	}

	if (inSnapshot)
		return true;			/* treat as still in progress */

	return false;
}


/*
 * HeapTupleSatisfiesVacuum
 *
 *	Determine the status of tuples for VACUUM purposes.  Here, what
 *	we mainly want to know is if a tuple is potentially visible to *any*
 *	running transaction.  If so, it can't be removed yet by VACUUM.
 *
 * OldestXmin is a cutoff XID (obtained from GetOldestXmin()).	Tuples
 * deleted by XIDs >= OldestXmin are deemed "recently dead"; they might
 * still be visible to some open transaction, so we can't remove them,
 * even if we see that the deleting transaction has committed.
 */
HTSV_Result
HeapTupleSatisfiesVacuum(Relation relation, HeapTupleHeader tuple, TransactionId OldestXmin,
						 Buffer buffer)
{
	/*
	 * Has inserting transaction committed?
	 *
	 * If the inserting transaction aborted, then the tuple was never visible
	 * to any other transaction, so we can delete it immediately.
	 */
	if (!(tuple->t_infomask & HEAP_XMIN_COMMITTED))
	{
		if (tuple->t_infomask & HEAP_XMIN_INVALID)
			return HEAPTUPLE_DEAD;
		else if (tuple->t_infomask & HEAP_MOVED_OFF)
		{
			TransactionId xvac = HeapTupleHeaderGetXvac(tuple);

			if (TransactionIdIsCurrentTransactionId(xvac))
				return HEAPTUPLE_DELETE_IN_PROGRESS;
			if (TransactionIdIsInProgress(xvac))
				return HEAPTUPLE_DELETE_IN_PROGRESS;
			if (TransactionIdDidCommit(xvac))
			{
				SetHintBits(tuple, buffer, relation, HEAP_XMIN_INVALID,
							InvalidTransactionId);
				return HEAPTUPLE_DEAD;
			}
			SetHintBits(tuple, buffer, relation, HEAP_XMIN_COMMITTED,
						InvalidTransactionId);
		}
		else if (tuple->t_infomask & HEAP_MOVED_IN)
		{
			TransactionId xvac = HeapTupleHeaderGetXvac(tuple);

			if (TransactionIdIsCurrentTransactionId(xvac))
				return HEAPTUPLE_INSERT_IN_PROGRESS;
			if (TransactionIdIsInProgress(xvac))
				return HEAPTUPLE_INSERT_IN_PROGRESS;
			if (TransactionIdDidCommit(xvac))
				SetHintBits(tuple, buffer, relation, HEAP_XMIN_COMMITTED,
							InvalidTransactionId);
			else
			{
				SetHintBits(tuple, buffer, relation, HEAP_XMIN_INVALID,
							InvalidTransactionId);
				return HEAPTUPLE_DEAD;
			}
		}
		else if (TransactionIdIsInProgress(HeapTupleHeaderGetXmin(tuple)))
		{
			if (tuple->t_infomask & HEAP_XMAX_INVALID)	/* xid invalid */
				return HEAPTUPLE_INSERT_IN_PROGRESS;
			if (tuple->t_infomask & HEAP_IS_LOCKED)
				return HEAPTUPLE_INSERT_IN_PROGRESS;
			/* inserted and then deleted by same xact */
			return HEAPTUPLE_DELETE_IN_PROGRESS;
		}
		else if (TransactionIdDidCommit(HeapTupleHeaderGetXmin(tuple)))
			SetHintBits(tuple, buffer, relation, HEAP_XMIN_COMMITTED,
						HeapTupleHeaderGetXmin(tuple));
		else
		{
			/*
			 * Not in Progress, Not Committed, so either Aborted or crashed
			 */
			SetHintBits(tuple, buffer, relation, HEAP_XMIN_INVALID,
						InvalidTransactionId);
			return HEAPTUPLE_DEAD;
		}

		/*
		 * At this point the xmin is known committed, but we might not have
		 * been able to set the hint bit yet; so we can no longer Assert that
		 * it's set.
		 */
	}

	/*
	 * Okay, the inserter committed, so it was good at some point.	Now what
	 * about the deleting transaction?
	 */
	if (tuple->t_infomask & HEAP_XMAX_INVALID)
		return HEAPTUPLE_LIVE;

	if (tuple->t_infomask & HEAP_IS_LOCKED)
	{
		/*
		 * "Deleting" xact really only locked it, so the tuple is live in any
		 * case.  However, we should make sure that either XMAX_COMMITTED or
		 * XMAX_INVALID gets set once the xact is gone, to reduce the costs of
		 * examining the tuple for future xacts.  Also, marking dead
		 * MultiXacts as invalid here provides defense against MultiXactId
		 * wraparound (see also comments in heap_freeze_tuple()).
		 */
		if (!(tuple->t_infomask & HEAP_XMAX_COMMITTED))
		{
			if (tuple->t_infomask & HEAP_XMAX_IS_MULTI)
			{
				if (MultiXactIdIsRunning(HeapTupleHeaderGetXmax(tuple)))
					return HEAPTUPLE_LIVE;
			}
			else
			{
				if (TransactionIdIsInProgress(HeapTupleHeaderGetXmax(tuple)))
					return HEAPTUPLE_LIVE;
			}

			/*
			 * We don't really care whether xmax did commit, abort or crash.
			 * We know that xmax did lock the tuple, but it did not and will
			 * never actually update it.
			 */
			SetHintBits(tuple, buffer, relation, HEAP_XMAX_INVALID,
						InvalidTransactionId);
		}
		return HEAPTUPLE_LIVE;
	}

	if (tuple->t_infomask & HEAP_XMAX_IS_MULTI)
	{
		/* MultiXacts are currently only allowed to lock tuples */
		Assert(tuple->t_infomask & HEAP_IS_LOCKED);
		return HEAPTUPLE_LIVE;
	}

	if (!(tuple->t_infomask & HEAP_XMAX_COMMITTED))
	{
		if (TransactionIdIsInProgress(HeapTupleHeaderGetXmax(tuple)))
			return HEAPTUPLE_DELETE_IN_PROGRESS;
		else if (TransactionIdDidCommit(HeapTupleHeaderGetXmax(tuple)))
			SetHintBits(tuple, buffer, relation, HEAP_XMAX_COMMITTED,
						HeapTupleHeaderGetXmax(tuple));
		else
		{
			/*
			 * Not in Progress, Not Committed, so either Aborted or crashed
			 */
			SetHintBits(tuple, buffer, relation, HEAP_XMAX_INVALID,
						InvalidTransactionId);
			return HEAPTUPLE_LIVE;
		}

		/*
		 * At this point the xmax is known committed, but we might not have
		 * been able to set the hint bit yet; so we can no longer Assert that
		 * it's set.
		 */
	}

	/*
	 * Deleter committed, but perhaps it was recent enough that some open
	 * transactions could still see the tuple.
	 */
	if (!TransactionIdPrecedes(HeapTupleHeaderGetXmax(tuple), OldestXmin))
		return HEAPTUPLE_RECENTLY_DEAD;

	/*
	 * Okay here means based on local visibility rules the tuple can be
	 * reported as DEAD, lets check from distributed visibility if its still
	 * LIVE. This is performed to avoid removing the tuple still needed based
	 * on distributed snapshot.
	 */
	if (TransactionIdIsNormal(HeapTupleHeaderGetXmax(tuple)) &&
		!(tuple->t_infomask2 & HEAP_XMAX_DISTRIBUTED_SNAPSHOT_IGNORE))
	{
		if (localXidSatisfiesAnyDistributedSnapshot(HeapTupleHeaderGetXmax(tuple)))
			return HEAPTUPLE_RECENTLY_DEAD;

		tuple->t_infomask2 |= HEAP_XMAX_DISTRIBUTED_SNAPSHOT_IGNORE;
		markDirty(buffer, relation, tuple, /* isXmin */ false);
		return HEAPTUPLE_DEAD;
	}

	/* Otherwise, it's dead and removable */
	return HEAPTUPLE_DEAD;
}

/*
 * XidInMVCCSnapshot
 *		Is the given XID still-in-progress according to the distributed
 *      and local snapshots?
 */
static bool
XidInMVCCSnapshot(TransactionId xid, Snapshot snapshot,
				  bool distributedSnapshotIgnore, bool *setDistributedSnapshotIgnore)
{
	Assert (setDistributedSnapshotIgnore != NULL);
	*setDistributedSnapshotIgnore = false;

	/*
	 * If we have a distributed snapshot, it takes precedence over the local
	 * snapshot since it covers the correct past view of in-progress distributed
	 * transactions and also the correct future view of in-progress distributed
	 * transactions that may yet arrive.
	 */
	if (snapshot->haveDistribSnapshot && !distributedSnapshotIgnore)
	{
		DistributedSnapshotCommitted	distributedSnapshotCommitted;

		/*
		 * First, check if this committed transaction is a distributed committed
		 * transaction and should be evaluated against the distributed snapshot
		 * instead.
		 */
		distributedSnapshotCommitted =
			DistributedSnapshotWithLocalMapping_CommittedTest(
				&snapshot->distribSnapshotWithLocalMapping,
				xid, false);

		switch (distributedSnapshotCommitted)
		{
			case DISTRIBUTEDSNAPSHOT_COMMITTED_INPROGRESS:
				return true;

			case DISTRIBUTEDSNAPSHOT_COMMITTED_VISIBLE:
				return false;

			case DISTRIBUTEDSNAPSHOT_COMMITTED_IGNORE:
				/*
				 * We can safely skip both of these in the future for distributed
				 * snapshots.
				 */
				*setDistributedSnapshotIgnore = true;
				break;

			default:
				elog(FATAL, "Unrecognized distributed committed test result: %d",
					 (int) distributedSnapshotCommitted);
				break;
		}
	}

	return XidInMVCCSnapshot_Local(xid, snapshot);
}

/*
 * XidInMVCCSnapshot_Local
 *		Is the given XID still-in-progress according to the local snapshot?
 *
 * Note: GetSnapshotData never stores either top xid or subxids of our own
 * backend into a snapshot, so these xids will not be reported as "running"
 * by this function.  This is OK for current uses, because we actually only
 * apply this for known-committed XIDs.
 */
static bool
XidInMVCCSnapshot_Local(TransactionId xid, Snapshot snapshot)
{
	uint32		i;

	/*
	 * Make a quick range check to eliminate most XIDs without looking at the
	 * xip arrays.	Note that this is OK even if we convert a subxact XID to
	 * its parent below, because a subxact with XID < xmin has surely also got
	 * a parent with XID < xmin, while one with XID >= xmax must belong to a
	 * parent that was not yet committed at the time of this snapshot.
	 */

	/* Any xid < xmin is not in-progress */
	if (TransactionIdPrecedes(xid, snapshot->xmin))
		return false;
	/* Any xid >= xmax is in-progress */
	if (TransactionIdFollowsOrEquals(xid, snapshot->xmax))
		return true;

	/*
	 * If the snapshot contains full subxact data, the fastest way to check
	 * things is just to compare the given XID against both subxact XIDs and
	 * top-level XIDs.	If the snapshot overflowed, we have to use pg_subtrans
	 * to convert a subxact XID to its parent XID, but then we need only look
	 * at top-level XIDs not subxacts.
	 */
	if (snapshot->subxcnt >= 0)
	{
		/* full data, so search subxip */
		int32		j;

		for (j = 0; j < snapshot->subxcnt; j++)
		{
			if (TransactionIdEquals(xid, snapshot->subxip[j]))
				return true;
		}

		/* not there, fall through to search xip[] */
	}
	else
	{
		/* overflowed, so convert xid to top-level */
		xid = SubTransGetTopmostTransaction(xid);

		/*
		 * If xid was indeed a subxact, we might now have an xid < xmin, so
		 * recheck to avoid an array scan.	No point in rechecking xmax.
		 */
		if (TransactionIdPrecedes(xid, snapshot->xmin))
			return false;
	}

	for (i = 0; i < snapshot->xcnt; i++)
	{
		if (TransactionIdEquals(xid, snapshot->xip[i]))
			return true;
	}

	return false;
}<|MERGE_RESOLUTION|>--- conflicted
+++ resolved
@@ -28,7 +28,6 @@
  *
  * Summary of visibility functions:
  *
-<<<<<<< HEAD
  *   HeapTupleSatisfiesMVCC()
  *        visible to supplied snapshot, excludes current command
  *   HeapTupleSatisfiesNow()
@@ -47,8 +46,6 @@
  *   HeapTupleSatisfiesAny()
  *        all tuples are visible
  *
-=======
->>>>>>> b0a6ad70
  * Portions Copyright (c) 1996-2009, PostgreSQL Global Development Group
  * Portions Copyright (c) 1994, Regents of the University of California
  *
