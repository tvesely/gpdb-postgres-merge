--- conflicted
+++ resolved
@@ -980,17 +980,8 @@
 	 * settings passed in the startup packet.	We couldn't do this before
 	 * because we didn't know if client is a superuser.
 	 */
-<<<<<<< HEAD
 	if (MyProcPort != NULL)
 		process_startup_options(MyProcPort, am_superuser);
-=======
-	if (!am_superuser &&
-		MyProcPort != NULL &&
-		MyProcPort->canAcceptConnections == CAC_WAITBACKUP)
-		ereport(FATAL,
-				(errcode(ERRCODE_INSUFFICIENT_PRIVILEGE),
-		   errmsg("must be superuser to connect during database shutdown")));
->>>>>>> 4d53a2f9
 
 	/*
 	 * Maintenance Mode: allow superuser to connect when
