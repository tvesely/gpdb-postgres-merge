/* ----------
 * pgstat.c
 *
 *	All the statistics collector stuff hacked up in one big, ugly file.
 *
 *	TODO:	- Separate collector, postmaster and backend stuff
 *			  into different files.
 *
 *			- Add some automatic call for pgstat vacuuming.
 *
 *			- Add a pgstat config column to pg_database, so this
 *			  entire thing can be enabled/disabled on a per db basis.
 *
 *	Copyright (c) 2001-2009, PostgreSQL Global Development Group
 *
 *	$PostgreSQL: pgsql/src/backend/postmaster/pgstat.c,v 1.193 2009/11/28 23:38:07 tgl Exp $
 * ----------
 */
#include "postgres.h"

#include <unistd.h>
#include <fcntl.h>
#include <sys/param.h>
#include <sys/time.h>
#include <sys/socket.h>
#include <netdb.h>
#include <netinet/in.h>
#include <arpa/inet.h>
#include <signal.h>
#include <time.h>
#ifdef HAVE_POLL_H
#include <poll.h>
#endif
#ifdef HAVE_SYS_POLL_H
#include <sys/poll.h>
#endif

#include "pgstat.h"

#include "access/heapam.h"
#include "access/transam.h"
#include "access/twophase_rmgr.h"
#include "access/xact.h"
#include "catalog/pg_database.h"
#include "catalog/pg_proc.h"
#include "executor/instrument.h"
#include "libpq/ip.h"
#include "libpq/libpq.h"
#include "libpq/pqsignal.h"
#include "mb/pg_wchar.h"
#include "miscadmin.h"
#include "pg_trace.h"
#include "postmaster/autovacuum.h"
#include "postmaster/fork_process.h"
#include "postmaster/postmaster.h"
#include "storage/backendid.h"
#include "storage/fd.h"
#include "storage/ipc.h"
#include "storage/pg_shmem.h"
#include "storage/pmsignal.h"
#include "utils/guc.h"
#include "utils/memutils.h"
#include "utils/ps_status.h"
#include "utils/rel.h"
#include "utils/tqual.h"
#include "cdb/cdbvars.h"

// for mkdir
#include "sys/stat.h"

/* ----------
 * Paths for the statistics files (relative to installation's $PGDATA).
 * ----------
 */
#define PGSTAT_STAT_PERMANENT_FILENAME		"global/pgstat.stat"
#define PGSTAT_STAT_PERMANENT_TMPFILE		"global/pgstat.tmp"

/* ----------
 * Timer definitions.
 * ----------
 */
#define PGSTAT_STAT_INTERVAL	500		/* Minimum time between stats file
										 * updates; in milliseconds. */

#define PGSTAT_RETRY_DELAY		10		/* How long to wait between statistics
										 * update requests; in milliseconds. */

#define PGSTAT_MAX_WAIT_TIME	5000	/* Maximum time to wait for a stats
										 * file update; in milliseconds. */

#define PGSTAT_RESTART_INTERVAL 60		/* How often to attempt to restart a
										 * failed statistics collector; in
										 * seconds. */

#define PGSTAT_SELECT_TIMEOUT	2		/* How often to check for postmaster
										 * death; in seconds. */

#define PGSTAT_POLL_LOOP_COUNT	(PGSTAT_MAX_WAIT_TIME / PGSTAT_RETRY_DELAY)


/* ----------
 * The initial size hints for the hash tables used in the collector.
 * ----------
 */
#define PGSTAT_DB_HASH_SIZE		16
#define PGSTAT_TAB_HASH_SIZE	512
#define PGSTAT_QUEUE_HASH_SIZE	8
#define PGSTAT_FUNCTION_HASH_SIZE	512


/* ----------
 * GUC parameters
 * ----------
 */
bool		pgstat_track_activities = false;
bool		pgstat_track_counts = false;
int			pgstat_track_functions = TRACK_FUNC_OFF;
int			pgstat_track_activity_query_size = 1024;

bool		pgstat_collect_queuelevel = false;

/* ----------
 * Built from GUC parameter
 * ----------
 */
char	   *pgstat_stat_filename = NULL;
char	   *pgstat_stat_tmpname = NULL;

/*
 * BgWriter global statistics counters (unused in other processes).
 * Stored directly in a stats message structure so it can be sent
 * without needing to copy things around.  We assume this inits to zeroes.
 */
PgStat_MsgBgWriter BgWriterStats;

/* ----------
 * Local data
 * ----------
 */
NON_EXEC_STATIC int pgStatSock = -1;

static struct sockaddr_storage pgStatAddr;

static time_t last_pgstat_start_time;

static bool pgStatRunningInCollector = false;

/*
 * Structures in which backends store per-table info that's waiting to be
 * sent to the collector.
 *
 * NOTE: once allocated, TabStatusArray structures are never moved or deleted
 * for the life of the backend.  Also, we zero out the t_id fields of the
 * contained PgStat_TableStatus structs whenever they are not actively in use.
 * This allows relcache pgstat_info pointers to be treated as long-lived data,
 * avoiding repeated searches in pgstat_initstats() when a relation is
 * repeatedly opened during a transaction.
 */
#define TABSTAT_QUANTUM		100 /* we alloc this many at a time */

typedef struct TabStatusArray
{
	struct TabStatusArray *tsa_next;	/* link to next array, if any */
	int			tsa_used;		/* # entries currently used */
	PgStat_TableStatus tsa_entries[TABSTAT_QUANTUM];	/* per-table data */
} TabStatusArray;

static TabStatusArray *pgStatTabList = NULL;

/*
 * Backends store per-function info that's waiting to be sent to the collector
 * in this hash table (indexed by function OID).
 */
static HTAB *pgStatFunctions = NULL;

/*
 * Indicates if backend has some function stats that it hasn't yet
 * sent to the collector.
 */
static bool have_function_stats = false;

/*
 * Tuple insertion/deletion counts for an open transaction can't be propagated
 * into PgStat_TableStatus counters until we know if it is going to commit
 * or abort.  Hence, we keep these counts in per-subxact structs that live
 * in TopTransactionContext.  This data structure is designed on the assumption
 * that subxacts won't usually modify very many tables.
 */
typedef struct PgStat_SubXactStatus
{
	int			nest_level;		/* subtransaction nest level */
	struct PgStat_SubXactStatus *prev;	/* higher-level subxact if any */
	PgStat_TableXactStatus *first;		/* head of list for this subxact */
} PgStat_SubXactStatus;

static PgStat_SubXactStatus *pgStatXactStack = NULL;

static int	pgStatXactCommit = 0;
static int	pgStatXactRollback = 0;

/* Record that's written to 2PC state file when pgstat state is persisted */
typedef struct TwoPhasePgStatRecord
{
	PgStat_Counter tuples_inserted;		/* tuples inserted in xact */
	PgStat_Counter tuples_deleted;		/* tuples deleted in xact */
	Oid			t_id;			/* table's OID */
	bool		t_shared;		/* is it a shared catalog? */
} TwoPhasePgStatRecord;

/*
 * Info about current "snapshot" of stats file
 */
static MemoryContext pgStatLocalContext = NULL;
static HTAB *pgStatDBHash = NULL;

static HTAB *pgStatQueueHash = NULL;		/* GPDB */
static HTAB *localStatPortalHash = NULL;	/* GPDB. per backend portal queue stats.*/

static PgBackendStatus *localBackendStatusTable = NULL;
static int	localNumBackends = 0;

/*
 * Cluster wide statistics, kept in the stats collector.
 * Contains statistics that are not collected per database
 * or per table.
 */
static PgStat_GlobalStats globalStats;

/* Last time the collector successfully wrote the stats file */
static TimestampTz last_statwrite;

/* Latest statistics request time from backends */
static TimestampTz last_statrequest;

static volatile bool need_exit = false;
static volatile bool got_SIGHUP = false;

/*
 * Total time charged to functions so far in the current backend.
 * We use this to help separate "self" and "other" time charges.
 * (We assume this initializes to zero.)
 */
static instr_time total_func_time;

/*
 * Total time charged to functions so far in the current backend.
 * We use this to help separate "self" and "other" time charges.
 * (We assume this initializes to zero.)
 */
static instr_time total_func_time;


/* ----------
 * Local function forward declarations
 * ----------
 */
#ifdef EXEC_BACKEND
static pid_t pgstat_forkexec(void);
#endif

NON_EXEC_STATIC void PgstatCollectorMain(int argc, char *argv[]);
static void pgstat_exit(SIGNAL_ARGS);
static void pgstat_beshutdown_hook(int code, Datum arg);
static void pgstat_sighup_handler(SIGNAL_ARGS);

static PgStat_StatDBEntry *pgstat_get_db_entry(Oid databaseid, bool create);
<<<<<<< HEAD

static PgStat_StatQueueEntry *pgstat_get_queue_entry(Oid queueid, bool create); /*GPDB*/

=======
static PgStat_StatTabEntry *pgstat_get_tab_entry(PgStat_StatDBEntry *dbentry,
												 Oid tableoid, bool create);
>>>>>>> 78a09145
static void pgstat_write_statsfile(bool permanent);
static HTAB *pgstat_read_statsfile(Oid onlydb, bool permanent);
static void backend_read_statsfile(void);
static void pgstat_read_current_status(void);

static void pgstat_send_tabstat(PgStat_MsgTabstat *tsmsg);
static void pgstat_send_funcstats(void);
static HTAB *pgstat_collect_oids(Oid catalogid);

static PgStat_TableStatus *get_tabstat_entry(Oid rel_id, bool isshared);

static void pgstat_setup_memcxt(void);

static void pgstat_setheader(PgStat_MsgHdr *hdr, StatMsgType mtype);
static void pgstat_send(void *msg, int len);

static void pgstat_recv_inquiry(PgStat_MsgInquiry *msg, int len);
static void pgstat_recv_tabstat(PgStat_MsgTabstat *msg, int len);
static void pgstat_recv_tabpurge(PgStat_MsgTabpurge *msg, int len);
static void pgstat_recv_dropdb(PgStat_MsgDropdb *msg, int len);
static void pgstat_recv_resetcounter(PgStat_MsgResetcounter *msg, int len);
static void pgstat_recv_autovac(PgStat_MsgAutovacStart *msg, int len);
static void pgstat_recv_vacuum(PgStat_MsgVacuum *msg, int len);
static void pgstat_recv_analyze(PgStat_MsgAnalyze *msg, int len);
static void pgstat_recv_queuestat(PgStat_MsgQueuestat *msg, int len); /* GPDB */
static void pgstat_recv_bgwriter(PgStat_MsgBgWriter *msg, int len);
static void pgstat_recv_funcstat(PgStat_MsgFuncstat *msg, int len);
static void pgstat_recv_funcpurge(PgStat_MsgFuncpurge *msg, int len);


/* ------------------------------------------------------------
 * Public functions called from postmaster follow
 * ------------------------------------------------------------
 */

/* ----------
 * pgstat_init() -
 *
 *	Called from postmaster at startup. Create the resources required
 *	by the statistics collector process.  If unable to do so, do not
 *	fail --- better to let the postmaster start with stats collection
 *	disabled.
 * ----------
 */
void
pgstat_init(void)
{
	socklen_t	alen;
	struct addrinfo *addrs = NULL,
			   *addr,
				hints;
	int			ret;
	fd_set		rset;
	struct timeval tv;
	char		test_byte;
	int			sel_res;
	int			tries = 0;

#define TESTBYTEVAL ((char) 199)

	/*
	 * Create stats temp directory if not present; ignore errors.
	 * This avoids the need to initdb... This is temporary code, and
	 * can be removed in the future, as initdb does this for us.
	 */
	mkdir("pg_stat_tmp", 0700);
	
	/*
	 * Create the UDP socket for sending and receiving statistic messages
	 */
	hints.ai_flags = AI_PASSIVE;
	hints.ai_family = PF_UNSPEC;
	hints.ai_socktype = SOCK_DGRAM;
	hints.ai_protocol = 0;
	hints.ai_addrlen = 0;
	hints.ai_addr = NULL;
	hints.ai_canonname = NULL;
	hints.ai_next = NULL;
	ret = pg_getaddrinfo_all("localhost", NULL, &hints, &addrs);
	if (ret || !addrs)
	{
		ereport(LOG,
				(errmsg("could not resolve \"localhost\": %s",
						gai_strerror(ret))));
		goto startup_failed;
	}

	/*
	 * On some platforms, pg_getaddrinfo_all() may return multiple addresses
	 * only one of which will actually work (eg, both IPv6 and IPv4 addresses
	 * when kernel will reject IPv6).  Worse, the failure may occur at the
	 * bind() or perhaps even connect() stage.	So we must loop through the
	 * results till we find a working combination. We will generate LOG
	 * messages, but no error, for bogus combinations.
	 */
	for (addr = addrs; addr; addr = addr->ai_next)
	{
#ifdef HAVE_UNIX_SOCKETS
		/* Ignore AF_UNIX sockets, if any are returned. */
		if (addr->ai_family == AF_UNIX)
			continue;
#endif

		if (++tries > 1)
			ereport(LOG,
			(errmsg("trying another address for the statistics collector")));

		/*
		 * Create the socket.
		 */
		if ((pgStatSock = socket(addr->ai_family, SOCK_DGRAM, 0)) < 0)
		{
			ereport(LOG,
					(errcode_for_socket_access(),
			errmsg("could not create socket for statistics collector: %m")));
			continue;
		}

		/*
		 * Bind it to a kernel assigned port on localhost and get the assigned
		 * port via getsockname().
		 */
		if (bind(pgStatSock, addr->ai_addr, addr->ai_addrlen) < 0)
		{
			ereport(LOG,
					(errcode_for_socket_access(),
			  errmsg("could not bind socket for statistics collector: %m")));
			closesocket(pgStatSock);
			pgStatSock = -1;
			continue;
		}

		alen = sizeof(pgStatAddr);
		if (getsockname(pgStatSock, (struct sockaddr *) & pgStatAddr, &alen) < 0)
		{
			ereport(LOG,
					(errcode_for_socket_access(),
					 errmsg("could not get address of socket for statistics collector: %m")));
			closesocket(pgStatSock);
			pgStatSock = -1;
			continue;
		}

		/*
		 * Connect the socket to its own address.  This saves a few cycles by
		 * not having to respecify the target address on every send. This also
		 * provides a kernel-level check that only packets from this same
		 * address will be received.
		 */
		if (connect(pgStatSock, (struct sockaddr *) & pgStatAddr, alen) < 0)
		{
			ereport(LOG,
					(errcode_for_socket_access(),
			errmsg("could not connect socket for statistics collector: %m")));
			closesocket(pgStatSock);
			pgStatSock = -1;
			continue;
		}

		/*
		 * Try to send and receive a one-byte test message on the socket. This
		 * is to catch situations where the socket can be created but will not
		 * actually pass data (for instance, because kernel packet filtering
		 * rules prevent it).
		 */
		test_byte = TESTBYTEVAL;

retry1:
		if (send(pgStatSock, &test_byte, 1, 0) != 1)
		{
			if (errno == EINTR)
				goto retry1;	/* if interrupted, just retry */
			ereport(LOG,
					(errcode_for_socket_access(),
					 errmsg("could not send test message on socket for statistics collector: %m")));
			closesocket(pgStatSock);
			pgStatSock = -1;
			continue;
		}

		/*
		 * There could possibly be a little delay before the message can be
		 * received.  We arbitrarily allow up to half a second before deciding
		 * it's broken.
		 */
		for (;;)				/* need a loop to handle EINTR */
		{
			FD_ZERO(&rset);
			FD_SET		(pgStatSock, &rset);

			tv.tv_sec = 0;
			tv.tv_usec = 500000;
			sel_res = select(pgStatSock + 1, &rset, NULL, NULL, &tv);
			if (sel_res >= 0 || errno != EINTR)
				break;
		}
		if (sel_res < 0)
		{
			ereport(LOG,
					(errcode_for_socket_access(),
					 errmsg("select() failed in statistics collector: %m")));
			closesocket(pgStatSock);
			pgStatSock = -1;
			continue;
		}
		if (sel_res == 0 || !FD_ISSET(pgStatSock, &rset))
		{
			/*
			 * This is the case we actually think is likely, so take pains to
			 * give a specific message for it.
			 *
			 * errno will not be set meaningfully here, so don't use it.
			 */
			ereport(LOG,
					(errcode(ERRCODE_CONNECTION_FAILURE),
					 errmsg("test message did not get through on socket for statistics collector")));
			closesocket(pgStatSock);
			pgStatSock = -1;
			continue;
		}

		test_byte++;			/* just make sure variable is changed */

retry2:
		if (recv(pgStatSock, &test_byte, 1, 0) != 1)
		{
			if (errno == EINTR)
				goto retry2;	/* if interrupted, just retry */
			ereport(LOG,
					(errcode_for_socket_access(),
					 errmsg("could not receive test message on socket for statistics collector: %m")));
			closesocket(pgStatSock);
			pgStatSock = -1;
			continue;
		}

		if (test_byte != TESTBYTEVAL)	/* strictly paranoia ... */
		{
			ereport(LOG,
					(errcode(ERRCODE_INTERNAL_ERROR),
					 errmsg("incorrect test message transmission on socket for statistics collector")));
			closesocket(pgStatSock);
			pgStatSock = -1;
			continue;
		}

		/* If we get here, we have a working socket */
		break;
	}

	/* Did we find a working address? */
	if (!addr || pgStatSock < 0)
		goto startup_failed;

	/*
	 * Set the socket to non-blocking IO.  This ensures that if the collector
	 * falls behind, statistics messages will be discarded; backends won't
	 * block waiting to send messages to the collector.
	 */
	if (!pg_set_noblock(pgStatSock))
	{
		ereport(LOG,
				(errcode_for_socket_access(),
				 errmsg("could not set statistics collector socket to nonblocking mode: %m")));
		goto startup_failed;
	}

	pg_freeaddrinfo_all(hints.ai_family, addrs);

	return;

startup_failed:
	ereport(LOG,
	  (errmsg("disabling statistics collector for lack of working socket")));

	if (addrs)
		pg_freeaddrinfo_all(hints.ai_family, addrs);

	if (pgStatSock >= 0)
		closesocket(pgStatSock);
	pgStatSock = -1;

	/*
	 * Adjust GUC variables to suppress useless activity, and for debugging
	 * purposes (seeing track_counts off is a clue that we failed here). We
	 * use PGC_S_OVERRIDE because there is no point in trying to turn it back
	 * on from postgresql.conf without a restart.
	 */
	SetConfigOption("track_counts", "off", PGC_INTERNAL, PGC_S_OVERRIDE);
	pgstat_collect_queuelevel = false;
}

/*
 * pgstat_reset_all() -
 *
 * Remove the stats file.  This is currently used only if WAL
 * recovery is needed after a crash.
 */
void
pgstat_reset_all(void)
{
	unlink(pgstat_stat_filename);
	unlink(PGSTAT_STAT_PERMANENT_FILENAME);
}

#ifdef EXEC_BACKEND

/*
 * pgstat_forkexec() -
 *
 * Format up the arglist for, then fork and exec, statistics collector process
 */
static pid_t
pgstat_forkexec(void)
{
	char	   *av[10];
	int			ac = 0;

	av[ac++] = "postgres";
	av[ac++] = "--forkcol";
	av[ac++] = NULL;			/* filled in by postmaster_forkexec */

	av[ac] = NULL;
	Assert(ac < lengthof(av));

	return postmaster_forkexec(ac, av);
}
#endif   /* EXEC_BACKEND */


/*
 * pgstat_start() -
 *
 *	Called from postmaster at startup or after an existing collector
 *	died.  Attempt to fire up a fresh statistics collector.
 *
 *	Returns PID of child process, or 0 if fail.
 *
 *	Note: if fail, we will be called again from the postmaster main loop.
 */
int
pgstat_start(void)
{
	time_t		curtime;
	pid_t		pgStatPid;

	/*
	 * Check that the socket is there, else pgstat_init failed and we can do
	 * nothing useful.
	 */
	if (pgStatSock < 0)
		return 0;

	/*
	 * Do nothing if too soon since last collector start.  This is a safety
	 * valve to protect against continuous respawn attempts if the collector
	 * is dying immediately at launch.	Note that since we will be re-called
	 * from the postmaster main loop, we will get another chance later.
	 */
	curtime = time(NULL);
	if ((unsigned int) (curtime - last_pgstat_start_time) <
		(unsigned int) PGSTAT_RESTART_INTERVAL)
		return 0;
	last_pgstat_start_time = curtime;

	/*
	 * Okay, fork off the collector.
	 */
#ifdef EXEC_BACKEND
	switch ((pgStatPid = pgstat_forkexec()))
#else
	switch ((pgStatPid = fork_process()))
#endif
	{
		case -1:
			ereport(LOG,
					(errmsg("could not fork statistics collector: %m")));
			return 0;

#ifndef EXEC_BACKEND
		case 0:
			/* in postmaster child ... */
			/* Close the postmaster's sockets */
			ClosePostmasterPorts(false);

			/* Lose the postmaster's on-exit routines */
			on_exit_reset();

			/* Drop our connection to postmaster's shared memory, as well */
			PGSharedMemoryDetach();

			PgstatCollectorMain(0, NULL);
			break;
#endif

		default:
			return (int) pgStatPid;
	}

	/* shouldn't get here */
	return 0;
}

void
allow_immediate_pgstat_restart(void)
{
	last_pgstat_start_time = 0;
}

/* ------------------------------------------------------------
 * Public functions used by backends follow
 *------------------------------------------------------------
 */


/* ----------
 * pgstat_report_stat() -
 *
 *	Called from tcop/postgres.c to send the so far collected per-table
 *	and function usage statistics to the collector.  Note that this is
 *	called only when not within a transaction, so it is fair to use
 *	transaction stop time as an approximation of current time.
 * ----------
 */
void
pgstat_report_stat(bool force)
{
	/* we assume this inits to all zeroes: */
	static const PgStat_TableCounts all_zeroes;
	static TimestampTz last_report = 0;

	TimestampTz now;
	PgStat_MsgTabstat regular_msg;
	PgStat_MsgTabstat shared_msg;
	TabStatusArray *tsa;
	int			i;

	/* Don't expend a clock check if nothing to do */
	if ((pgStatTabList == NULL || pgStatTabList->tsa_used == 0)
		&& !have_function_stats)
		return;

	/*
	 * Don't send a message unless it's been at least PGSTAT_STAT_INTERVAL
	 * msec since we last sent one, or the caller wants to force stats out.
	 */
	now = GetCurrentTransactionStopTimestamp();
	if (!force &&
		!TimestampDifferenceExceeds(last_report, now, PGSTAT_STAT_INTERVAL))
		return;
	last_report = now;

	/*
	 * Scan through the TabStatusArray struct(s) to find tables that actually
	 * have counts, and build messages to send.  We have to separate shared
	 * relations from regular ones because the databaseid field in the message
	 * header has to depend on that.
	 */
	regular_msg.m_databaseid = MyDatabaseId;
	shared_msg.m_databaseid = InvalidOid;
	regular_msg.m_nentries = 0;
	shared_msg.m_nentries = 0;

	for (tsa = pgStatTabList; tsa != NULL; tsa = tsa->tsa_next)
	{
		for (i = 0; i < tsa->tsa_used; i++)
		{
			PgStat_TableStatus *entry = &tsa->tsa_entries[i];
			PgStat_MsgTabstat *this_msg;
			PgStat_TableEntry *this_ent;

			/* Shouldn't have any pending transaction-dependent counts */
			Assert(entry->trans == NULL);

			/*
			 * Ignore entries that didn't accumulate any actual counts, such
			 * as indexes that were opened by the planner but not used.
			 */
			if (memcmp(&entry->t_counts, &all_zeroes,
					   sizeof(PgStat_TableCounts)) == 0)
				continue;

			/*
			 * OK, insert data into the appropriate message, and send if full.
			 */
			this_msg = entry->t_shared ? &shared_msg : &regular_msg;
			this_ent = &this_msg->m_entry[this_msg->m_nentries];
			this_ent->t_id = entry->t_id;
			memcpy(&this_ent->t_counts, &entry->t_counts,
				   sizeof(PgStat_TableCounts));
			if (++this_msg->m_nentries >= PGSTAT_NUM_TABENTRIES)
			{
				pgstat_send_tabstat(this_msg);
				this_msg->m_nentries = 0;
			}
		}
		/* zero out TableStatus structs after use */
		MemSet(tsa->tsa_entries, 0,
			   tsa->tsa_used * sizeof(PgStat_TableStatus));
		tsa->tsa_used = 0;
	}

	/*
	 * Send partial messages.  If force is true, make sure that any pending
	 * xact commit/abort gets counted, even if no table stats to send.
	 */
	if (regular_msg.m_nentries > 0 ||
		(force && (pgStatXactCommit > 0 || pgStatXactRollback > 0)))
		pgstat_send_tabstat(&regular_msg);
	if (shared_msg.m_nentries > 0)
		pgstat_send_tabstat(&shared_msg);

	/* Now, send function statistics */
	pgstat_send_funcstats();
}

/*
 * Subroutine for pgstat_report_stat: finish and send a tabstat message
 */
static void
pgstat_send_tabstat(PgStat_MsgTabstat *tsmsg)
{
	int			n;
	int			len;

	/* It's unlikely we'd get here with no socket, but maybe not impossible */
	if (pgStatSock < 0)
		return;

	/*
	 * Report accumulated xact commit/rollback whenever we send a normal
	 * tabstat message
	 */
	if (OidIsValid(tsmsg->m_databaseid))
	{
		tsmsg->m_xact_commit = pgStatXactCommit;
		tsmsg->m_xact_rollback = pgStatXactRollback;
		pgStatXactCommit = 0;
		pgStatXactRollback = 0;
	}
	else
	{
		tsmsg->m_xact_commit = 0;
		tsmsg->m_xact_rollback = 0;
	}

	n = tsmsg->m_nentries;
	len = offsetof(PgStat_MsgTabstat, m_entry[0]) +
		n * sizeof(PgStat_TableEntry);

	pgstat_setheader(&tsmsg->m_hdr, PGSTAT_MTYPE_TABSTAT);
	pgstat_send(tsmsg, len);
}

/*
 * Subroutine for pgstat_report_stat: populate and send a function stat message
 */
static void
pgstat_send_funcstats(void)
{
	/* we assume this inits to all zeroes: */
	static const PgStat_FunctionCounts all_zeroes;

	PgStat_MsgFuncstat msg;
	PgStat_BackendFunctionEntry *entry;
	HASH_SEQ_STATUS fstat;

	if (pgStatFunctions == NULL)
		return;

	pgstat_setheader(&msg.m_hdr, PGSTAT_MTYPE_FUNCSTAT);
	msg.m_databaseid = MyDatabaseId;
	msg.m_nentries = 0;

	hash_seq_init(&fstat, pgStatFunctions);
	while ((entry = (PgStat_BackendFunctionEntry *) hash_seq_search(&fstat)) != NULL)
	{
		PgStat_FunctionEntry *m_ent;

		/* Skip it if no counts accumulated since last time */
		if (memcmp(&entry->f_counts, &all_zeroes,
				   sizeof(PgStat_FunctionCounts)) == 0)
			continue;

		/* need to convert format of time accumulators */
		m_ent = &msg.m_entry[msg.m_nentries];
		m_ent->f_id = entry->f_id;
		m_ent->f_numcalls = entry->f_counts.f_numcalls;
		m_ent->f_time = INSTR_TIME_GET_MICROSEC(entry->f_counts.f_time);
		m_ent->f_time_self = INSTR_TIME_GET_MICROSEC(entry->f_counts.f_time_self);

		if (++msg.m_nentries >= PGSTAT_NUM_FUNCENTRIES)
		{
			pgstat_send(&msg, offsetof(PgStat_MsgFuncstat, m_entry[0]) +
						msg.m_nentries * sizeof(PgStat_FunctionEntry));
			msg.m_nentries = 0;
		}

		/* reset the entry's counts */
		MemSet(&entry->f_counts, 0, sizeof(PgStat_FunctionCounts));
	}

	if (msg.m_nentries > 0)
		pgstat_send(&msg, offsetof(PgStat_MsgFuncstat, m_entry[0]) +
					msg.m_nentries * sizeof(PgStat_FunctionEntry));

	have_function_stats = false;
}


/* ----------
 * pgstat_vacuum_stat() -
 *
 *	Will tell the collector about objects he can get rid of.
 * ----------
 */
void
pgstat_vacuum_stat(void)
{
	HTAB	   *htab;
	PgStat_MsgTabpurge msg;
	PgStat_MsgFuncpurge f_msg;
	HASH_SEQ_STATUS hstat;
	PgStat_StatDBEntry *dbentry;
	PgStat_StatTabEntry *tabentry;
	PgStat_StatFuncEntry *funcentry;
	int			len;

	if (pgStatSock < 0)
		return;

	/*
	 * If not done for this transaction, read the statistics collector stats
	 * file into some hash tables.
	 */
	backend_read_statsfile();

	/*
	 * Read pg_database and make a list of OIDs of all existing databases
	 */
	htab = pgstat_collect_oids(DatabaseRelationId);

	/*
	 * Search the database hash table for dead databases and tell the
	 * collector to drop them.
	 */
	hash_seq_init(&hstat, pgStatDBHash);
	while ((dbentry = (PgStat_StatDBEntry *) hash_seq_search(&hstat)) != NULL)
	{
		Oid			dbid = dbentry->databaseid;

		CHECK_FOR_INTERRUPTS();

		/* the DB entry for shared tables (with InvalidOid) is never dropped */
		if (OidIsValid(dbid) &&
			hash_search(htab, (void *) &dbid, HASH_FIND, NULL) == NULL)
			pgstat_drop_database(dbid);
	}

	/* Clean up */
	hash_destroy(htab);

	/*
	 * Lookup our own database entry; if not found, nothing more to do.
	 */
	dbentry = (PgStat_StatDBEntry *) hash_search(pgStatDBHash,
												 (void *) &MyDatabaseId,
												 HASH_FIND, NULL);
	if (dbentry == NULL || dbentry->tables == NULL)
		return;

	/*
	 * Similarly to above, make a list of all known relations in this DB.
	 */
	htab = pgstat_collect_oids(RelationRelationId);

	/*
	 * Initialize our messages table counter to zero
	 */
	msg.m_nentries = 0;

	/*
	 * Check for all tables listed in stats hashtable if they still exist.
	 */
	hash_seq_init(&hstat, dbentry->tables);
	while ((tabentry = (PgStat_StatTabEntry *) hash_seq_search(&hstat)) != NULL)
	{
		Oid			tabid = tabentry->tableid;

		CHECK_FOR_INTERRUPTS();

		if (hash_search(htab, (void *) &tabid, HASH_FIND, NULL) != NULL)
			continue;

		/*
		 * Not there, so add this table's Oid to the message
		 */
		msg.m_tableid[msg.m_nentries++] = tabid;

		/*
		 * If the message is full, send it out and reinitialize to empty
		 */
		if (msg.m_nentries >= PGSTAT_NUM_TABPURGE)
		{
			len = offsetof(PgStat_MsgTabpurge, m_tableid[0])
				+msg.m_nentries * sizeof(Oid);

			pgstat_setheader(&msg.m_hdr, PGSTAT_MTYPE_TABPURGE);
			msg.m_databaseid = MyDatabaseId;
			pgstat_send(&msg, len);

			msg.m_nentries = 0;
		}
	}

	/*
	 * Send the rest
	 */
	if (msg.m_nentries > 0)
	{
		len = offsetof(PgStat_MsgTabpurge, m_tableid[0])
			+msg.m_nentries * sizeof(Oid);

		pgstat_setheader(&msg.m_hdr, PGSTAT_MTYPE_TABPURGE);
		msg.m_databaseid = MyDatabaseId;
		pgstat_send(&msg, len);
	}

	/* Clean up */
	hash_destroy(htab);

	/*
	 * Now repeat the above steps for functions.  However, we needn't bother
	 * in the common case where no function stats are being collected.
	 */
	if (dbentry->functions != NULL &&
		hash_get_num_entries(dbentry->functions) > 0)
	{
		htab = pgstat_collect_oids(ProcedureRelationId);

		pgstat_setheader(&f_msg.m_hdr, PGSTAT_MTYPE_FUNCPURGE);
		f_msg.m_databaseid = MyDatabaseId;
		f_msg.m_nentries = 0;

		hash_seq_init(&hstat, dbentry->functions);
		while ((funcentry = (PgStat_StatFuncEntry *) hash_seq_search(&hstat)) != NULL)
		{
			Oid			funcid = funcentry->functionid;

			CHECK_FOR_INTERRUPTS();

			if (hash_search(htab, (void *) &funcid, HASH_FIND, NULL) != NULL)
				continue;

			/*
			 * Not there, so add this function's Oid to the message
			 */
			f_msg.m_functionid[f_msg.m_nentries++] = funcid;

			/*
			 * If the message is full, send it out and reinitialize to empty
			 */
			if (f_msg.m_nentries >= PGSTAT_NUM_FUNCPURGE)
			{
				len = offsetof(PgStat_MsgFuncpurge, m_functionid[0])
					+f_msg.m_nentries * sizeof(Oid);

				pgstat_send(&f_msg, len);

				f_msg.m_nentries = 0;
			}
		}

		/*
		 * Send the rest
		 */
		if (f_msg.m_nentries > 0)
		{
			len = offsetof(PgStat_MsgFuncpurge, m_functionid[0])
				+f_msg.m_nentries * sizeof(Oid);

			pgstat_send(&f_msg, len);
		}

		hash_destroy(htab);
	}
}


/* ----------
 * pgstat_collect_oids() -
 *
 *	Collect the OIDs of all objects listed in the specified system catalog
 *	into a temporary hash table.  Caller should hash_destroy the result
 *	when done with it.
 * ----------
 */
static HTAB *
pgstat_collect_oids(Oid catalogid)
{
	HTAB	   *htab;
	HASHCTL		hash_ctl;
	Relation	rel;
	HeapScanDesc scan;
	HeapTuple	tup;

	memset(&hash_ctl, 0, sizeof(hash_ctl));
	hash_ctl.keysize = sizeof(Oid);
	hash_ctl.entrysize = sizeof(Oid);
	hash_ctl.hash = oid_hash;
	htab = hash_create("Temporary table of OIDs",
					   PGSTAT_TAB_HASH_SIZE,
					   &hash_ctl,
					   HASH_ELEM | HASH_FUNCTION);

	rel = heap_open(catalogid, AccessShareLock);
	scan = heap_beginscan(rel, SnapshotNow, 0, NULL);
	while ((tup = heap_getnext(scan, ForwardScanDirection)) != NULL)
	{
		Oid			thisoid = HeapTupleGetOid(tup);

		CHECK_FOR_INTERRUPTS();

		(void) hash_search(htab, (void *) &thisoid, HASH_ENTER, NULL);
	}
	heap_endscan(scan);
	heap_close(rel, AccessShareLock);

	return htab;
}


/* ----------
 * pgstat_drop_database() -
 *
 *	Tell the collector that we just dropped a database.
 *	(If the message gets lost, we will still clean the dead DB eventually
 *	via future invocations of pgstat_vacuum_stat().)
 * ----------
 */
void
pgstat_drop_database(Oid databaseid)
{
	PgStat_MsgDropdb msg;

	if (pgStatSock < 0)
		return;

	pgstat_setheader(&msg.m_hdr, PGSTAT_MTYPE_DROPDB);
	msg.m_databaseid = databaseid;
	pgstat_send(&msg, sizeof(msg));
}


/* ----------
 * pgstat_drop_relation() -
 *
 *	Tell the collector that we just dropped a relation.
 *	(If the message gets lost, we will still clean the dead entry eventually
 *	via future invocations of pgstat_vacuum_stat().)
 *
 *	Currently not used for lack of any good place to call it; we rely
 *	entirely on pgstat_vacuum_stat() to clean out stats for dead rels.
 * ----------
 */
#ifdef NOT_USED
void
pgstat_drop_relation(Oid relid)
{
	PgStat_MsgTabpurge msg;
	int			len;

	if (pgStatSock < 0)
		return;

	msg.m_tableid[0] = relid;
	msg.m_nentries = 1;

	len = offsetof(PgStat_MsgTabpurge, m_tableid[0]) +sizeof(Oid);

	pgstat_setheader(&msg.m_hdr, PGSTAT_MTYPE_TABPURGE);
	msg.m_databaseid = MyDatabaseId;
	pgstat_send(&msg, len);
}
#endif   /* NOT_USED */


/* ----------
 * pgstat_reset_counters() -
 *
 *	Tell the statistics collector to reset counters for our database.
 * ----------
 */
void
pgstat_reset_counters(void)
{
	PgStat_MsgResetcounter msg;

	if (pgStatSock < 0)
		return;

	if (!superuser())
		ereport(ERROR,
				(errcode(ERRCODE_INSUFFICIENT_PRIVILEGE),
				 errmsg("must be superuser to reset statistics counters")));

	pgstat_setheader(&msg.m_hdr, PGSTAT_MTYPE_RESETCOUNTER);
	msg.m_databaseid = MyDatabaseId;
	pgstat_send(&msg, sizeof(msg));
}


/* ----------
 * pgstat_report_autovac() -
 *
 *	Called from autovacuum.c to report startup of an autovacuum process.
 *	We are called before InitPostgres is done, so can't rely on MyDatabaseId;
 *	the db OID must be passed in, instead.
 * ----------
 */
void
pgstat_report_autovac(Oid dboid)
{
	PgStat_MsgAutovacStart msg;

	if (pgStatSock < 0)
		return;

	pgstat_setheader(&msg.m_hdr, PGSTAT_MTYPE_AUTOVAC_START);
	msg.m_databaseid = dboid;
	msg.m_start_time = GetCurrentTimestamp();

	pgstat_send(&msg, sizeof(msg));
}


/* ---------
 * pgstat_report_vacuum() -
 *
 *	Tell the collector about the table we just vacuumed.
 * ---------
 */
void
pgstat_report_vacuum(Oid tableoid, bool shared,
					 bool analyze, PgStat_Counter tuples)
{
	PgStat_MsgVacuum msg;

	if (pgStatSock < 0 || !pgstat_track_counts)
		return;

	pgstat_setheader(&msg.m_hdr, PGSTAT_MTYPE_VACUUM);
	msg.m_databaseid = shared ? InvalidOid : MyDatabaseId;
	msg.m_tableoid = tableoid;
	msg.m_analyze = analyze;
	msg.m_autovacuum = IsAutoVacuumWorkerProcess();		/* is this autovacuum? */
	msg.m_vacuumtime = GetCurrentTimestamp();
	msg.m_tuples = tuples;
	pgstat_send(&msg, sizeof(msg));
}

/* --------
 * pgstat_report_analyze() -
 *
 *	Tell the collector about the table we just analyzed.
 * --------
 */
void
pgstat_report_analyze(Relation rel, PgStat_Counter livetuples,
					  PgStat_Counter deadtuples)
{
	PgStat_MsgAnalyze msg;

	if (pgStatSock < 0 || !pgstat_track_counts)
		return;

	/*
	 * Unlike VACUUM, ANALYZE might be running inside a transaction that has
	 * already inserted and/or deleted rows in the target table. ANALYZE will
	 * have counted such rows as live or dead respectively. Because we will
	 * report our counts of such rows at transaction end, we should subtract
	 * off these counts from what we send to the collector now, else they'll
	 * be double-counted after commit.	(This approach also ensures that the
	 * collector ends up with the right numbers if we abort instead of
	 * committing.)
	 */
	if (rel->pgstat_info != NULL)
	{
		PgStat_TableXactStatus *trans;

		for (trans = rel->pgstat_info->trans; trans; trans = trans->upper)
		{
			livetuples -= trans->tuples_inserted - trans->tuples_deleted;
			deadtuples -= trans->tuples_deleted;
		}
		/* count stuff inserted by already-aborted subxacts, too */
		deadtuples -= rel->pgstat_info->t_counts.t_new_dead_tuples;
		/* Since ANALYZE's counts are estimates, we could have underflowed */
		livetuples = Max(livetuples, 0);
		deadtuples = Max(deadtuples, 0);
	}

	pgstat_setheader(&msg.m_hdr, PGSTAT_MTYPE_ANALYZE);
	msg.m_databaseid = rel->rd_rel->relisshared ? InvalidOid : MyDatabaseId;
	msg.m_tableoid = RelationGetRelid(rel);
	msg.m_autovacuum = IsAutoVacuumWorkerProcess();		/* is this autovacuum? */
	msg.m_analyzetime = GetCurrentTimestamp();
	msg.m_live_tuples = livetuples;
	msg.m_dead_tuples = deadtuples;
	pgstat_send(&msg, sizeof(msg));
}


/* ----------
 * pgstat_ping() -
 *
 *	Send some junk data to the collector to increase traffic.
 * ----------
 */
void
pgstat_ping(void)
{
	PgStat_MsgDummy msg;

	if (pgStatSock < 0)
		return;

	pgstat_setheader(&msg.m_hdr, PGSTAT_MTYPE_DUMMY);
	pgstat_send(&msg, sizeof(msg));
}

/* ----------
 * pgstat_send_inquiry() -
 *
 *	Notify collector that we need fresh data.
 *	ts specifies the minimum acceptable timestamp for the stats file.
 * ----------
 */
static void
pgstat_send_inquiry(TimestampTz ts)
{
	PgStat_MsgInquiry msg;

	pgstat_setheader(&msg.m_hdr, PGSTAT_MTYPE_INQUIRY);
	msg.inquiry_time = ts;
	pgstat_send(&msg, sizeof(msg));
}


/*
 * Initialize function call usage data.
 * Called by the executor before invoking a function.
 */
void
pgstat_init_function_usage(FunctionCallInfoData *fcinfo,
						   PgStat_FunctionCallUsage *fcu)
{
	PgStat_BackendFunctionEntry *htabent;
	bool		found;

	if (pgstat_track_functions <= fcinfo->flinfo->fn_stats)
	{
		/* stats not wanted */
		fcu->fs = NULL;
		return;
	}

	if (!pgStatFunctions)
	{
		/* First time through - initialize function stat table */
		HASHCTL		hash_ctl;

		memset(&hash_ctl, 0, sizeof(hash_ctl));
		hash_ctl.keysize = sizeof(Oid);
		hash_ctl.entrysize = sizeof(PgStat_BackendFunctionEntry);
		hash_ctl.hash = oid_hash;
		pgStatFunctions = hash_create("Function stat entries",
									  PGSTAT_FUNCTION_HASH_SIZE,
									  &hash_ctl,
									  HASH_ELEM | HASH_FUNCTION);
	}

	/* Get the stats entry for this function, create if necessary */
	htabent = hash_search(pgStatFunctions, &fcinfo->flinfo->fn_oid,
						  HASH_ENTER, &found);
	if (!found)
		MemSet(&htabent->f_counts, 0, sizeof(PgStat_FunctionCounts));

	fcu->fs = &htabent->f_counts;

	/* save stats for this function, later used to compensate for recursion */
	fcu->save_f_time = htabent->f_counts.f_time;

	/* save current backend-wide total time */
	fcu->save_total = total_func_time;

	/* get clock time as of function start */
	INSTR_TIME_SET_CURRENT(fcu->f_start);
}

/*
 * Calculate function call usage and update stat counters.
 * Called by the executor after invoking a function.
 *
 * In the case of a set-returning function that runs in value-per-call mode,
 * we will see multiple pgstat_init_function_usage/pgstat_end_function_usage
 * calls for what the user considers a single call of the function.  The
 * finalize flag should be TRUE on the last call.
 */
void
pgstat_end_function_usage(PgStat_FunctionCallUsage *fcu, bool finalize)
{
	PgStat_FunctionCounts *fs = fcu->fs;
	instr_time	f_total;
	instr_time	f_others;
	instr_time	f_self;

	/* stats not wanted? */
	if (fs == NULL)
		return;

	/* total elapsed time in this function call */
	INSTR_TIME_SET_CURRENT(f_total);
	INSTR_TIME_SUBTRACT(f_total, fcu->f_start);

	/* self usage: elapsed minus anything already charged to other calls */
	f_others = total_func_time;
	INSTR_TIME_SUBTRACT(f_others, fcu->save_total);
	f_self = f_total;
	INSTR_TIME_SUBTRACT(f_self, f_others);

	/* update backend-wide total time */
	INSTR_TIME_ADD(total_func_time, f_self);

	/*
	 * Compute the new total f_time as the total elapsed time added to the
	 * pre-call value of f_time.  This is necessary to avoid double-counting
	 * any time taken by recursive calls of myself.  (We do not need any
	 * similar kluge for self time, since that already excludes any recursive
	 * calls.)
	 */
	INSTR_TIME_ADD(f_total, fcu->save_f_time);

	/* update counters in function stats table */
	if (finalize)
		fs->f_numcalls++;
	fs->f_time = f_total;
	INSTR_TIME_ADD(fs->f_time_self, f_self);

	/* indicate that we have something to send */
	have_function_stats = true;
}


/* ----------
 * pgstat_initstats() -
 *
 *	Initialize a relcache entry to count access statistics.
 *	Called whenever a relation is opened.
 *
 *	We assume that a relcache entry's pgstat_info field is zeroed by
 *	relcache.c when the relcache entry is made; thereafter it is long-lived
 *	data.  We can avoid repeated searches of the TabStatus arrays when the
 *	same relation is touched repeatedly within a transaction.
 * ----------
 */
void
pgstat_initstats(Relation rel)
{
	Oid			rel_id = rel->rd_id;
	char		relkind = rel->rd_rel->relkind;

	/* We only count stats for things that have storage */
	if (!(relkind == RELKIND_RELATION ||
		  relkind == RELKIND_INDEX ||
		  relkind == RELKIND_TOASTVALUE ||
		  relkind == RELKIND_SEQUENCE))
	{
		rel->pgstat_info = NULL;
		return;
	}

	if (pgStatSock < 0 || !pgstat_track_counts)
	{
		/* We're not counting at all */
		rel->pgstat_info = NULL;
		return;
	}

	/*
	 * If we already set up this relation in the current transaction, nothing
	 * to do.
	 */
	if (rel->pgstat_info != NULL &&
		rel->pgstat_info->t_id == rel_id)
		return;

	/* Else find or make the PgStat_TableStatus entry, and update link */
	rel->pgstat_info = get_tabstat_entry(rel_id, rel->rd_rel->relisshared);
}

/*
 * get_tabstat_entry - find or create a PgStat_TableStatus entry for rel
 */
static PgStat_TableStatus *
get_tabstat_entry(Oid rel_id, bool isshared)
{
	PgStat_TableStatus *entry;
	TabStatusArray *tsa;
	TabStatusArray *prev_tsa;
	int			i;

	/*
	 * Search the already-used tabstat slots for this relation.
	 */
	prev_tsa = NULL;
	for (tsa = pgStatTabList; tsa != NULL; prev_tsa = tsa, tsa = tsa->tsa_next)
	{
		for (i = 0; i < tsa->tsa_used; i++)
		{
			entry = &tsa->tsa_entries[i];
			if (entry->t_id == rel_id)
				return entry;
		}

		if (tsa->tsa_used < TABSTAT_QUANTUM)
		{
			/*
			 * It must not be present, but we found a free slot instead. Fine,
			 * let's use this one.  We assume the entry was already zeroed,
			 * either at creation or after last use.
			 */
			entry = &tsa->tsa_entries[tsa->tsa_used++];
			entry->t_id = rel_id;
			entry->t_shared = isshared;
			return entry;
		}
	}

	/*
	 * We ran out of tabstat slots, so allocate more.  Be sure they're zeroed.
	 */
	tsa = (TabStatusArray *) MemoryContextAllocZero(TopMemoryContext,
													sizeof(TabStatusArray));
	if (prev_tsa)
		prev_tsa->tsa_next = tsa;
	else
		pgStatTabList = tsa;

	/*
	 * Use the first entry of the new TabStatusArray.
	 */
	entry = &tsa->tsa_entries[tsa->tsa_used++];
	entry->t_id = rel_id;
	entry->t_shared = isshared;
	return entry;
}

/*
 * get_tabstat_stack_level - add a new (sub)transaction stack entry if needed
 */
static PgStat_SubXactStatus *
get_tabstat_stack_level(int nest_level)
{
	PgStat_SubXactStatus *xact_state;

	xact_state = pgStatXactStack;
	if (xact_state == NULL || xact_state->nest_level != nest_level)
	{
		xact_state = (PgStat_SubXactStatus *)
			MemoryContextAlloc(TopTransactionContext,
							   sizeof(PgStat_SubXactStatus));
		xact_state->nest_level = nest_level;
		xact_state->prev = pgStatXactStack;
		xact_state->first = NULL;
		pgStatXactStack = xact_state;
	}
	return xact_state;
}

/*
 * add_tabstat_xact_level - add a new (sub)transaction state record
 */
static void
add_tabstat_xact_level(PgStat_TableStatus *pgstat_info, int nest_level)
{
	PgStat_SubXactStatus *xact_state;
	PgStat_TableXactStatus *trans;

	/*
	 * If this is the first rel to be modified at the current nest level, we
	 * first have to push a transaction stack entry.
	 */
	xact_state = get_tabstat_stack_level(nest_level);

	/* Now make a per-table stack entry */
	trans = (PgStat_TableXactStatus *)
		MemoryContextAllocZero(TopTransactionContext,
							   sizeof(PgStat_TableXactStatus));
	trans->nest_level = nest_level;
	trans->upper = pgstat_info->trans;
	trans->parent = pgstat_info;
	trans->next = xact_state->first;
	xact_state->first = trans;
	pgstat_info->trans = trans;
}

/*
 * pgstat_count_heap_insert - count a tuple insertion
 */
void
pgstat_count_heap_insert(Relation rel)
{
	PgStat_TableStatus *pgstat_info = rel->pgstat_info;

	if (pgstat_track_counts && pgstat_info != NULL)
	{
		int			nest_level = GetCurrentTransactionNestLevel();

		/* t_tuples_inserted is nontransactional, so just advance it */
		pgstat_info->t_counts.t_tuples_inserted++;

		/* We have to log the transactional effect at the proper level */
		if (pgstat_info->trans == NULL ||
			pgstat_info->trans->nest_level != nest_level)
			add_tabstat_xact_level(pgstat_info, nest_level);

		pgstat_info->trans->tuples_inserted++;
	}
}

/*
 * pgstat_count_heap_update - count a tuple update
 */
void
pgstat_count_heap_update(Relation rel, bool hot)
{
	PgStat_TableStatus *pgstat_info = rel->pgstat_info;

	if (pgstat_track_counts && pgstat_info != NULL)
	{
		int			nest_level = GetCurrentTransactionNestLevel();

		/* t_tuples_updated is nontransactional, so just advance it */
		pgstat_info->t_counts.t_tuples_updated++;
		/* ditto for the hot_update counter */
		if (hot)
			pgstat_info->t_counts.t_tuples_hot_updated++;

		/* We have to log the transactional effect at the proper level */
		if (pgstat_info->trans == NULL ||
			pgstat_info->trans->nest_level != nest_level)
			add_tabstat_xact_level(pgstat_info, nest_level);

		/* An UPDATE both inserts a new tuple and deletes the old */
		pgstat_info->trans->tuples_inserted++;
		pgstat_info->trans->tuples_deleted++;
	}
}

/*
 * pgstat_count_heap_delete - count a tuple deletion
 */
void
pgstat_count_heap_delete(Relation rel)
{
	PgStat_TableStatus *pgstat_info = rel->pgstat_info;

	if (pgstat_track_counts && pgstat_info != NULL)
	{
		int			nest_level = GetCurrentTransactionNestLevel();

		/* t_tuples_deleted is nontransactional, so just advance it */
		pgstat_info->t_counts.t_tuples_deleted++;

		/* Only if in transaction record the transactional effect */
		if (nest_level > 0)
		{
			/* We have to log the transactional effect at the proper level */
			if (pgstat_info->trans == NULL ||
				pgstat_info->trans->nest_level != nest_level)
				add_tabstat_xact_level(pgstat_info, nest_level);

			pgstat_info->trans->tuples_deleted++;
		}
	}
}

/*
 * pgstat_update_heap_dead_tuples - update dead-tuples count
 *
 * The semantics of this are that we are reporting the nontransactional
 * recovery of "delta" dead tuples; so t_new_dead_tuples decreases
 * rather than increasing, and the change goes straight into the per-table
 * counter, not into transactional state.
 */
void
pgstat_update_heap_dead_tuples(Relation rel, int delta)
{
	PgStat_TableStatus *pgstat_info = rel->pgstat_info;

	if (pgstat_track_counts && pgstat_info != NULL)
		pgstat_info->t_counts.t_new_dead_tuples -= delta;
}


/* ----------
 * AtEOXact_PgStat
 *
 *	Called from access/transam/xact.c at top-level transaction commit/abort.
 * ----------
 */
void
AtEOXact_PgStat(bool isCommit)
{
	PgStat_SubXactStatus *xact_state;

	/*
	 * Count transaction commit or abort.  (We use counters, not just bools,
	 * in case the reporting message isn't sent right away.)
	 */
	if (isCommit)
		pgStatXactCommit++;
	else
		pgStatXactRollback++;

	/*
	 * Transfer transactional insert/update counts into the base tabstat
	 * entries.  We don't bother to free any of the transactional state, since
	 * it's all in TopTransactionContext and will go away anyway.
	 */
	xact_state = pgStatXactStack;
	if (xact_state != NULL)
	{
		PgStat_TableXactStatus *trans;

		Assert(xact_state->nest_level == 1);
		Assert(xact_state->prev == NULL);
		for (trans = xact_state->first; trans != NULL; trans = trans->next)
		{
			PgStat_TableStatus *tabstat;

			Assert(trans->nest_level == 1);
			Assert(trans->upper == NULL);
			tabstat = trans->parent;
			Assert(tabstat->trans == trans);
			if (isCommit)
			{
				tabstat->t_counts.t_new_live_tuples +=
					trans->tuples_inserted - trans->tuples_deleted;
				tabstat->t_counts.t_new_dead_tuples += trans->tuples_deleted;
			}
			else
			{
				/* inserted tuples are dead, deleted tuples are unaffected */
				tabstat->t_counts.t_new_dead_tuples += trans->tuples_inserted;
			}
			tabstat->trans = NULL;
		}
	}
	pgStatXactStack = NULL;

	/* Make sure any stats snapshot is thrown away */
	pgstat_clear_snapshot();
}

/* ----------
 * AtEOSubXact_PgStat
 *
 *	Called from access/transam/xact.c at subtransaction commit/abort.
 * ----------
 */
void
AtEOSubXact_PgStat(bool isCommit, int nestDepth)
{
	PgStat_SubXactStatus *xact_state;

	/*
	 * Transfer transactional insert/update counts into the next higher
	 * subtransaction state.
	 */
	xact_state = pgStatXactStack;
	if (xact_state != NULL &&
		xact_state->nest_level >= nestDepth)
	{
		PgStat_TableXactStatus *trans;
		PgStat_TableXactStatus *next_trans;

		/* delink xact_state from stack immediately to simplify reuse case */
		pgStatXactStack = xact_state->prev;

		for (trans = xact_state->first; trans != NULL; trans = next_trans)
		{
			PgStat_TableStatus *tabstat;

			next_trans = trans->next;
			Assert(trans->nest_level == nestDepth);
			tabstat = trans->parent;
			Assert(tabstat->trans == trans);
			if (isCommit)
			{
				if (trans->upper && trans->upper->nest_level == nestDepth - 1)
				{
					trans->upper->tuples_inserted += trans->tuples_inserted;
					trans->upper->tuples_deleted += trans->tuples_deleted;
					tabstat->trans = trans->upper;
					pfree(trans);
				}
				else
				{
					/*
					 * When there isn't an immediate parent state, we can just
					 * reuse the record instead of going through a
					 * palloc/pfree pushup (this works since it's all in
					 * TopTransactionContext anyway).  We have to re-link it
					 * into the parent level, though, and that might mean
					 * pushing a new entry into the pgStatXactStack.
					 */
					PgStat_SubXactStatus *upper_xact_state;

					upper_xact_state = get_tabstat_stack_level(nestDepth - 1);
					trans->next = upper_xact_state->first;
					upper_xact_state->first = trans;
					trans->nest_level = nestDepth - 1;
				}
			}
			else
			{
				/*
				 * On abort, inserted tuples are dead (and can be bounced out
				 * to the top-level tabstat), deleted tuples are unaffected
				 */
				tabstat->t_counts.t_new_dead_tuples += trans->tuples_inserted;
				tabstat->trans = trans->upper;
				pfree(trans);
			}
		}
		pfree(xact_state);
	}
}


/*
 * AtPrepare_PgStat
 *		Save the transactional stats state at 2PC transaction prepare.
 *
 * In this phase we just generate 2PC records for all the pending
 * transaction-dependent stats work.
 */
void
AtPrepare_PgStat(void)
{
	PgStat_SubXactStatus *xact_state;

	xact_state = pgStatXactStack;
	if (xact_state != NULL)
	{
		PgStat_TableXactStatus *trans;

		Assert(xact_state->nest_level == 1);
		Assert(xact_state->prev == NULL);
		for (trans = xact_state->first; trans != NULL; trans = trans->next)
		{
			PgStat_TableStatus *tabstat;
			TwoPhasePgStatRecord record;

			Assert(trans->nest_level == 1);
			Assert(trans->upper == NULL);
			tabstat = trans->parent;
			Assert(tabstat->trans == trans);

			record.tuples_inserted = trans->tuples_inserted;
			record.tuples_deleted = trans->tuples_deleted;
			record.t_id = tabstat->t_id;
			record.t_shared = tabstat->t_shared;

			RegisterTwoPhaseRecord(TWOPHASE_RM_PGSTAT_ID, 0,
								   &record, sizeof(TwoPhasePgStatRecord));
		}
	}
}

/*
 * PostPrepare_PgStat
 *		Clean up after successful PREPARE.
 *
 * All we need do here is unlink the transaction stats state from the
 * nontransactional state.	The nontransactional action counts will be
 * reported to the stats collector immediately, while the effects on live
 * and dead tuple counts are preserved in the 2PC state file.
 *
 * Note: AtEOXact_PgStat is not called during PREPARE.
 */
void
PostPrepare_PgStat(void)
{
	PgStat_SubXactStatus *xact_state;

	/*
	 * We don't bother to free any of the transactional state, since it's all
	 * in TopTransactionContext and will go away anyway.
	 */
	xact_state = pgStatXactStack;
	if (xact_state != NULL)
	{
		PgStat_TableXactStatus *trans;

		for (trans = xact_state->first; trans != NULL; trans = trans->next)
		{
			PgStat_TableStatus *tabstat;

			tabstat = trans->parent;
			tabstat->trans = NULL;
		}
	}
	pgStatXactStack = NULL;

	/* Make sure any stats snapshot is thrown away */
	pgstat_clear_snapshot();
}

/*
 * 2PC processing routine for COMMIT PREPARED case.
 *
 * Load the saved counts into our local pgstats state.
 */
void
pgstat_twophase_postcommit(TransactionId xid, uint16 info,
						   void *recdata, uint32 len)
{
	TwoPhasePgStatRecord *rec = (TwoPhasePgStatRecord *) recdata;
	PgStat_TableStatus *pgstat_info;

	/* Find or create a tabstat entry for the rel */
	pgstat_info = get_tabstat_entry(rec->t_id, rec->t_shared);

	pgstat_info->t_counts.t_new_live_tuples +=
		rec->tuples_inserted - rec->tuples_deleted;
	pgstat_info->t_counts.t_new_dead_tuples += rec->tuples_deleted;
}

/*
 * 2PC processing routine for ROLLBACK PREPARED case.
 *
 * Load the saved counts into our local pgstats state, but treat them
 * as aborted.
 */
void
pgstat_twophase_postabort(TransactionId xid, uint16 info,
						  void *recdata, uint32 len)
{
	TwoPhasePgStatRecord *rec = (TwoPhasePgStatRecord *) recdata;
	PgStat_TableStatus *pgstat_info;

	/* Find or create a tabstat entry for the rel */
	pgstat_info = get_tabstat_entry(rec->t_id, rec->t_shared);

	/* inserted tuples are dead, deleted tuples are no-ops */
	pgstat_info->t_counts.t_new_dead_tuples += rec->tuples_inserted;
}


/* ----------
 * pgstat_fetch_stat_dbentry() -
 *
 *	Support function for the SQL-callable pgstat* functions. Returns
 *	the collected statistics for one database or NULL. NULL doesn't mean
 *	that the database doesn't exist, it is just not yet known by the
 *	collector, so the caller is better off to report ZERO instead.
 * ----------
 */
PgStat_StatDBEntry *
pgstat_fetch_stat_dbentry(Oid dbid)
{
	/*
	 * If not done for this transaction, read the statistics collector stats
	 * file into some hash tables.
	 */
	backend_read_statsfile();

	/*
	 * Lookup the requested database; return NULL if not found
	 */
	return (PgStat_StatDBEntry *) hash_search(pgStatDBHash,
											  (void *) &dbid,
											  HASH_FIND, NULL);
}


/* ----------
 * pgstat_fetch_stat_tabentry() -
 *
 *	Support function for the SQL-callable pgstat* functions. Returns
 *	the collected statistics for one table or NULL. NULL doesn't mean
 *	that the table doesn't exist, it is just not yet known by the
 *	collector, so the caller is better off to report ZERO instead.
 * ----------
 */
PgStat_StatTabEntry *
pgstat_fetch_stat_tabentry(Oid relid)
{
	Oid			dbid;
	PgStat_StatDBEntry *dbentry;
	PgStat_StatTabEntry *tabentry;

	/*
	 * If not done for this transaction, read the statistics collector stats
	 * file into some hash tables.
	 */
	backend_read_statsfile();

	/*
	 * Lookup our database, then look in its table hash table.
	 */
	dbid = MyDatabaseId;
	dbentry = (PgStat_StatDBEntry *) hash_search(pgStatDBHash,
												 (void *) &dbid,
												 HASH_FIND, NULL);
	if (dbentry != NULL && dbentry->tables != NULL)
	{
		tabentry = (PgStat_StatTabEntry *) hash_search(dbentry->tables,
													   (void *) &relid,
													   HASH_FIND, NULL);
		if (tabentry)
			return tabentry;
	}

	/*
	 * If we didn't find it, maybe it's a shared table.
	 */
	dbid = InvalidOid;
	dbentry = (PgStat_StatDBEntry *) hash_search(pgStatDBHash,
												 (void *) &dbid,
												 HASH_FIND, NULL);
	if (dbentry != NULL && dbentry->tables != NULL)
	{
		tabentry = (PgStat_StatTabEntry *) hash_search(dbentry->tables,
													   (void *) &relid,
													   HASH_FIND, NULL);
		if (tabentry)
			return tabentry;
	}

	return NULL;
}


/* ----------
 * pgstat_fetch_stat_funcentry() -
 *
 *	Support function for the SQL-callable pgstat* functions. Returns
 *	the collected statistics for one function or NULL.
 * ----------
 */
PgStat_StatFuncEntry *
pgstat_fetch_stat_funcentry(Oid func_id)
{
	PgStat_StatDBEntry *dbentry;
	PgStat_StatFuncEntry *funcentry = NULL;

	/* load the stats file if needed */
	backend_read_statsfile();

	/* Lookup our database, then find the requested function.  */
	dbentry = pgstat_fetch_stat_dbentry(MyDatabaseId);
	if (dbentry != NULL && dbentry->functions != NULL)
	{
		funcentry = (PgStat_StatFuncEntry *) hash_search(dbentry->functions,
														 (void *) &func_id,
														 HASH_FIND, NULL);
	}

	return funcentry;
}


/* ----------
 * pgstat_fetch_stat_beentry() -
 *
 *	Support function for the SQL-callable pgstat* functions. Returns
 *	our local copy of the current-activity entry for one backend.
 *
 *	NB: caller is responsible for a check if the user is permitted to see
 *	this info (especially the querystring).
 * ----------
 */
PgBackendStatus *
pgstat_fetch_stat_beentry(int beid)
{
	pgstat_read_current_status();

	if (beid < 1 || beid > localNumBackends)
		return NULL;

	return &localBackendStatusTable[beid - 1];
}

/* ----------
 * pgstat_fetch_stat_numbackends() -
 *
 *	Support function for the SQL-callable pgstat* functions. Returns
 *	the maximum current backend id.
 * ----------
 */
int
pgstat_fetch_stat_numbackends(void)
{
	pgstat_read_current_status();

	return localNumBackends;
}

/*
 * ---------
 * pgstat_fetch_global() -
 *
 *	Support function for the SQL-callable pgstat* functions. Returns
 *	a pointer to the global statistics struct.
 * ---------
 */
PgStat_GlobalStats *
pgstat_fetch_global(void)
{
	backend_read_statsfile();

	return &globalStats;
}


/* ------------------------------------------------------------
 * Functions for management of the shared-memory PgBackendStatus array
 * ------------------------------------------------------------
 */

static PgBackendStatus *BackendStatusArray = NULL;
static PgBackendStatus *MyBEEntry = NULL;
static char *BackendAppnameBuffer = NULL;
static char *BackendActivityBuffer = NULL;


/*
 * Report shared-memory space needed by CreateSharedBackendStatus.
 */
Size
BackendStatusShmemSize(void)
{
	Size		size;

	size = mul_size(sizeof(PgBackendStatus), MaxBackends);
	size = add_size(size,
					mul_size(NAMEDATALEN, MaxBackends));
	size = add_size(size,
					mul_size(pgstat_track_activity_query_size, MaxBackends));
	return size;
}

/*
 * Initialize the shared status array and activity/appname string buffers
 * during postmaster startup.
 */
void
CreateSharedBackendStatus(void)
{
	Size		size;
	bool		found;
	int			i;
	char	   *buffer;

	/* Create or attach to the shared array */
	size = mul_size(sizeof(PgBackendStatus), MaxBackends);
	BackendStatusArray = (PgBackendStatus *)
		ShmemInitStruct("Backend Status Array", size, &found);

	if (!found)
	{
		/*
		 * We're the first - initialize.
		 */
		MemSet(BackendStatusArray, 0, size);
	}

	/* Create or attach to the shared appname buffer */
	size = mul_size(NAMEDATALEN, MaxBackends);
	BackendAppnameBuffer = (char *)
		ShmemInitStruct("Backend Application Name Buffer", size, &found);

	if (!found)
	{
		MemSet(BackendAppnameBuffer, 0, size);

		/* Initialize st_appname pointers. */
		buffer = BackendAppnameBuffer;
		for (i = 0; i < MaxBackends; i++)
		{
			BackendStatusArray[i].st_appname = buffer;
			buffer += NAMEDATALEN;
		}
	}

	/* Create or attach to the shared activity buffer */
	size = mul_size(pgstat_track_activity_query_size, MaxBackends);
	BackendActivityBuffer = (char *)
		ShmemInitStruct("Backend Activity Buffer", size, &found);

	if (!found)
	{
		MemSet(BackendActivityBuffer, 0, size);

		/* Initialize st_activity pointers. */
		buffer = BackendActivityBuffer;
		for (i = 0; i < MaxBackends; i++)
		{
			BackendStatusArray[i].st_activity = buffer;
			buffer += pgstat_track_activity_query_size;
		}
	}
}


/* ----------
 * pgstat_initialize() -
 *
 *	Initialize pgstats state, and set up our on-proc-exit hook.
 *	Called from InitPostgres.  MyBackendId must be set,
 *	but we must not have started any transaction yet (since the
 *	exit hook must run after the last transaction exit).
 *	NOTE: MyDatabaseId isn't set yet; so the shutdown hook has to be careful.
 * ----------
 */
void
pgstat_initialize(void)
{
	/* Initialize MyBEEntry */
	Assert(MyBackendId >= 1 && MyBackendId <= MaxBackends);
	MyBEEntry = &BackendStatusArray[MyBackendId - 1];

	/* Set up a process-exit hook to clean up */
	on_shmem_exit(pgstat_beshutdown_hook, 0);
}

/* ----------
 * pgstat_bestart() -
 *
 *	Initialize this backend's entry in the PgBackendStatus array.
 *	Called from InitPostgres.
 *	MyDatabaseId, session userid, and application_name must be set
 *	(hence, this cannot be combined with pgstat_initialize).
 * ----------
 */
void
pgstat_bestart(void)
{
	TimestampTz proc_start_timestamp;
	Oid			userid;
	SockAddr	clientaddr;
	volatile PgBackendStatus *beentry;

	/*
	 * To minimize the time spent modifying the PgBackendStatus entry, fetch
	 * all the needed data first.
	 *
	 * If we have a MyProcPort, use its session start time (for consistency,
	 * and to save a kernel call).
	 */
	if (MyProcPort)
		proc_start_timestamp = MyProcPort->SessionStartTime;
	else
		proc_start_timestamp = GetCurrentTimestamp();
	userid = GetSessionUserId();

	/*
	 * We may not have a MyProcPort (eg, if this is the autovacuum process).
	 * If so, use all-zeroes client address, which is dealt with specially in
	 * pg_stat_get_backend_client_addr and pg_stat_get_backend_client_port.
	 */
	if (MyProcPort)
		memcpy(&clientaddr, &MyProcPort->raddr, sizeof(clientaddr));
	else
		MemSet(&clientaddr, 0, sizeof(clientaddr));

	/*
	 * Initialize my status entry, following the protocol of bumping
	 * st_changecount before and after; and make sure it's even afterwards. We
	 * use a volatile pointer here to ensure the compiler doesn't try to get
	 * cute.
	 */
	beentry = MyBEEntry;
	do
	{
		beentry->st_changecount++;
	} while ((beentry->st_changecount & 1) == 0);

	beentry->st_procpid = MyProcPid;
	beentry->st_proc_start_timestamp = proc_start_timestamp;
	beentry->st_activity_start_timestamp = 0;
	beentry->st_xact_start_timestamp = 0;
	beentry->st_resgroup_queue_start_timestamp = 0;
	beentry->st_databaseid = MyDatabaseId;
	beentry->st_userid = userid;
	beentry->st_session_id = gp_session_id;  /* GPDB only */
	beentry->st_clientaddr = clientaddr;
<<<<<<< HEAD
	beentry->st_waiting = PGBE_WAITING_NONE;
=======
	beentry->st_waiting = false;
>>>>>>> 78a09145
	beentry->st_appname[0] = '\0';
	beentry->st_activity[0] = '\0';
	/* Also make sure the last byte in each string area is always 0 */
	beentry->st_appname[NAMEDATALEN - 1] = '\0';
	beentry->st_activity[pgstat_track_activity_query_size - 1] = '\0';
	beentry->st_rsgid = InvalidOid;

	beentry->st_changecount++;
	Assert((beentry->st_changecount & 1) == 0);

<<<<<<< HEAD
	/*
	 * GPDB: Initialize per-portal statistics hash for resource queues.
	 */
	pgstat_init_localportalhash();
	
=======
>>>>>>> 78a09145
	/* Update app name to current GUC setting */
	if (application_name)
		pgstat_report_appname(application_name);
}

/*
 * Shut down a single backend's statistics reporting at process exit.
 *
 * Flush any remaining statistics counts out to the collector.
 * Without this, operations triggered during backend exit (such as
 * temp table deletions) won't be counted.
 *
 * Lastly, clear out our entry in the PgBackendStatus array.
 */
static void
pgstat_beshutdown_hook(int code, Datum arg)
{
	volatile PgBackendStatus *beentry = MyBEEntry;

	/*
<<<<<<< HEAD
	 * If we got as far as discovering our own database ID, we can report what
	 * we did to the collector.  Otherwise, we'd be sending an invalid
=======
	 * If we got as far as discovering our own database ID, we can report
	 * what we did to the collector.  Otherwise, we'd be sending an invalid
>>>>>>> 78a09145
	 * database ID, so forget it.  (This means that accesses to pg_database
	 * during failed backend starts might never get counted.)
	 */
	if (OidIsValid(MyDatabaseId))
		pgstat_report_stat(true);

	/*
	 * Clear my status entry, following the protocol of bumping st_changecount
	 * before and after.  We use a volatile pointer here to ensure the
	 * compiler doesn't try to get cute.
	 */
	beentry->st_changecount++;

	beentry->st_procpid = 0;	/* mark invalid */
	beentry->st_session_id = 0;

	beentry->st_changecount++;
	Assert((beentry->st_changecount & 1) == 0);
}


/* ----------
 * pgstat_report_activity() -
 *
 *	Called from tcop/postgres.c to report what the backend is actually doing
 *	(usually "<IDLE>" or the start of the query to be executed).
 * ----------
 */
void
pgstat_report_activity(const char *cmd_str)
{
	volatile PgBackendStatus *beentry = MyBEEntry;
	TimestampTz start_timestamp;
	int			len;

	TRACE_POSTGRESQL_STATEMENT_STATUS(cmd_str);

	if (!pgstat_track_activities || !beentry)
		return;

	/*
	 * To minimize the time spent modifying the entry, fetch all the needed
	 * data first.
	 */
	start_timestamp = GetCurrentStatementStartTimestamp();

	len = strlen(cmd_str);
	len = pg_mbcliplen(cmd_str, len, pgstat_track_activity_query_size - 1);

	/*
	 * Update my status entry, following the protocol of bumping
	 * st_changecount before and after.  We use a volatile pointer here to
	 * ensure the compiler doesn't try to get cute.
	 */
	beentry->st_changecount++;

	beentry->st_activity_start_timestamp = start_timestamp;
	memcpy((char *) beentry->st_activity, cmd_str, len);
	beentry->st_activity[len] = '\0';

	beentry->st_changecount++;
	Assert((beentry->st_changecount & 1) == 0);
}

/* ----------
 * pgstat_report_appname() -
 *
 *	Called to update our application name.
 * ----------
 */
void
pgstat_report_appname(const char *appname)
{
	volatile PgBackendStatus *beentry = MyBEEntry;
	int			len;

	if (!beentry)
		return;

	/* This should be unnecessary if GUC did its job, but be safe */
	len = pg_mbcliplen(appname, strlen(appname), NAMEDATALEN - 1);

	/*
	 * Update my status entry, following the protocol of bumping
	 * st_changecount before and after.  We use a volatile pointer here to
	 * ensure the compiler doesn't try to get cute.
	 */
	beentry->st_changecount++;

	memcpy((char *) beentry->st_appname, appname, len);
	beentry->st_appname[len] = '\0';

	beentry->st_changecount++;
	Assert((beentry->st_changecount & 1) == 0);
}

/*
 * Report current transaction start timestamp as the specified value.
 * Zero means there is no active transaction.
 */
void
pgstat_report_xact_timestamp(TimestampTz tstamp)
{
	volatile PgBackendStatus *beentry = MyBEEntry;

	if (!pgstat_track_activities || !beentry)
		return;

	/*
	 * Update my status entry, following the protocol of bumping
	 * st_changecount before and after.  We use a volatile pointer here to
	 * ensure the compiler doesn't try to get cute.
	 */
	beentry->st_changecount++;
	beentry->st_xact_start_timestamp = tstamp;
	beentry->st_changecount++;
	Assert((beentry->st_changecount & 1) == 0);
}

/*
 * Report the timestamp of transaction start queueing on the resource group.
 */
void
pgstat_report_resgroup(TimestampTz queueStart, Oid groupid)
{
	volatile PgBackendStatus *beentry = MyBEEntry;

	if (!beentry)
		return;

	/*
	 * Update my status entry, following the protocol of bumping
	 * st_changecount before and after.  We use a volatile pointer here to
	 * ensure the compiler doesn't try to get cute.
	 */
	beentry->st_changecount++;
	if (queueStart != 0)
	{
		beentry->st_resgroup_queue_start_timestamp = queueStart;
		beentry->st_waiting = PGBE_WAITING_RESGROUP;
	}

	beentry->st_rsgid = groupid;
	beentry->st_changecount++;
	Assert((beentry->st_changecount & 1) == 0);
}

/*
 * Fetch the timestamp of transaction start queueing on the resource group.
 */
TimestampTz
pgstat_fetch_resgroup_queue_timestamp(void)
{
	volatile PgBackendStatus *beentry = MyBEEntry;

	if (!beentry)
		return 0;

	return beentry->st_resgroup_queue_start_timestamp;
}

/* ----------
 * pgstat_report_waiting() -
 *
 *	Called from lock manager to report beginning or end of a lock wait.
 *
 * NB: this *must* be able to survive being called before MyBEEntry has been
 * initialized.
 * ----------
 */
void
pgstat_report_waiting(char waiting)
{
	volatile PgBackendStatus *beentry = MyBEEntry;

	if (!pgstat_track_activities || !beentry)
		return;

	/*
	 * Since this is a single-byte field in a struct that only this process
	 * may modify, there seems no need to bother with the st_changecount
	 * protocol.  The update must appear atomic in any case.
	 */
	beentry->st_waiting = waiting;
}

/* ----------
 * pgstat_read_current_status() -
 *
 *	Copy the current contents of the PgBackendStatus array to local memory,
 *	if not already done in this transaction.
 * ----------
 */
static void
pgstat_read_current_status(void)
{
	volatile PgBackendStatus *beentry;
	PgBackendStatus *localtable;
	PgBackendStatus *localentry;
<<<<<<< HEAD
	char	   *localappname;
	char	   *localactivity;
=======
	char	   *localappname,
			   *localactivity;
>>>>>>> 78a09145
	int			i;

	Assert(!pgStatRunningInCollector);
	if (localBackendStatusTable)
		return;					/* already done */

	pgstat_setup_memcxt();

	localtable = (PgBackendStatus *)
		MemoryContextAlloc(pgStatLocalContext,
						   sizeof(PgBackendStatus) * MaxBackends);
	localappname = (char *)
		MemoryContextAlloc(pgStatLocalContext,
						   NAMEDATALEN * MaxBackends);
	localactivity = (char *)
		MemoryContextAlloc(pgStatLocalContext,
						   pgstat_track_activity_query_size * MaxBackends);
	localNumBackends = 0;

	beentry = BackendStatusArray;
	localentry = localtable;
	for (i = 1; i <= MaxBackends; i++)
	{
		/*
		 * Follow the protocol of retrying if st_changecount changes while we
		 * copy the entry, or if it's odd.  (The check for odd is needed to
		 * cover the case where we are able to completely copy the entry while
		 * the source backend is between increment steps.)	We use a volatile
		 * pointer here to ensure the compiler doesn't try to get cute.
		 */
		for (;;)
		{
			int			save_changecount = beentry->st_changecount;

			localentry->st_procpid = beentry->st_procpid;
			if (localentry->st_procpid > 0)
			{
				memcpy(localentry, (char *) beentry, sizeof(PgBackendStatus));

				/*
				 * strcpy is safe even if the string is modified concurrently,
				 * because there's always a \0 at the end of the buffer.
				 */
				strcpy(localappname, (char *) beentry->st_appname);
				localentry->st_appname = localappname;
				strcpy(localactivity, (char *) beentry->st_activity);
				localentry->st_activity = localactivity;
			}

			if (save_changecount == beentry->st_changecount &&
				(save_changecount & 1) == 0)
				break;

			/* Make sure we can break out of loop if stuck... */
			CHECK_FOR_INTERRUPTS();
		}

		beentry++;
		/* Only valid entries get included into the local array */
		if (localentry->st_procpid > 0)
		{
			localentry++;
			localappname += NAMEDATALEN;
			localactivity += pgstat_track_activity_query_size;
			localNumBackends++;
		}
	}

	/* Set the pointer only after completion of a valid table */
	localBackendStatusTable = localtable;
}


/* ----------
 * pgstat_get_backend_current_activity() -
 *
 *	Return a string representing the current activity of the backend with
 *	the specified PID.	This looks directly at the BackendStatusArray,
 *	and so will provide current information regardless of the age of our
 *	transaction's snapshot of the status array.
 *
 *	It is the caller's responsibility to invoke this only for backends whose
 *	state is expected to remain stable while the result is in use.	The
 *	only current use is in deadlock reporting, where we can expect that
 *	the target backend is blocked on a lock.  (There are corner cases
 *	where the target's wait could get aborted while we are looking at it,
 *	but the very worst consequence is to return a pointer to a string
 *	that's been changed, so we won't worry too much.)
 *
 *	Note: return strings for special cases match pg_stat_get_backend_activity.
 * ----------
 */
const char *
pgstat_get_backend_current_activity(int pid, bool checkUser)
{
	PgBackendStatus *beentry;
	int			i;

	beentry = BackendStatusArray;
	for (i = 1; i <= MaxBackends; i++)
	{
		/*
		 * Although we expect the target backend's entry to be stable, that
		 * doesn't imply that anyone else's is.  To avoid identifying the
		 * wrong backend, while we check for a match to the desired PID we
		 * must follow the protocol of retrying if st_changecount changes
		 * while we examine the entry, or if it's odd.  (This might be
		 * unnecessary, since fetching or storing an int is almost certainly
		 * atomic, but let's play it safe.)  We use a volatile pointer here to
		 * ensure the compiler doesn't try to get cute.
		 */
		volatile PgBackendStatus *vbeentry = beentry;
		bool		found;

		for (;;)
		{
			int			save_changecount = vbeentry->st_changecount;

			found = (vbeentry->st_procpid == pid);

			if (save_changecount == vbeentry->st_changecount &&
				(save_changecount & 1) == 0)
				break;

			/* Make sure we can break out of loop if stuck... */
			CHECK_FOR_INTERRUPTS();
		}

		if (found)
		{
			/* Now it is safe to use the non-volatile pointer */
			if (checkUser && !superuser() && beentry->st_userid != GetUserId())
				return "<insufficient privilege>";
			else if (*(beentry->st_activity) == '\0')
				return "<command string not enabled>";
			else
				return beentry->st_activity;
		}

		beentry++;
	}

	/* If we get here, caller is in error ... */
	return "<backend information not available>";
}


/* ------------------------------------------------------------
 * Local support functions follow
 * ------------------------------------------------------------
 */


/* ----------
 * pgstat_setheader() -
 *
 *		Set common header fields in a statistics message
 * ----------
 */
static void
pgstat_setheader(PgStat_MsgHdr *hdr, StatMsgType mtype)
{
	hdr->m_type = mtype;
}


/* ----------
 * pgstat_send() -
 *
 *		Send out one statistics message to the collector
 * ----------
 */
static void
pgstat_send(void *msg, int len)
{
	int			rc;

	if (pgStatSock == PGINVALID_SOCKET)
		return;

	((PgStat_MsgHdr *) msg)->m_size = len;

	/* We'll retry after EINTR, but ignore all other failures */
	do
	{
		rc = send(pgStatSock, msg, len, 0);
	} while (rc < 0 && errno == EINTR);

#ifdef USE_ASSERT_CHECKING
	/* In debug builds, log send failures ... */
	if (rc < 0)
		elog(LOG, "could not send to statistics collector: %m");
#endif
}

/* ----------
 * pgstat_send_bgwriter() -
 *
 *		Send bgwriter statistics to the collector
 * ----------
 */
void
pgstat_send_bgwriter(void)
{
	/* We assume this initializes to zeroes */
	static const PgStat_MsgBgWriter all_zeroes;

	/*
	 * This function can be called even if nothing at all has happened. In
	 * this case, avoid sending a completely empty message to the stats
	 * collector.
	 */
	if (memcmp(&BgWriterStats, &all_zeroes, sizeof(PgStat_MsgBgWriter)) == 0)
		return;

	/*
	 * Prepare and send the message
	 */
	pgstat_setheader(&BgWriterStats.m_hdr, PGSTAT_MTYPE_BGWRITER);
	pgstat_send(&BgWriterStats, sizeof(BgWriterStats));

	/*
	 * Clear out the statistics buffer, so it can be re-used.
	 */
	MemSet(&BgWriterStats, 0, sizeof(BgWriterStats));
}


/* ----------
 * PgstatCollectorMain() -
 *
 *	Start up the statistics collector process.	This is the body of the
 *	postmaster child process.
 *
 *	The argc/argv parameters are valid only in EXEC_BACKEND case.
 * ----------
 */
NON_EXEC_STATIC void
PgstatCollectorMain(int argc, char *argv[])
{
	int			len;
	PgStat_Msg	msg;

#ifndef WIN32
#ifdef HAVE_POLL
	struct pollfd input_fd;
#else
	struct timeval sel_timeout;
	fd_set		rfds;
#endif
#endif

	IsUnderPostmaster = true;	/* we are a postmaster subprocess now */

	MyProcPid = getpid();		/* reset MyProcPid */

	MyStartTime = time(NULL);	/* record Start Time for logging */

	/*
	 * If possible, make this process a group leader, so that the postmaster
	 * can signal any child processes too.	(pgstat probably never has any
	 * child processes, but for consistency we make all postmaster child
	 * processes do this.)
	 */
#ifdef HAVE_SETSID
	if (setsid() < 0)
		elog(FATAL, "setsid() failed: %m");
#endif

	/*
	 * Ignore all signals usually bound to some action in the postmaster,
	 * except SIGQUIT.
	 */
	pqsignal(SIGHUP, pgstat_sighup_handler);
	pqsignal(SIGINT, SIG_IGN);
	pqsignal(SIGTERM, SIG_IGN);
	pqsignal(SIGQUIT, pgstat_exit);
	pqsignal(SIGALRM, SIG_IGN);
	pqsignal(SIGPIPE, SIG_IGN);
	pqsignal(SIGUSR1, SIG_IGN);
	pqsignal(SIGUSR2, SIG_IGN);
	pqsignal(SIGCHLD, SIG_DFL);
	pqsignal(SIGTTIN, SIG_DFL);
	pqsignal(SIGTTOU, SIG_DFL);
	pqsignal(SIGCONT, SIG_DFL);
	pqsignal(SIGWINCH, SIG_DFL);
	PG_SETMASK(&UnBlockSig);

	/*
	 * Identify myself via ps
	 */
	init_ps_display("stats collector process", "", "", "");

	/*
	 * Arrange to write the initial status file right away
	 */
	last_statrequest = GetCurrentTimestamp();
	last_statwrite = last_statrequest - 1;

	/*
	 * Read in an existing statistics stats file or initialize the stats to
	 * zero.
	 */
	pgStatRunningInCollector = true;
	pgStatDBHash = pgstat_read_statsfile(InvalidOid, true);

	/*
	 * Setup the descriptor set for select(2).	Since only one bit in the set
	 * ever changes, we need not repeat FD_ZERO each time.
	 */
#if !defined(HAVE_POLL) && !defined(WIN32)
	FD_ZERO(&rfds);
#endif

	/*
	 * Loop to process messages until we get SIGQUIT or detect ungraceful
	 * death of our parent postmaster.
	 *
	 * For performance reasons, we don't want to do a PostmasterIsAlive() test
	 * after every message; instead, do it only when select()/poll() is
	 * interrupted by timeout.	In essence, we'll stay alive as long as
	 * backends keep sending us stuff often, even if the postmaster is gone.
	 */
	for (;;)
	{
		int			got_data;

		/*
		 * Quit if we get SIGQUIT from the postmaster.
		 */
		if (need_exit)
			break;

		/*
		 * Reload configuration if we got SIGHUP from the postmaster.
		 */
		if (got_SIGHUP)
		{
			ProcessConfigFile(PGC_SIGHUP);
			got_SIGHUP = false;
		}

		/*
		 * Write the stats file if a new request has arrived that is not
		 * satisfied by existing file.
		 */
		if (last_statwrite < last_statrequest)
			pgstat_write_statsfile(false);

		/*
		 * Wait for a message to arrive; but not for more than
		 * PGSTAT_SELECT_TIMEOUT seconds. (This determines how quickly we will
		 * shut down after an ungraceful postmaster termination; so it needn't
		 * be very fast.  However, on some systems SIGQUIT won't interrupt the
		 * poll/select call, so this also limits speed of response to SIGQUIT,
		 * which is more important.)
		 *
		 * We use poll(2) if available, otherwise select(2). Win32 has its own
		 * implementation.
		 */
#ifndef WIN32
#ifdef HAVE_POLL
		input_fd.fd = pgStatSock;
		input_fd.events = POLLIN | POLLERR;
		input_fd.revents = 0;

		if (poll(&input_fd, 1, PGSTAT_SELECT_TIMEOUT * 1000) < 0)
		{
			if (errno == EINTR)
				continue;
			ereport(ERROR,
					(errcode_for_socket_access(),
					 errmsg("poll() failed in statistics collector: %m")));
		}

		got_data = (input_fd.revents != 0);
#else							/* !HAVE_POLL */

		FD_SET		(pgStatSock, &rfds);

		/*
		 * timeout struct is modified by select() on some operating systems,
		 * so re-fill it each time.
		 */
		sel_timeout.tv_sec = PGSTAT_SELECT_TIMEOUT;
		sel_timeout.tv_usec = 0;

		if (select(pgStatSock + 1, &rfds, NULL, NULL, &sel_timeout) < 0)
		{
			if (errno == EINTR)
				continue;
			ereport(ERROR,
					(errcode_for_socket_access(),
					 errmsg("select() failed in statistics collector: %m")));
		}

		got_data = FD_ISSET(pgStatSock, &rfds);
#endif   /* HAVE_POLL */
#else							/* WIN32 */
		got_data = pgwin32_waitforsinglesocket(pgStatSock, FD_READ,
											   PGSTAT_SELECT_TIMEOUT * 1000);
#endif

		/*
		 * If there is a message on the socket, read it and check for
		 * validity.
		 */
		if (got_data)
		{
			len = recv(pgStatSock, (char *) &msg,
					   sizeof(PgStat_Msg), 0);
			if (len < 0)
			{
				if (errno == EINTR)
					continue;
				ereport(ERROR,
						(errcode_for_socket_access(),
						 errmsg("could not read statistics message: %m")));
			}

			/*
			 * We ignore messages that are smaller than our common header
			 */
			if (len < sizeof(PgStat_MsgHdr))
				continue;

			/*
			 * The received length must match the length in the header
			 */
			if (msg.msg_hdr.m_size != len)
				continue;

			/*
			 * O.K. - we accept this message.  Process it.
			 */
			switch (msg.msg_hdr.m_type)
			{
				case PGSTAT_MTYPE_DUMMY:
					break;

				case PGSTAT_MTYPE_INQUIRY:
					pgstat_recv_inquiry((PgStat_MsgInquiry *) &msg, len);
					break;

				case PGSTAT_MTYPE_TABSTAT:
					pgstat_recv_tabstat((PgStat_MsgTabstat *) &msg, len);
					break;

				case PGSTAT_MTYPE_TABPURGE:
					pgstat_recv_tabpurge((PgStat_MsgTabpurge *) &msg, len);
					break;

				case PGSTAT_MTYPE_DROPDB:
					pgstat_recv_dropdb((PgStat_MsgDropdb *) &msg, len);
					break;

				case PGSTAT_MTYPE_RESETCOUNTER:
					pgstat_recv_resetcounter((PgStat_MsgResetcounter *) &msg,
											 len);
					break;

				case PGSTAT_MTYPE_AUTOVAC_START:
					pgstat_recv_autovac((PgStat_MsgAutovacStart *) &msg, len);
					break;

				case PGSTAT_MTYPE_VACUUM:
					pgstat_recv_vacuum((PgStat_MsgVacuum *) &msg, len);
					break;

				case PGSTAT_MTYPE_ANALYZE:
					pgstat_recv_analyze((PgStat_MsgAnalyze *) &msg, len);
					break;

				case PGSTAT_MTYPE_BGWRITER:
					pgstat_recv_bgwriter((PgStat_MsgBgWriter *) &msg, len);
                    break;

				case PGSTAT_MTYPE_QUEUESTAT:  /* GPDB */
					pgstat_recv_queuestat((PgStat_MsgQueuestat *) &msg, len);
                    break;

				case PGSTAT_MTYPE_FUNCSTAT:
					pgstat_recv_funcstat((PgStat_MsgFuncstat *) &msg, len);
					break;

				case PGSTAT_MTYPE_FUNCPURGE:
					pgstat_recv_funcpurge((PgStat_MsgFuncpurge *) &msg, len);
					break;

				default:
					break;
			}
		}
		else
		{
			/*
			 * We can only get here if the select/poll timeout elapsed. Check
			 * for postmaster death.
			 */
			if (!PostmasterIsAlive(true))
				break;
		}
	}							/* end of message-processing loop */

	/*
	 * Save the final stats to reuse at next startup.
	 */
	pgstat_write_statsfile(true);

	exit(0);
}


/* SIGQUIT signal handler for collector process */
static void
pgstat_exit(SIGNAL_ARGS)
{
	need_exit = true;
}

/* SIGHUP handler for collector process */
static void
pgstat_sighup_handler(SIGNAL_ARGS)
{
	got_SIGHUP = true;
}


/*
 * Lookup the hash table entry for the specified database. If no hash
 * table entry exists, initialize it, if the create parameter is true.
 * Else, return NULL.
 */
static PgStat_StatDBEntry *
pgstat_get_db_entry(Oid databaseid, bool create)
{
	PgStat_StatDBEntry *result;
	bool		found;
	HASHACTION	action = (create ? HASH_ENTER : HASH_FIND);

	/* Lookup or create the hash table entry for this database */
	result = (PgStat_StatDBEntry *) hash_search(pgStatDBHash,
												&databaseid,
												action, &found);

	if (!create && !found)
		return NULL;

	/* If not found, initialize the new one. */
	if (!found)
	{
		HASHCTL		hash_ctl;

		result->tables = NULL;
		result->functions = NULL;
		result->n_xact_commit = 0;
		result->n_xact_rollback = 0;
		result->n_blocks_fetched = 0;
		result->n_blocks_hit = 0;
		result->n_tuples_returned = 0;
		result->n_tuples_fetched = 0;
		result->n_tuples_inserted = 0;
		result->n_tuples_updated = 0;
		result->n_tuples_deleted = 0;
		result->last_autovac_time = 0;

		memset(&hash_ctl, 0, sizeof(hash_ctl));
		hash_ctl.keysize = sizeof(Oid);
		hash_ctl.entrysize = sizeof(PgStat_StatTabEntry);
		hash_ctl.hash = oid_hash;
		result->tables = hash_create("Per-database table",
									 PGSTAT_TAB_HASH_SIZE,
									 &hash_ctl,
									 HASH_ELEM | HASH_FUNCTION);

		hash_ctl.keysize = sizeof(Oid);
		hash_ctl.entrysize = sizeof(PgStat_StatFuncEntry);
		hash_ctl.hash = oid_hash;
		result->functions = hash_create("Per-database function",
										PGSTAT_FUNCTION_HASH_SIZE,
										&hash_ctl,
										HASH_ELEM | HASH_FUNCTION);
	}

	return result;
}


/*
 * Lookup the hash table entry for the specified table. If no hash
 * table entry exists, initialize it, if the create parameter is true.
 * Else, return NULL.
 */
static PgStat_StatTabEntry *
pgstat_get_tab_entry(PgStat_StatDBEntry *dbentry, Oid tableoid, bool create)
{
	PgStat_StatTabEntry *result;
	bool		found;
	HASHACTION	action = (create ? HASH_ENTER : HASH_FIND);

	/* Lookup or create the hash table entry for this table */
	result = (PgStat_StatTabEntry *) hash_search(dbentry->tables,
												 &tableoid,
												 action, &found);

	if (!create && !found)
		return NULL;

	/* If not found, initialize the new one. */
	if (!found)
	{
		result->numscans = 0;
		result->tuples_returned = 0;
		result->tuples_fetched = 0;
		result->tuples_inserted = 0;
		result->tuples_updated = 0;
		result->tuples_deleted = 0;
		result->tuples_hot_updated = 0;
		result->n_live_tuples = 0;
		result->n_dead_tuples = 0;
		result->last_anl_tuples = 0;
		result->blocks_fetched = 0;
		result->blocks_hit = 0;

		result->vacuum_timestamp = 0;
		result->autovac_vacuum_timestamp = 0;
		result->analyze_timestamp = 0;
		result->autovac_analyze_timestamp = 0;
	}

	return result;
}


/* ----------
 * pgstat_write_statsfile() -
 *
 *	Tell the news.
 *	If writing to the permanent file (happens when the collector is
 *	shutting down only), remove the temporary file so that backends
 *	starting up under a new postmaster can't read the old data before
 *	the new collector is ready.
 * ----------
 */
static void
pgstat_write_statsfile(bool permanent)
{
	HASH_SEQ_STATUS hstat;
	HASH_SEQ_STATUS tstat;
	HASH_SEQ_STATUS fstat;
	PgStat_StatDBEntry *dbentry;
	PgStat_StatTabEntry *tabentry;
	PgStat_StatFuncEntry *funcentry;
	PgStat_StatQueueEntry *queueentry;
	FILE	   *fpout;
	int32		format_id;
	const char *tmpfile = permanent ? PGSTAT_STAT_PERMANENT_TMPFILE : pgstat_stat_tmpname;
	const char *statfile = permanent ? PGSTAT_STAT_PERMANENT_FILENAME : pgstat_stat_filename;

	/*
	 * Open the statistics temp file to write out the current values.
	 */
	fpout = AllocateFile(tmpfile, PG_BINARY_W);
	if (fpout == NULL)
	{
		ereport(LOG,
				(errcode_for_file_access(),
				 errmsg("could not open temporary statistics file \"%s\": %m",
						tmpfile)));
		return;
	}

	/*
	 * Set the timestamp of the stats file.
	 */
	globalStats.stats_timestamp = GetCurrentTimestamp();

	/*
	 * Write the file header --- currently just a format ID.
	 */
	format_id = PGSTAT_FILE_FORMAT_ID;
	fwrite(&format_id, sizeof(format_id), 1, fpout);

	/*
	 * Write global stats struct
	 */
	fwrite(&globalStats, sizeof(globalStats), 1, fpout);

	/*
	 * Walk through the database table.
	 */
	hash_seq_init(&hstat, pgStatDBHash);
	while ((dbentry = (PgStat_StatDBEntry *) hash_seq_search(&hstat)) != NULL)
	{
		/*
		 * Write out the DB entry including the number of live backends. We
		 * don't write the tables or functions pointers, since they're of no
		 * use to any other process.
		 */
		fputc('D', fpout);
		fwrite(dbentry, offsetof(PgStat_StatDBEntry, tables), 1, fpout);

		/*
		 * Walk through the database's access stats per table.
		 */
		hash_seq_init(&tstat, dbentry->tables);
		while ((tabentry = (PgStat_StatTabEntry *) hash_seq_search(&tstat)) != NULL)
		{
			fputc('T', fpout);
			fwrite(tabentry, sizeof(PgStat_StatTabEntry), 1, fpout);
		}

		/*
		 * Walk through the database's function stats table.
		 */
		hash_seq_init(&fstat, dbentry->functions);
		while ((funcentry = (PgStat_StatFuncEntry *) hash_seq_search(&fstat)) != NULL)
		{
			fputc('F', fpout);
			fwrite(funcentry, sizeof(PgStat_StatFuncEntry), 1, fpout);
		}

		/*
		 * Mark the end of this DB
		 */
		fputc('d', fpout);
	}

	/*
	 * Walk through resource queue stats.
	 */
	hash_seq_init(&fstat, pgStatQueueHash);
	while ((queueentry = (PgStat_StatQueueEntry *) hash_seq_search(&fstat)) != NULL)
	{
		fputc('Q', fpout);
		fwrite(queueentry, sizeof(PgStat_StatQueueEntry), 1, fpout);
	}

	/*
	 * No more output to be done. Close the temp file and replace the old
	 * pgstat.stat with it.  The ferror() check replaces testing for error
	 * after each individual fputc or fwrite above.
	 */
	fputc('E', fpout);

	if (ferror(fpout))
	{
		ereport(LOG,
				(errcode_for_file_access(),
			   errmsg("could not write temporary statistics file \"%s\": %m",
					  tmpfile)));
		FreeFile(fpout);
		unlink(tmpfile);
	}
	else if (FreeFile(fpout) < 0)
	{
		ereport(LOG,
				(errcode_for_file_access(),
			   errmsg("could not close temporary statistics file \"%s\": %m",
					  tmpfile)));
		unlink(tmpfile);
	}
	else if (rename(tmpfile, statfile) < 0)
	{
		ereport(LOG,
				(errcode_for_file_access(),
				 errmsg("could not rename temporary statistics file \"%s\" to \"%s\": %m",
						tmpfile, statfile)));
		unlink(tmpfile);
	}
	else
	{
		/*
		 * Successful write, so update last_statwrite.
		 */
		last_statwrite = globalStats.stats_timestamp;

		/*
		 * It's not entirely clear whether there could be clock skew between
		 * backends and the collector; but just in case someone manages to
		 * send us a stats request time that's far in the future, reset it.
		 * This ensures that no inquiry message can cause more than one stats
		 * file write to occur.
		 */
		last_statrequest = last_statwrite;
	}

	if (permanent)
		unlink(pgstat_stat_filename);
}


/* ----------
 * pgstat_read_statsfile() -
 *
 *	Reads in an existing statistics collector file and initializes the
 *	databases' hash table (whose entries point to the tables' hash tables).
 * ----------
 */
static HTAB *
pgstat_read_statsfile(Oid onlydb, bool permanent)
{
	PgStat_StatDBEntry *dbentry;
	PgStat_StatDBEntry dbbuf;
	PgStat_StatTabEntry *tabentry;
	PgStat_StatTabEntry tabbuf;
	PgStat_StatFuncEntry funcbuf;
	PgStat_StatFuncEntry *funcentry;
	PgStat_StatQueueEntry queuebuf;	/* GPDB */
	PgStat_StatQueueEntry *queueentry; /* GPDB */
	HASHCTL		hash_ctl;
	HTAB	   *dbhash;
	HTAB	   *tabhash = NULL;
	HTAB	   *funchash = NULL;
	HTAB      *queuehash = NULL;  /* GPDB */	
	FILE	   *fpin;
	int32		format_id;
	bool		found;
	const char *statfile = permanent ? PGSTAT_STAT_PERMANENT_FILENAME : pgstat_stat_filename;

	/*
	 * The tables will live in pgStatLocalContext.
	 */
	pgstat_setup_memcxt();

	/*
	 * Create the DB hashtable
	 */
	memset(&hash_ctl, 0, sizeof(hash_ctl));
	hash_ctl.keysize = sizeof(Oid);
	hash_ctl.entrysize = sizeof(PgStat_StatDBEntry);
	hash_ctl.hash = oid_hash;
	hash_ctl.hcxt = pgStatLocalContext;
	dbhash = hash_create("Databases hash", PGSTAT_DB_HASH_SIZE, &hash_ctl,
						 HASH_ELEM | HASH_FUNCTION | HASH_CONTEXT);

	/*
	 * Clear out global statistics so they start from zero in case we can't
	 * load an existing statsfile.
	 */
	memset(&globalStats, 0, sizeof(globalStats));

	/**
	 ** Create the Queue hashtable
	 **/
	memset(&hash_ctl, 0, sizeof(hash_ctl));
	hash_ctl.keysize = sizeof(Oid);
	hash_ctl.entrysize = sizeof(PgStat_StatQueueEntry);
	hash_ctl.hash = oid_hash;
	hash_ctl.hcxt = pgStatLocalContext;
	queuehash = hash_create("Queues hash", PGSTAT_QUEUE_HASH_SIZE, &hash_ctl,
						  HASH_ELEM | HASH_FUNCTION | HASH_CONTEXT);
	pgStatQueueHash = queuehash;

	/*
	 * Clear out global statistics so they start from zero in case we can't
	 * load an existing statsfile.
	 */
	memset(&globalStats, 0, sizeof(globalStats));

	/*
	 * Try to open the status file. If it doesn't exist, the backends simply
	 * return zero for anything and the collector simply starts from scratch
	 * with empty counters.
	 */
	if ((fpin = AllocateFile(statfile, PG_BINARY_R)) == NULL)
		return dbhash;

	/*
	 * Verify it's of the expected format.
	 */
	if (fread(&format_id, 1, sizeof(format_id), fpin) != sizeof(format_id)
		|| format_id != PGSTAT_FILE_FORMAT_ID)
	{
		ereport(pgStatRunningInCollector ? LOG : WARNING,
				(errmsg("corrupted pgstat.stat file")));
		goto done;
	}

	/*
	 * Read global stats struct
	 */
	if (fread(&globalStats, 1, sizeof(globalStats), fpin) != sizeof(globalStats))
	{
		ereport(pgStatRunningInCollector ? LOG : WARNING,
				(errmsg("corrupted pgstat.stat file")));
		goto done;
	}

	/*
	 * We found an existing collector stats file. Read it and put all the
	 * hashtable entries into place.
	 */
	for (;;)
	{
		switch (fgetc(fpin))
		{
				/*
				 * 'D'	A PgStat_StatDBEntry struct describing a database
				 * follows. Subsequently, zero to many 'T' and 'F' entries
				 * will follow until a 'd' is encountered.
				 */
			case 'D':
				if (fread(&dbbuf, 1, offsetof(PgStat_StatDBEntry, tables),
						  fpin) != offsetof(PgStat_StatDBEntry, tables))
				{
					ereport(pgStatRunningInCollector ? LOG : WARNING,
							(errmsg("corrupted pgstat.stat file")));
					goto done;
				}

				/*
				 * Add to the DB hash
				 */
				dbentry = (PgStat_StatDBEntry *) hash_search(dbhash,
												  (void *) &dbbuf.databaseid,
															 HASH_ENTER,
															 &found);
				if (found)
				{
					ereport(pgStatRunningInCollector ? LOG : WARNING,
							(errmsg("corrupted pgstat.stat file")));
					goto done;
				}

				memcpy(dbentry, &dbbuf, sizeof(PgStat_StatDBEntry));
				dbentry->tables = NULL;
				dbentry->functions = NULL;

				/*
				 * Don't collect tables if not the requested DB (or the
				 * shared-table info)
				 */
				if (onlydb != InvalidOid)
				{
					if (dbbuf.databaseid != onlydb &&
						dbbuf.databaseid != InvalidOid)
						break;
				}

				memset(&hash_ctl, 0, sizeof(hash_ctl));
				hash_ctl.keysize = sizeof(Oid);
				hash_ctl.entrysize = sizeof(PgStat_StatTabEntry);
				hash_ctl.hash = oid_hash;
				hash_ctl.hcxt = pgStatLocalContext;
				dbentry->tables = hash_create("Per-database table",
											  PGSTAT_TAB_HASH_SIZE,
											  &hash_ctl,
								   HASH_ELEM | HASH_FUNCTION | HASH_CONTEXT);

				memset(&hash_ctl, 0, sizeof(hash_ctl));
				hash_ctl.keysize = sizeof(Oid);
				hash_ctl.entrysize = sizeof(PgStat_StatFuncEntry);
				hash_ctl.hash = oid_hash;
				hash_ctl.hcxt = pgStatLocalContext;
				dbentry->functions = hash_create("Per-database function",
												 PGSTAT_FUNCTION_HASH_SIZE,
												 &hash_ctl,
								   HASH_ELEM | HASH_FUNCTION | HASH_CONTEXT);

				/*
				 * Arrange that following records add entries to this
				 * database's hash tables.
				 */
				tabhash = dbentry->tables;
				funchash = dbentry->functions;
				break;

				/*
				 * 'd'	End of this database.
				 */
			case 'd':
				tabhash = NULL;
				funchash = NULL;
				break;

				/*
				 * 'T'	A PgStat_StatTabEntry follows.
				 */
			case 'T':
				if (fread(&tabbuf, 1, sizeof(PgStat_StatTabEntry),
						  fpin) != sizeof(PgStat_StatTabEntry))
				{
					ereport(pgStatRunningInCollector ? LOG : WARNING,
							(errmsg("corrupted pgstat.stat file")));
					goto done;
				}

				/*
				 * Skip if table belongs to a not requested database.
				 */
				if (tabhash == NULL)
					break;

				tabentry = (PgStat_StatTabEntry *) hash_search(tabhash,
													(void *) &tabbuf.tableid,
														 HASH_ENTER, &found);

				if (found)
				{
					ereport(pgStatRunningInCollector ? LOG : WARNING,
							(errmsg("corrupted pgstat.stat file")));
					goto done;
				}

				memcpy(tabentry, &tabbuf, sizeof(tabbuf));
				break;

				/*
				 * 'F'	A PgStat_StatFuncEntry follows.
				 */
			case 'F':
				if (fread(&funcbuf, 1, sizeof(PgStat_StatFuncEntry),
						  fpin) != sizeof(PgStat_StatFuncEntry))
				{
					ereport(pgStatRunningInCollector ? LOG : WARNING,
							(errmsg("corrupted pgstat.stat file")));
					goto done;
				}

				/*
				 * Skip if function belongs to a not requested database.
				 */
				if (funchash == NULL)
					break;

				funcentry = (PgStat_StatFuncEntry *) hash_search(funchash,
												(void *) &funcbuf.functionid,
														 HASH_ENTER, &found);

				if (found)
				{
					ereport(pgStatRunningInCollector ? LOG : WARNING,
							(errmsg("corrupted pgstat.stat file")));
					goto done;
				}

				memcpy(funcentry, &funcbuf, sizeof(funcbuf));
				break;

				/*
				 * 'Q'	A PgStat_StatQueueEntry follows.  (GPDB)
				 */
			case 'Q':
				if (fread(&queuebuf, 1, sizeof(PgStat_StatQueueEntry),
						  fpin) != sizeof(PgStat_StatQueueEntry))
				{
					ereport(pgStatRunningInCollector ? LOG : WARNING,
							(errmsg("corrupted pgstat.stat file")));
					goto done;
				}

				if (queuehash == NULL)
					break;

				/*
				 * Add it to the queue hash.
				 */
				queueentry = (PgStat_StatQueueEntry *) hash_search(queuehash,
													(void *) &queuebuf.queueid,
														 HASH_ENTER, &found);
				
				if (found)
				{
					ereport(pgStatRunningInCollector ? LOG : WARNING,
							(errmsg("corrupted pgstat.stat file")));
					goto done;
				}

				memcpy(queueentry, &queuebuf, sizeof(PgStat_StatQueueEntry));
				break;

				/*
				 * 'E'	The EOF marker of a complete stats file.
				 */
			case 'E':
				goto done;

			default:
				ereport(pgStatRunningInCollector ? LOG : WARNING,
						(errmsg("corrupted pgstat.stat file")));
				goto done;
		}
	}

done:
	FreeFile(fpin);

	if (permanent)
		unlink(PGSTAT_STAT_PERMANENT_FILENAME);

	return dbhash;
}

/* ----------
 * pgstat_read_statsfile_timestamp() -
 *
 *	Attempt to fetch the timestamp of an existing stats file.
 *	Returns TRUE if successful (timestamp is stored at *ts).
 * ----------
 */
static bool
pgstat_read_statsfile_timestamp(bool permanent, TimestampTz *ts)
{
	PgStat_GlobalStats myGlobalStats;
	FILE	   *fpin;
	int32		format_id;
	const char *statfile = permanent ? PGSTAT_STAT_PERMANENT_FILENAME : pgstat_stat_filename;

	/*
	 * Try to open the status file.
	 */
	if ((fpin = AllocateFile(statfile, PG_BINARY_R)) == NULL)
		return false;

	/*
	 * Verify it's of the expected format.
	 */
	if (fread(&format_id, 1, sizeof(format_id), fpin) != sizeof(format_id)
		|| format_id != PGSTAT_FILE_FORMAT_ID)
	{
		FreeFile(fpin);
		return false;
	}

	/*
	 * Read global stats struct
	 */
	if (fread(&myGlobalStats, 1, sizeof(myGlobalStats), fpin) != sizeof(myGlobalStats))
	{
		FreeFile(fpin);
		return false;
	}

	*ts = myGlobalStats.stats_timestamp;

	FreeFile(fpin);
	return true;
}

/*
 * If not already done, read the statistics collector stats file into
 * some hash tables.  The results will be kept until pgstat_clear_snapshot()
 * is called (typically, at end of transaction).
 */
static void
backend_read_statsfile(void)
{
	TimestampTz min_ts;
	int			count;

	/* already read it? */
	if (pgStatDBHash)
		return;
	Assert(!pgStatRunningInCollector);

	/*
	 * We set the minimum acceptable timestamp to PGSTAT_STAT_INTERVAL msec
	 * before now.	This indirectly ensures that the collector needn't write
	 * the file more often than PGSTAT_STAT_INTERVAL.  In an autovacuum
	 * worker, however, we want a lower delay to avoid using stale data, so we
	 * use PGSTAT_RETRY_DELAY (since the number of worker is low, this
	 * shouldn't be a problem).
	 *
	 * Note that we don't recompute min_ts after sleeping; so we might end up
	 * accepting a file a bit older than PGSTAT_STAT_INTERVAL.	In practice
	 * that shouldn't happen, though, as long as the sleep time is less than
	 * PGSTAT_STAT_INTERVAL; and we don't want to lie to the collector about
	 * what our cutoff time really is.
	 */
	if (IsAutoVacuumWorkerProcess())
		min_ts = TimestampTzPlusMilliseconds(GetCurrentTimestamp(),
											 -PGSTAT_RETRY_DELAY);
	else
		min_ts = TimestampTzPlusMilliseconds(GetCurrentTimestamp(),
											 -PGSTAT_STAT_INTERVAL);

	/*
	 * Loop until fresh enough stats file is available or we ran out of time.
	 * The stats inquiry message is sent repeatedly in case collector drops
	 * it.
	 */
	for (count = 0; count < PGSTAT_POLL_LOOP_COUNT; count++)
	{
		TimestampTz file_ts = 0;

		CHECK_FOR_INTERRUPTS();

		if (pgstat_read_statsfile_timestamp(false, &file_ts) &&
			file_ts >= min_ts)
			break;

		/* Not there or too old, so kick the collector and wait a bit */
		pgstat_send_inquiry(min_ts);
		pg_usleep(PGSTAT_RETRY_DELAY * 1000L);
	}

	if (count >= PGSTAT_POLL_LOOP_COUNT)
		ereport(LOG,
				(errmsg("using stale statistics instead of current ones "
						"because stats collector is not responding")));

	/* Autovacuum launcher wants stats about all databases */
	if (IsAutoVacuumLauncherProcess())
		pgStatDBHash = pgstat_read_statsfile(InvalidOid, false);
	else
		pgStatDBHash = pgstat_read_statsfile(MyDatabaseId, false);
}


/* ----------
 * pgstat_setup_memcxt() -
 *
 *	Create pgStatLocalContext, if not already done.
 * ----------
 */
static void
pgstat_setup_memcxt(void)
{
	if (!pgStatLocalContext)
		pgStatLocalContext = AllocSetContextCreate(TopMemoryContext,
												   "Statistics snapshot",
												   ALLOCSET_SMALL_MINSIZE,
												   ALLOCSET_SMALL_INITSIZE,
												   ALLOCSET_SMALL_MAXSIZE);
}


/* ----------
 * pgstat_clear_snapshot() -
 *
 *	Discard any data collected in the current transaction.	Any subsequent
 *	request will cause new snapshots to be read.
 *
 *	This is also invoked during transaction commit or abort to discard
 *	the no-longer-wanted snapshot.
 * ----------
 */
void
pgstat_clear_snapshot(void)
{
	/* Release memory, if any was allocated */
	if (pgStatLocalContext)
		MemoryContextDelete(pgStatLocalContext);

	/* Reset variables */
	pgStatLocalContext = NULL;
	pgStatDBHash = NULL;
	localBackendStatusTable = NULL;
	localNumBackends = 0;
}


/* ----------
 * pgstat_recv_inquiry() -
 *
 *	Process stat inquiry requests.
 * ----------
 */
static void
pgstat_recv_inquiry(PgStat_MsgInquiry *msg, int len)
{
	if (msg->inquiry_time > last_statrequest)
		last_statrequest = msg->inquiry_time;
}


/* ----------
 * pgstat_recv_tabstat() -
 *
 *	Count what the backend has done.
 * ----------
 */
static void
pgstat_recv_tabstat(PgStat_MsgTabstat *msg, int len)
{
	PgStat_TableEntry *tabmsg = &(msg->m_entry[0]);
	PgStat_StatDBEntry *dbentry;
	PgStat_StatTabEntry *tabentry;
	int			i;
	bool		found;

	dbentry = pgstat_get_db_entry(msg->m_databaseid, true);

	/*
	 * Update database-wide stats.
	 */
	dbentry->n_xact_commit += (PgStat_Counter) (msg->m_xact_commit);
	dbentry->n_xact_rollback += (PgStat_Counter) (msg->m_xact_rollback);

	/*
	 * Process all table entries in the message.
	 */
	for (i = 0; i < msg->m_nentries; i++)
	{
		tabentry = (PgStat_StatTabEntry *) hash_search(dbentry->tables,
												  (void *) &(tabmsg[i].t_id),
													   HASH_ENTER, &found);

		if (!found)
		{
			/*
			 * If it's a new table entry, initialize counters to the values we
			 * just got.
			 */
			tabentry->numscans = tabmsg[i].t_counts.t_numscans;
			tabentry->tuples_returned = tabmsg[i].t_counts.t_tuples_returned;
			tabentry->tuples_fetched = tabmsg[i].t_counts.t_tuples_fetched;
			tabentry->tuples_inserted = tabmsg[i].t_counts.t_tuples_inserted;
			tabentry->tuples_updated = tabmsg[i].t_counts.t_tuples_updated;
			tabentry->tuples_deleted = tabmsg[i].t_counts.t_tuples_deleted;
			tabentry->tuples_hot_updated = tabmsg[i].t_counts.t_tuples_hot_updated;
			tabentry->n_live_tuples = tabmsg[i].t_counts.t_new_live_tuples;
			tabentry->n_dead_tuples = tabmsg[i].t_counts.t_new_dead_tuples;
			tabentry->last_anl_tuples = 0;
			tabentry->blocks_fetched = tabmsg[i].t_counts.t_blocks_fetched;
			tabentry->blocks_hit = tabmsg[i].t_counts.t_blocks_hit;

			tabentry->vacuum_timestamp = 0;
			tabentry->autovac_vacuum_timestamp = 0;
			tabentry->analyze_timestamp = 0;
			tabentry->autovac_analyze_timestamp = 0;
		}
		else
		{
			/*
			 * Otherwise add the values to the existing entry.
			 */
			tabentry->numscans += tabmsg[i].t_counts.t_numscans;
			tabentry->tuples_returned += tabmsg[i].t_counts.t_tuples_returned;
			tabentry->tuples_fetched += tabmsg[i].t_counts.t_tuples_fetched;
			tabentry->tuples_inserted += tabmsg[i].t_counts.t_tuples_inserted;
			tabentry->tuples_updated += tabmsg[i].t_counts.t_tuples_updated;
			tabentry->tuples_deleted += tabmsg[i].t_counts.t_tuples_deleted;
			tabentry->tuples_hot_updated += tabmsg[i].t_counts.t_tuples_hot_updated;
			tabentry->n_live_tuples += tabmsg[i].t_counts.t_new_live_tuples;
			tabentry->n_dead_tuples += tabmsg[i].t_counts.t_new_dead_tuples;
			tabentry->blocks_fetched += tabmsg[i].t_counts.t_blocks_fetched;
			tabentry->blocks_hit += tabmsg[i].t_counts.t_blocks_hit;
		}

		/* Clamp n_live_tuples in case of negative new_live_tuples */
		tabentry->n_live_tuples = Max(tabentry->n_live_tuples, 0);
		/* Likewise for n_dead_tuples */
		tabentry->n_dead_tuples = Max(tabentry->n_dead_tuples, 0);

		/*
		 * Add per-table stats to the per-database entry, too.
		 */
		dbentry->n_tuples_returned += tabmsg[i].t_counts.t_tuples_returned;
		dbentry->n_tuples_fetched += tabmsg[i].t_counts.t_tuples_fetched;
		dbentry->n_tuples_inserted += tabmsg[i].t_counts.t_tuples_inserted;
		dbentry->n_tuples_updated += tabmsg[i].t_counts.t_tuples_updated;
		dbentry->n_tuples_deleted += tabmsg[i].t_counts.t_tuples_deleted;
		dbentry->n_blocks_fetched += tabmsg[i].t_counts.t_blocks_fetched;
		dbentry->n_blocks_hit += tabmsg[i].t_counts.t_blocks_hit;
	}
}


/* ----------
 * pgstat_recv_tabpurge() -
 *
 *	Arrange for dead table removal.
 * ----------
 */
static void
pgstat_recv_tabpurge(PgStat_MsgTabpurge *msg, int len)
{
	PgStat_StatDBEntry *dbentry;
	int			i;

	dbentry = pgstat_get_db_entry(msg->m_databaseid, false);

	/*
	 * No need to purge if we don't even know the database.
	 */
	if (!dbentry || !dbentry->tables)
		return;

	/*
	 * Process all table entries in the message.
	 */
	for (i = 0; i < msg->m_nentries; i++)
	{
		/* Remove from hashtable if present; we don't care if it's not. */
		(void) hash_search(dbentry->tables,
						   (void *) &(msg->m_tableid[i]),
						   HASH_REMOVE, NULL);
	}
}


/* ----------
 * pgstat_recv_dropdb() -
 *
 *	Arrange for dead database removal
 * ----------
 */
static void
pgstat_recv_dropdb(PgStat_MsgDropdb *msg, int len)
{
	PgStat_StatDBEntry *dbentry;

	/*
	 * Lookup the database in the hashtable.
	 */
	dbentry = pgstat_get_db_entry(msg->m_databaseid, false);

	/*
	 * If found, remove it.
	 */
	if (dbentry)
	{
		if (dbentry->tables != NULL)
			hash_destroy(dbentry->tables);
		if (dbentry->functions != NULL)
			hash_destroy(dbentry->functions);

		if (hash_search(pgStatDBHash,
						(void *) &(dbentry->databaseid),
						HASH_REMOVE, NULL) == NULL)
			ereport(ERROR,
					(errmsg("database hash table corrupted "
							"during cleanup --- abort")));
	}
}


/* ----------
 * pgstat_recv_resetcounter() -
 *
 *	Reset the statistics for the specified database.
 * ----------
 */
static void
pgstat_recv_resetcounter(PgStat_MsgResetcounter *msg, int len)
{
	HASHCTL		hash_ctl;
	PgStat_StatDBEntry *dbentry;

	/*
	 * Lookup the database in the hashtable.  Nothing to do if not there.
	 */
	dbentry = pgstat_get_db_entry(msg->m_databaseid, false);

	if (!dbentry)
		return;

	/*
	 * We simply throw away all the database's table entries by recreating a
	 * new hash table for them.
	 */
	if (dbentry->tables != NULL)
		hash_destroy(dbentry->tables);
	if (dbentry->functions != NULL)
		hash_destroy(dbentry->functions);

	dbentry->tables = NULL;
	dbentry->functions = NULL;
	dbentry->n_xact_commit = 0;
	dbentry->n_xact_rollback = 0;
	dbentry->n_blocks_fetched = 0;
	dbentry->n_blocks_hit = 0;

	memset(&hash_ctl, 0, sizeof(hash_ctl));
	hash_ctl.keysize = sizeof(Oid);
	hash_ctl.entrysize = sizeof(PgStat_StatTabEntry);
	hash_ctl.hash = oid_hash;
	dbentry->tables = hash_create("Per-database table",
								  PGSTAT_TAB_HASH_SIZE,
								  &hash_ctl,
								  HASH_ELEM | HASH_FUNCTION);

	hash_ctl.keysize = sizeof(Oid);
	hash_ctl.entrysize = sizeof(PgStat_StatFuncEntry);
	hash_ctl.hash = oid_hash;
	dbentry->functions = hash_create("Per-database function",
									 PGSTAT_FUNCTION_HASH_SIZE,
									 &hash_ctl,
									 HASH_ELEM | HASH_FUNCTION);
}

/* ----------
 * pgstat_recv_autovac() -
 *
 *	Process an autovacuum signalling message.
 * ----------
 */
static void
pgstat_recv_autovac(PgStat_MsgAutovacStart *msg, int len)
{
	PgStat_StatDBEntry *dbentry;

	/*
	 * Store the last autovacuum time in the database's hashtable entry.
	 */
	dbentry = pgstat_get_db_entry(msg->m_databaseid, true);

	dbentry->last_autovac_time = msg->m_start_time;
}

/* ----------
 * pgstat_recv_vacuum() -
 *
 *	Process a VACUUM message.
 * ----------
 */
static void
pgstat_recv_vacuum(PgStat_MsgVacuum *msg, int len)
{
	PgStat_StatDBEntry *dbentry;
	PgStat_StatTabEntry *tabentry;

	/*
	 * Store the data in the table's hashtable entry.
	 */
	dbentry = pgstat_get_db_entry(msg->m_databaseid, true);

	tabentry = pgstat_get_tab_entry(dbentry, msg->m_tableoid, true);

	if (msg->m_autovacuum)
		tabentry->autovac_vacuum_timestamp = msg->m_vacuumtime;
	else
		tabentry->vacuum_timestamp = msg->m_vacuumtime;
	tabentry->n_live_tuples = msg->m_tuples;
	/* Resetting dead_tuples to 0 is an approximation ... */
	tabentry->n_dead_tuples = 0;
	if (msg->m_analyze)
	{
		tabentry->last_anl_tuples = msg->m_tuples;
		if (msg->m_autovacuum)
			tabentry->autovac_analyze_timestamp = msg->m_vacuumtime;
		else
			tabentry->analyze_timestamp = msg->m_vacuumtime;
	}
	else
	{
		/* last_anl_tuples must never exceed n_live_tuples+n_dead_tuples */
		tabentry->last_anl_tuples = Min(tabentry->last_anl_tuples,
										tabentry->n_live_tuples);
	}
}

/* ----------
 * pgstat_recv_analyze() -
 *
 *	Process an ANALYZE message.
 * ----------
 */
static void
pgstat_recv_analyze(PgStat_MsgAnalyze *msg, int len)
{
	PgStat_StatDBEntry *dbentry;
	PgStat_StatTabEntry *tabentry;

	/*
	 * Store the data in the table's hashtable entry.
	 */
	dbentry = pgstat_get_db_entry(msg->m_databaseid, true);

	tabentry = pgstat_get_tab_entry(dbentry, msg->m_tableoid, true);

	if (msg->m_autovacuum)
		tabentry->autovac_analyze_timestamp = msg->m_analyzetime;
	else
		tabentry->analyze_timestamp = msg->m_analyzetime;
	tabentry->n_live_tuples = msg->m_live_tuples;
	tabentry->n_dead_tuples = msg->m_dead_tuples;
	tabentry->last_anl_tuples = msg->m_live_tuples + msg->m_dead_tuples;
}


/* ----------
 * pgstat_recv_bgwriter() -
 *
 *	Process a BGWRITER message.
 * ----------
 */
static void
pgstat_recv_bgwriter(PgStat_MsgBgWriter *msg, int len)
{
	globalStats.timed_checkpoints += msg->m_timed_checkpoints;
	globalStats.requested_checkpoints += msg->m_requested_checkpoints;
	globalStats.buf_written_checkpoints += msg->m_buf_written_checkpoints;
	globalStats.buf_written_clean += msg->m_buf_written_clean;
	globalStats.maxwritten_clean += msg->m_maxwritten_clean;
	globalStats.buf_written_backend += msg->m_buf_written_backend;
	globalStats.buf_alloc += msg->m_buf_alloc;
}


/*
 * GPDB: Lookup the hash table entry for the specified resource queue. If no hash
 * table entry exists, initialize it, if the create parameter is true.
 * Else, return NULL.
 */
static PgStat_StatQueueEntry *
pgstat_get_queue_entry(Oid queueid, bool create)
{
	PgStat_StatQueueEntry *result;
	bool		found;
	HASHACTION	action = (create ? HASH_ENTER : HASH_FIND);

	/* Lookup or create the hash table entry for this queue */
	result = (PgStat_StatQueueEntry *) hash_search(pgStatQueueHash,
												   &queueid,
												   action, &found);

	if (!create && !found)
		return NULL;

	/* If not found, initialize the new one. */
	if (!found)
	{
		result->queueid = queueid;
		result->n_queries_exec = 0;
		result->n_queries_wait = 0;
		result->elapsed_exec = 0;
		result->elapsed_wait = 0;
	}

	return result;
}

/* ----------
 * pgstat_recv_queuestat() -
 *
 *	Process resource queue activity for a backend.
 * ----------
 */
static void
pgstat_recv_queuestat(PgStat_MsgQueuestat *msg, int len)
{
	PgStat_StatQueueEntry	*queueentry;

	/* Get or create an entry for this resource queue. */
	queueentry = pgstat_get_queue_entry(msg->m_queueid, true);

	/* Update the metrics. */
	queueentry->n_queries_exec += msg->m_queries_exec;
	queueentry->n_queries_wait += msg->m_queries_wait;
	queueentry->elapsed_exec += msg->m_elapsed_exec;
	queueentry->elapsed_wait += msg->m_elapsed_wait;
}


/* ----------
 * pgstat_init_localportalhash() -
 *
 *  Cache for portal statistics for a backend.
 * ----------
 */
void
pgstat_init_localportalhash(void)
{
	HASHCTL		info;
	int			hash_flags;

	info.keysize = sizeof(uint32);
	info.entrysize = sizeof(PgStat_StatPortalEntry);
	info.hash = tag_hash;
	hash_flags = (HASH_ELEM | HASH_FUNCTION);

	localStatPortalHash = hash_create("Local Stat Portal Hash",
									 1,
									 &info,
									 hash_flags);

	return;
}


/* ----------
 * pgstat_getportalentry() -
 *
 *  Return the (PgStat_StatPortalEntry *) for a given portal (and backend).
 * ----------
 */
PgStat_StatPortalEntry *
pgstat_getportalentry(uint32 portalid, Oid queueid)
{
	PgStat_StatPortalEntry	*portalentry;
	
	bool					found;

	portalentry = hash_search(localStatPortalHash,
							  (void *) &portalid,
							  HASH_ENTER, &found);

	Assert(portalentry != NULL);

	/* Initialize if this we have not seen this portal before! */
	if (!found)
	{
		portalentry->portalid = portalid;
		portalentry->queueentry.queueid = queueid;
		portalentry->queueentry.n_queries_exec = 0;
		portalentry->queueentry.n_queries_wait = 0;
		portalentry->queueentry.elapsed_exec = 0;
		portalentry->queueentry.elapsed_wait = 0;
	}
	
	return portalentry;
}


/* ----------
 * pgstat_report_queuestat() -
 *
 *	Called from tcop/postgres.c to send the so far collected
 *	per resource queue statistics to the collector.
 * ----------
 */
void
pgstat_report_queuestat()
{
	HASH_SEQ_STATUS			hstat;
	PgStat_StatPortalEntry	*pentry;
	PgStat_MsgQueuestat		msg;

	/* Not collecting queue stats or collector disabled. */
	if (pgStatSock < 0 || !pgstat_collect_queuelevel)
		return;

	/* Do a sequential scan through the local portal/queue hash*/
	hash_seq_init(&hstat, localStatPortalHash);
	while ((pentry = (PgStat_StatPortalEntry *) hash_seq_search(&hstat)) != NULL)
	{
		/* Skip if message payload will be trivial. */
		if (pentry->queueentry.n_queries_exec == 0 &&
			pentry->queueentry.n_queries_wait == 0 &&
			pentry->queueentry.elapsed_exec == 0 &&
			pentry->queueentry.elapsed_wait == 0)
			continue;

		/* Initialize a message to send to the collector. */
		pgstat_setheader(&msg.m_hdr, PGSTAT_MTYPE_QUEUESTAT);
		msg.m_queueid = pentry->queueentry.queueid;
		msg.m_queries_exec = pentry->queueentry.n_queries_exec;
		msg.m_queries_wait = pentry->queueentry.n_queries_wait;
		msg.m_elapsed_exec = pentry->queueentry.elapsed_exec;
		msg.m_elapsed_wait = pentry->queueentry.elapsed_wait;

		/* Reset the counters for this entry. */
		pentry->queueentry.n_queries_exec = 0;
		pentry->queueentry.n_queries_wait = 0;
		pentry->queueentry.elapsed_exec = 0;
		pentry->queueentry.elapsed_wait = 0;

		pgstat_send(&msg, sizeof(msg));
	}
}


/* ----------
 * pgstat_fetch_stat_queueentry() -
 *
 *	Support function for the SQL-callable pgstat* functions. Returns
 *	the collected statistics for one resource queue or NULL. NULL doesn't mean
 *	that the queue doesn't exist, it is just not yet known by the
 *	collector, so the caller is better off to report ZERO instead.
 * ----------
 */
PgStat_StatQueueEntry *
pgstat_fetch_stat_queueentry(Oid queueid)
{
	/*
	 * If not done for this transaction, read the statistics collector stats
	 * file into some hash tables.
	 */
	backend_read_statsfile();

	/*
	 * Lookup the requested database; return NULL if not found
	 */
	return (PgStat_StatQueueEntry *) hash_search(pgStatQueueHash,
											  (void *) &queueid,
											  HASH_FIND, NULL);
}


/* ----------
 * pgstat_recv_funcstat() -
 *
 *	Count what the backend has done.
 * ----------
 */
static void
pgstat_recv_funcstat(PgStat_MsgFuncstat *msg, int len)
{
	PgStat_FunctionEntry *funcmsg = &(msg->m_entry[0]);
	PgStat_StatDBEntry *dbentry;
	PgStat_StatFuncEntry *funcentry;
	int			i;
	bool		found;

	dbentry = pgstat_get_db_entry(msg->m_databaseid, true);

	/*
	 * Process all function entries in the message.
	 */
	for (i = 0; i < msg->m_nentries; i++, funcmsg++)
	{
		funcentry = (PgStat_StatFuncEntry *) hash_search(dbentry->functions,
												   (void *) &(funcmsg->f_id),
														 HASH_ENTER, &found);

		if (!found)
		{
			/*
			 * If it's a new function entry, initialize counters to the values
			 * we just got.
			 */
			funcentry->f_numcalls = funcmsg->f_numcalls;
			funcentry->f_time = funcmsg->f_time;
			funcentry->f_time_self = funcmsg->f_time_self;
		}
		else
		{
			/*
			 * Otherwise add the values to the existing entry.
			 */
			funcentry->f_numcalls += funcmsg->f_numcalls;
			funcentry->f_time += funcmsg->f_time;
			funcentry->f_time_self += funcmsg->f_time_self;
		}
	}
}

/* ----------
 * pgstat_recv_funcpurge() -
 *
 *	Arrange for dead function removal.
 * ----------
 */
static void
pgstat_recv_funcpurge(PgStat_MsgFuncpurge *msg, int len)
{
	PgStat_StatDBEntry *dbentry;
	int			i;

	dbentry = pgstat_get_db_entry(msg->m_databaseid, false);

	/*
	 * No need to purge if we don't even know the database.
	 */
	if (!dbentry || !dbentry->functions)
		return;

	/*
	 * Process all function entries in the message.
	 */
	for (i = 0; i < msg->m_nentries; i++)
	{
		/* Remove from hashtable if present; we don't care if it's not. */
		(void) hash_search(dbentry->functions,
						   (void *) &(msg->m_functionid[i]),
						   HASH_REMOVE, NULL);
	}
}<|MERGE_RESOLUTION|>--- conflicted
+++ resolved
@@ -264,14 +264,11 @@
 static void pgstat_sighup_handler(SIGNAL_ARGS);
 
 static PgStat_StatDBEntry *pgstat_get_db_entry(Oid databaseid, bool create);
-<<<<<<< HEAD
-
-static PgStat_StatQueueEntry *pgstat_get_queue_entry(Oid queueid, bool create); /*GPDB*/
-
-=======
 static PgStat_StatTabEntry *pgstat_get_tab_entry(PgStat_StatDBEntry *dbentry,
 												 Oid tableoid, bool create);
->>>>>>> 78a09145
+
+static PgStat_StatQueueEntry *pgstat_get_queue_entry(Oid queueid, bool create); /*GPDB*/
+
 static void pgstat_write_statsfile(bool permanent);
 static HTAB *pgstat_read_statsfile(Oid onlydb, bool permanent);
 static void backend_read_statsfile(void);
@@ -2273,11 +2270,7 @@
 	beentry->st_userid = userid;
 	beentry->st_session_id = gp_session_id;  /* GPDB only */
 	beentry->st_clientaddr = clientaddr;
-<<<<<<< HEAD
 	beentry->st_waiting = PGBE_WAITING_NONE;
-=======
-	beentry->st_waiting = false;
->>>>>>> 78a09145
 	beentry->st_appname[0] = '\0';
 	beentry->st_activity[0] = '\0';
 	/* Also make sure the last byte in each string area is always 0 */
@@ -2288,14 +2281,11 @@
 	beentry->st_changecount++;
 	Assert((beentry->st_changecount & 1) == 0);
 
-<<<<<<< HEAD
 	/*
 	 * GPDB: Initialize per-portal statistics hash for resource queues.
 	 */
 	pgstat_init_localportalhash();
-	
-=======
->>>>>>> 78a09145
+
 	/* Update app name to current GUC setting */
 	if (application_name)
 		pgstat_report_appname(application_name);
@@ -2316,13 +2306,8 @@
 	volatile PgBackendStatus *beentry = MyBEEntry;
 
 	/*
-<<<<<<< HEAD
-	 * If we got as far as discovering our own database ID, we can report what
-	 * we did to the collector.  Otherwise, we'd be sending an invalid
-=======
 	 * If we got as far as discovering our own database ID, we can report
 	 * what we did to the collector.  Otherwise, we'd be sending an invalid
->>>>>>> 78a09145
 	 * database ID, so forget it.  (This means that accesses to pg_database
 	 * during failed backend starts might never get counted.)
 	 */
@@ -2522,13 +2507,8 @@
 	volatile PgBackendStatus *beentry;
 	PgBackendStatus *localtable;
 	PgBackendStatus *localentry;
-<<<<<<< HEAD
-	char	   *localappname;
-	char	   *localactivity;
-=======
 	char	   *localappname,
 			   *localactivity;
->>>>>>> 78a09145
 	int			i;
 
 	Assert(!pgStatRunningInCollector);
