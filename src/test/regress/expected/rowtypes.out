--- conflicted
+++ resolved
@@ -252,18 +252,12 @@
       999 |     9999
 (25 rows)
 
-<<<<<<< HEAD
--- empty row constructor is valid
-=======
 -- Check some corner cases involving empty rowtypes
->>>>>>> d13f41d2
 select ROW();
  row 
 -----
  ()
 (1 row)
-<<<<<<< HEAD
-=======
 
 select ROW() IS NULL;
  ?column? 
@@ -274,5 +268,4 @@
 select ROW() = ROW();
 ERROR:  cannot compare rows of zero length
 LINE 1: select ROW() = ROW();
-                     ^
->>>>>>> d13f41d2
+                     ^