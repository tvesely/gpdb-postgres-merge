--
-- UPDATE ... SET <col> = DEFAULT;
--
CREATE TABLE update_test (
	e   INT DEFAULT 1,
    a   INT DEFAULT 10,
    b   INT,
    c   TEXT
);
NOTICE:  Table doesn't have 'DISTRIBUTED BY' clause -- Using column named 'e' as the Greenplum Database data distribution key for this table.
HINT:  The 'DISTRIBUTED BY' clause determines the distribution of data. Make sure column(s) chosen are the optimal data distribution key to minimize skew.
INSERT INTO update_test(a,b,c) VALUES (5, 10, 'foo');
INSERT INTO update_test(b,a) VALUES (15, 10);
SELECT a,b,c FROM update_test ORDER BY a,b,c;
 a  | b  |  c  
----+----+-----
  5 | 10 | foo
 10 | 15 | 
(2 rows)

UPDATE update_test SET a = DEFAULT, b = DEFAULT;
SELECT a,b,c FROM update_test ORDER BY a,b,c;
 a  | b |  c  
----+---+-----
 10 |   | foo
 10 |   | 
(2 rows)

-- aliases for the UPDATE target table
UPDATE update_test AS t SET b = 10 WHERE t.a = 10;
SELECT a,b,c FROM update_test ORDER BY a,b,c;
 a  | b  |  c  
----+----+-----
 10 | 10 | foo
 10 | 10 | 
(2 rows)

UPDATE update_test t SET b = t.b + 10 WHERE t.a = 10;
SELECT a,b,c FROM update_test ORDER BY a,b,c;
 a  | b  |  c  
----+----+-----
 10 | 20 | foo
 10 | 20 | 
(2 rows)

--
-- Test VALUES in FROM
--
UPDATE update_test SET a=v.i FROM (VALUES(100, 20)) AS v(i, j)
  WHERE update_test.b = v.j;
SELECT a,b,c FROM update_test ORDER BY a,b,c;
  a  | b  |  c  
-----+----+-----
 100 | 20 | foo
 100 | 20 | 
(2 rows)

--
-- Test multiple-set-clause syntax
--
UPDATE update_test SET (c,b,a) = ('bugle', b+11, DEFAULT) WHERE c = 'foo';
SELECT a,b,c FROM update_test ORDER BY a,b,c;
  a  | b  |   c   
-----+----+-------
  10 | 31 | bugle
 100 | 20 | 
(2 rows)

UPDATE update_test SET (c,b) = ('car', a+b), a = a + 1 WHERE a = 10;
SELECT a,b,c FROM update_test ORDER BY a,b,c;
  a  | b  |  c  
-----+----+-----
  11 | 41 | car
 100 | 20 | 
(2 rows)

-- fail, multi assignment to same column:
UPDATE update_test SET (c,b) = ('car', a+b), b = a + 1 WHERE a = 10;
ERROR:  multiple assignments to same column "b"
-- XXX this should work, but doesn't yet:
UPDATE update_test SET (a,b) = (select a,b FROM update_test where c = 'foo')
  WHERE a = 10;
ERROR:  syntax error at or near "select"
LINE 1: UPDATE update_test SET (a,b) = (select a,b FROM update_test ...
                                        ^
-- if an alias for the target table is specified, don't allow references
-- to the original table name
UPDATE update_test AS t SET b = update_test.b + 10 WHERE t.a = 10;
ERROR:  invalid reference to FROM-clause entry for table "update_test"
LINE 1: UPDATE update_test AS t SET b = update_test.b + 10 WHERE t.a...
                                        ^
HINT:  Perhaps you meant to reference the table alias "t".
<<<<<<< HEAD
DROP TABLE update_test;
--
-- text types. We should support the following updates.
--
drop table tab1;
ERROR:  table "tab1" does not exist
drop table tab2;
ERROR:  table "tab2" does not exist
CREATE TABLE tab1 (a varchar(15), b integer) DISTRIBUTED BY (a);
CREATE TABLE tab2 (a varchar(15), b integer) DISTRIBUTED BY (a);
UPDATE tab1 SET b = tab2.b FROM tab2 WHERE tab1.a = tab2.a;
drop table tab1;
drop table tab2;
CREATE TABLE tab1 (a text, b integer) DISTRIBUTED BY (a);
CREATE TABLE tab2 (a text, b integer) DISTRIBUTED BY (a);
UPDATE tab1 SET b = tab2.b FROM tab2 WHERE tab1.a = tab2.a;
drop table tab1;
drop table tab2;
CREATE TABLE tab1 (a varchar, b integer) DISTRIBUTED BY (a);
CREATE TABLE tab2 (a varchar, b integer) DISTRIBUTED BY (a);
UPDATE tab1 SET b = tab2.b FROM tab2 WHERE tab1.a = tab2.a;
drop table tab1;
drop table tab2;
CREATE TABLE tab1 (a char(15), b integer) DISTRIBUTED BY (a);
CREATE TABLE tab2 (a char(15), b integer) DISTRIBUTED BY (a);
UPDATE tab1 SET b = tab2.b FROM tab2 WHERE tab1.a = tab2.a;
DROP TABLE IF EXISTS update_distr_key; 
NOTICE:  table "update_distr_key" does not exist, skipping
CREATE TABLE update_distr_key (a int, b int) DISTRIBUTED BY (a); 
INSERT INTO update_distr_key select i, i* 10 from generate_series(0, 9) i; 
UPDATE update_distr_key SET a = 5 WHERE b = 10; 
ERROR:  Cannot parallelize an UPDATE statement that updates the distribution columns
SELECT * from update_distr_key; 
 a | b  
---+----
 0 |  0
 2 | 20
 4 | 40
 6 | 60
 8 | 80
 1 | 10
 3 | 30
 5 | 50
 7 | 70
 9 | 90
(10 rows)

DROP TABLE update_distr_key; 
=======
-- Make sure that we can update to a TOASTed value.
UPDATE update_test SET c = repeat('x', 10000) WHERE c = 'car';
SELECT a, b, char_length(c) FROM update_test;
  a  | b  | char_length 
-----+----+-------------
 100 | 20 |            
  11 | 41 |       10000
(2 rows)

DROP TABLE update_test;
>>>>>>> a4bebdd9
<|MERGE_RESOLUTION|>--- conflicted
+++ resolved
@@ -90,7 +90,15 @@
 LINE 1: UPDATE update_test AS t SET b = update_test.b + 10 WHERE t.a...
                                         ^
 HINT:  Perhaps you meant to reference the table alias "t".
-<<<<<<< HEAD
+-- Make sure that we can update to a TOASTed value.
+UPDATE update_test SET c = repeat('x', 10000) WHERE c = 'car';
+SELECT a, b, char_length(c) FROM update_test;
+  a  | b  | char_length 
+-----+----+-------------
+ 100 | 20 |            
+  11 | 41 |       10000
+(2 rows)
+
 DROP TABLE update_test;
 --
 -- text types. We should support the following updates.
@@ -138,16 +146,4 @@
  9 | 90
 (10 rows)
 
-DROP TABLE update_distr_key; 
-=======
--- Make sure that we can update to a TOASTed value.
-UPDATE update_test SET c = repeat('x', 10000) WHERE c = 'car';
-SELECT a, b, char_length(c) FROM update_test;
-  a  | b  | char_length 
------+----+-------------
- 100 | 20 |            
-  11 | 41 |       10000
-(2 rows)
-
-DROP TABLE update_test;
->>>>>>> a4bebdd9
+DROP TABLE update_distr_key; 