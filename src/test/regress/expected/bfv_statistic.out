create schema bfv_statistic;
set search_path=bfv_statistic;
create table bfv_statistics_foo (a int, b int) distributed by (a);
insert into bfv_statistics_foo values (1,1);
insert into bfv_statistics_foo values (0,1);
insert into bfv_statistics_foo values (2,1);
insert into bfv_statistics_foo values (null,1);
analyze bfv_statistics_foo;
-- current statistics
select stanullfrac, stadistinct, stanumbers1 from pg_statistic where starelid='bfv_statistics_foo'::regclass and staattnum=1;
 stanullfrac | stadistinct | stanumbers1 
-------------+-------------+-------------
        0.25 |          -1 | 
(1 row)

-- exercise GPORCA translator
explain select * from bfv_statistics_foo where a is not null and b >= 1;
                                 QUERY PLAN                                 
----------------------------------------------------------------------------
 Gather Motion 3:1  (slice1; segments: 3)  (cost=0.00..2.05 rows=3 width=8)
   ->  Seq Scan on bfv_statistics_foo  (cost=0.00..2.05 rows=1 width=8)
         Filter: a IS NOT NULL AND b >= 1
 Settings:  optimizer=off
 Optimizer status: legacy query optimizer
(5 rows)

create table bfv_statistics_foo2(a int) distributed by (a);
insert into bfv_statistics_foo2 select generate_series(1,5);
insert into bfv_statistics_foo2 select 1 from generate_series(1,5);
insert into bfv_statistics_foo2 select 2 from generate_series(1,4);
insert into bfv_statistics_foo2 select 3 from generate_series(1,3);
insert into bfv_statistics_foo2 select 4 from generate_series(1,2);
insert into bfv_statistics_foo2 select 5 from generate_series(1,1);
analyze bfv_statistics_foo2;
-- current stats
select stanumbers1, stavalues1 from pg_statistic where starelid='bfv_statistics_foo2'::regclass;
       stanumbers1       | stavalues1  
-------------------------+-------------
 {0.3,0.25,0.2,0.15,0.1} | {1,2,3,4,5}
(1 row)

explain select a from bfv_statistics_foo2 where a > 1 order by a;
                                 QUERY PLAN                                  
-----------------------------------------------------------------------------
 Gather Motion 3:1  (slice1; segments: 3)  (cost=2.52..2.55 rows=14 width=4)
   Merge Key: a
   ->  Sort  (cost=2.52..2.55 rows=5 width=4)
         Sort Key: a
         ->  Seq Scan on bfv_statistics_foo2  (cost=0.00..2.25 rows=5 width=4)
               Filter: a > 1
 Settings:  optimizer=off
 Optimizer status: legacy query optimizer
(8 rows)

-- change stats manually so that MCV and MCF numbers do not match
set allow_system_table_mods=DML;
update pg_statistic set stavalues1='{6,3,1,5,4,2}'::int[] where starelid='bfv_statistics_foo2'::regclass;
-- excercise the translator
explain select a from bfv_statistics_foo2 where a > 1 order by a;
                                 QUERY PLAN                                  
-----------------------------------------------------------------------------
 Gather Motion 3:1  (slice1; segments: 3)  (cost=2.57..2.61 rows=17 width=4)
   Merge Key: a
   ->  Sort  (cost=2.57..2.61 rows=6 width=4)
         Sort Key: a
         ->  Seq Scan on bfv_statistics_foo2  (cost=0.00..2.25 rows=6 width=4)
               Filter: a > 1
 Settings:  optimizer=off
 Optimizer status: legacy query optimizer
(8 rows)

--
-- test missing statistics
--
set gp_create_table_random_default_distribution=off;
create table bfv_statistics_foo3(a int);
NOTICE:  Table doesn't have 'DISTRIBUTED BY' clause -- Using column named 'a' as the Greenplum Database data distribution key for this table.
HINT:  The 'DISTRIBUTED BY' clause determines the distribution of data. Make sure column(s) chosen are the optimal data distribution key to minimize skew.
select * from gp_toolkit.gp_stats_missing where smischema = 'bfv_statistic' AND  smitable = 'bfv_statistics_foo3';
   smischema   |      smitable       | smisize | smicols | smirecs 
---------------+---------------------+---------+---------+---------
 bfv_statistic | bfv_statistics_foo3 | f       |       1 |       0
(1 row)

--
-- for Orca's Split Operator ensure that the columns needed for stats derivation is correct
--
set gp_create_table_random_default_distribution=off;
CREATE TABLE bar_dml (
    vtrg character varying(6) NOT NULL,
    tec_schuld_whg character varying(3) NOT NULL,
    inv character varying(11) NOT NULL,
    zed_id character varying(6) NOT NULL,
    mkl_id character varying(6) NOT NULL,
    zj integer NOT NULL,
    folio integer NOT NULL,
    zhlg_typ character varying(1) NOT NULL,
    zhlg character varying(8) NOT NULL,
    ant_zhlg double precision,
    zuordn_sys_dat character varying(11),
    zhlg_whg_bilkurs numeric(15,8),
    tec_whg_bilkurs numeric(15,8),
    zhlg_ziel_id character varying(1) NOT NULL,
    btg_tec_whg_gesh numeric(13,2),
    btg_tec_whg_makl numeric(13,2),
    btg_zhlg_whg numeric(13,2),
    zhlg_typ_org character varying(1),
    zhlg_org character varying(8),
    upd_dat date
)
WITH (appendonly=true) DISTRIBUTED RANDOMLY;
update bar_dml set (zhlg_org, zhlg_typ_org) = (zhlg, zhlg_typ);
--
-- Cardinality estimation when there is no histogram and MCV
--
create table bfv_statistics_foo4 (a int);
NOTICE:  Table doesn't have 'DISTRIBUTED BY' clause -- Using column named 'a' as the Greenplum Database data distribution key for this table.
HINT:  The 'DISTRIBUTED BY' clause determines the distribution of data. Make sure column(s) chosen are the optimal data distribution key to minimize skew.
insert into bfv_statistics_foo4 select i from generate_series(1,99) i;
insert into bfv_statistics_foo4 values (NULL);
analyze bfv_statistics_foo4;
select stanullfrac, stadistinct, stanumbers1 from pg_statistic where starelid='bfv_statistics_foo4'::regclass and staattnum=1;
 stanullfrac | stadistinct | stanumbers1 
-------------+-------------+-------------
        0.01 |          -1 | 
(1 row)

explain select a from bfv_statistics_foo4 where a > 888;
                                 QUERY PLAN                                 
----------------------------------------------------------------------------
 Gather Motion 3:1  (slice1; segments: 3)  (cost=0.00..4.25 rows=1 width=4)
   ->  Seq Scan on bfv_statistics_foo4  (cost=0.00..4.25 rows=1 width=4)
         Filter: a > 888
 Settings:  optimizer=off
 Optimizer status: legacy query optimizer
(5 rows)

--
-- Testing that the merging of memo groups inside Orca does not crash cardinality estimation inside Orca
--
create table t1(c1 int);
NOTICE:  Table doesn't have 'DISTRIBUTED BY' clause -- Using column named 'c1' as the Greenplum Database data distribution key for this table.
HINT:  The 'DISTRIBUTED BY' clause determines the distribution of data. Make sure column(s) chosen are the optimal data distribution key to minimize skew.
insert into t1 values(1);
select v from (select max(c1) as v, 1 as r from t1 union select 1 as v, 2 as r ) as bfv_statistics_foo group by v;
 v 
---
 1
(1 row)

select v from (select max(c1) as v, 1 as r from t1 union all select 1 as v, 2 as r ) as bfv_statistics_foo group by v;
 v 
---
 1
(1 row)

select v from (select max(c1) as v, 1 as r from t1 union select 1 as v, 2 as r ) as bfv_statistics_foo;
 v 
---
 1
 1
(2 rows)

--
-- test the generation of histogram boundaries for numeric and real data types
--
create table bfv_statistics_foo_real (a int4, b real) distributed randomly;
insert into bfv_statistics_foo_real values (0, 'Infinity');
insert into bfv_statistics_foo_real values (0, '-Infinity');
insert into bfv_statistics_foo_real values (0, 'NaN');
insert into bfv_statistics_foo_real values (0, 'Infinity');
insert into bfv_statistics_foo_real values (0, '-Infinity');
insert into bfv_statistics_foo_real values (0, 'NaN');
insert into bfv_statistics_foo_real values (0, 'Infinity');
insert into bfv_statistics_foo_real values (0, '-Infinity');
insert into bfv_statistics_foo_real values (0, 'NaN');
insert into bfv_statistics_foo_real values (0, 'Infinity');
insert into bfv_statistics_foo_real values (0, '-Infinity');
insert into bfv_statistics_foo_real values (0, 'NaN');
INSERT INTO bfv_statistics_foo_real VALUES (0, '0');
INSERT INTO bfv_statistics_foo_real VALUES (1, '0');
INSERT INTO bfv_statistics_foo_real VALUES (2, '-34338492.215397047');
INSERT INTO bfv_statistics_foo_real VALUES (3, '4.31');
INSERT INTO bfv_statistics_foo_real VALUES (4, '7799461.4119');
INSERT INTO bfv_statistics_foo_real VALUES (5, '16397.038491');
INSERT INTO bfv_statistics_foo_real VALUES (6, '93901.57763026');
INSERT INTO bfv_statistics_foo_real VALUES (7, '-83028485');
INSERT INTO bfv_statistics_foo_real VALUES (8, '74881');
INSERT INTO bfv_statistics_foo_real VALUES (9, '-24926804.045047420');
INSERT INTO bfv_statistics_foo_real VALUES (0, '0');
INSERT INTO bfv_statistics_foo_real VALUES (1, '0');
INSERT INTO bfv_statistics_foo_real VALUES (2, '-34338492.215397047');
INSERT INTO bfv_statistics_foo_real VALUES (3, '4.31');
INSERT INTO bfv_statistics_foo_real VALUES (4, '7799461.4119');
INSERT INTO bfv_statistics_foo_real VALUES (5, '16397.038491');
INSERT INTO bfv_statistics_foo_real VALUES (6, '93901.57763026');
INSERT INTO bfv_statistics_foo_real VALUES (7, '-83028485');
INSERT INTO bfv_statistics_foo_real VALUES (8, '74881');
INSERT INTO bfv_statistics_foo_real VALUES (9, '-24926804.045047420');
INSERT INTO bfv_statistics_foo_real VALUES (10, NULL);
INSERT INTO bfv_statistics_foo_real VALUES (10, NULL);
INSERT INTO bfv_statistics_foo_real VALUES (10, NULL);
INSERT INTO bfv_statistics_foo_real VALUES (10, NULL);
INSERT INTO bfv_statistics_foo_real VALUES (10, NULL);
INSERT INTO bfv_statistics_foo_real VALUES (10, NULL);
INSERT INTO bfv_statistics_foo_real VALUES (10, NULL);
INSERT INTO bfv_statistics_foo_real VALUES (10, NULL);
INSERT INTO bfv_statistics_foo_real VALUES (10, NULL);
INSERT INTO bfv_statistics_foo_real VALUES (9, '-24926804.045047420');
INSERT INTO bfv_statistics_foo_real VALUES (0, '0');
INSERT INTO bfv_statistics_foo_real VALUES (1, '0');
INSERT INTO bfv_statistics_foo_real VALUES (2, '-34338492.215397047');
INSERT INTO bfv_statistics_foo_real VALUES (3, '4.31');
INSERT INTO bfv_statistics_foo_real VALUES (4, '7799461.4119');
INSERT INTO bfv_statistics_foo_real VALUES (5, '16397.038491');
INSERT INTO bfv_statistics_foo_real VALUES (6, '93901.57763026');
INSERT INTO bfv_statistics_foo_real VALUES (7, '-83028485');
INSERT INTO bfv_statistics_foo_real VALUES (8, '74881');
INSERT INTO bfv_statistics_foo_real VALUES (9, '-24926804.045047420');
ANALYZE bfv_statistics_foo_real;
select histogram_bounds from pg_stats where tablename = 'bfv_statistics_foo_real' and attname = 'b';
 histogram_bounds 
------------------
 
(1 row)

select most_common_vals from pg_stats where tablename = 'bfv_statistics_foo_real' and attname = 'b';
                                            most_common_vals                                            
--------------------------------------------------------------------------------------------------------
 {0,-Infinity,-2.49268e+07,Infinity,NaN,-8.30285e+07,-3.43385e+07,4.31,16397,74881,93901.6,7.79946e+06}
(1 row)

create table bfv_statistics_foo_numeric (a int4, b numeric) distributed randomly;
insert into bfv_statistics_foo_numeric values (0, 'NaN');
insert into bfv_statistics_foo_numeric values (0, 'NaN');
insert into bfv_statistics_foo_numeric values (0, 'NaN');
insert into bfv_statistics_foo_numeric values (0, 'NaN');
insert into bfv_statistics_foo_numeric values (0, 'NaN');
insert into bfv_statistics_foo_numeric values (0, 'NaN');
insert into bfv_statistics_foo_numeric values (0, 'NaN');
insert into bfv_statistics_foo_numeric values (0, 'NaN');
INSERT INTO bfv_statistics_foo_numeric VALUES (0, '0');
INSERT INTO bfv_statistics_foo_numeric VALUES (1, '0');
INSERT INTO bfv_statistics_foo_numeric VALUES (2, '-34338492.215397047');
INSERT INTO bfv_statistics_foo_numeric VALUES (3, '4.31');
INSERT INTO bfv_statistics_foo_numeric VALUES (4, '7799461.4119');
INSERT INTO bfv_statistics_foo_numeric VALUES (5, '16397.038491');
INSERT INTO bfv_statistics_foo_numeric VALUES (6, '93901.57763026');
INSERT INTO bfv_statistics_foo_numeric VALUES (7, '-83028485');
INSERT INTO bfv_statistics_foo_numeric VALUES (8, '74881');
INSERT INTO bfv_statistics_foo_numeric VALUES (9, '-24926804.045047420');
INSERT INTO bfv_statistics_foo_numeric VALUES (0, '0');
INSERT INTO bfv_statistics_foo_numeric VALUES (1, '0');
INSERT INTO bfv_statistics_foo_numeric VALUES (2, '-34338492.215397047');
INSERT INTO bfv_statistics_foo_numeric VALUES (3, '4.31');
INSERT INTO bfv_statistics_foo_numeric VALUES (4, '7799461.4119');
INSERT INTO bfv_statistics_foo_numeric VALUES (5, '16397.038491');
INSERT INTO bfv_statistics_foo_numeric VALUES (6, '93901.57763026');
INSERT INTO bfv_statistics_foo_numeric VALUES (7, '-83028485');
INSERT INTO bfv_statistics_foo_numeric VALUES (8, '74881');
INSERT INTO bfv_statistics_foo_numeric VALUES (9, '-24926804.045047420');
INSERT INTO bfv_statistics_foo_numeric VALUES (10, NULL);
INSERT INTO bfv_statistics_foo_numeric VALUES (10, NULL);
INSERT INTO bfv_statistics_foo_numeric VALUES (10, NULL);
INSERT INTO bfv_statistics_foo_numeric VALUES (10, NULL);
INSERT INTO bfv_statistics_foo_numeric VALUES (10, NULL);
INSERT INTO bfv_statistics_foo_numeric VALUES (10, NULL);
INSERT INTO bfv_statistics_foo_numeric VALUES (10, NULL);
INSERT INTO bfv_statistics_foo_numeric VALUES (10, NULL);
INSERT INTO bfv_statistics_foo_numeric VALUES (10, NULL);
INSERT INTO bfv_statistics_foo_numeric VALUES (9, '-24926804.045047420');
INSERT INTO bfv_statistics_foo_numeric VALUES (0, '0');
INSERT INTO bfv_statistics_foo_numeric VALUES (1, '0');
INSERT INTO bfv_statistics_foo_numeric VALUES (2, '-34338492.215397047');
INSERT INTO bfv_statistics_foo_numeric VALUES (3, '4.31');
INSERT INTO bfv_statistics_foo_numeric VALUES (4, '7799461.4119');
INSERT INTO bfv_statistics_foo_numeric VALUES (5, '16397.038491');
INSERT INTO bfv_statistics_foo_numeric VALUES (6, '93901.57763026');
INSERT INTO bfv_statistics_foo_numeric VALUES (7, '-83028485');
INSERT INTO bfv_statistics_foo_numeric VALUES (8, '74881');
INSERT INTO bfv_statistics_foo_numeric VALUES (9, '-24926804.045047420');
INSERT INTO bfv_statistics_foo_numeric SELECT i,i FROM generate_series(1,30) i;
ANALYZE bfv_statistics_foo_numeric;
select histogram_bounds from pg_stats where tablename = 'bfv_statistics_foo_numeric' and attname = 'b';
                                  histogram_bounds                                  
------------------------------------------------------------------------------------
 {1,2,3,4,5,6,7,8,9,10,11,12,13,14,15,16,17,18,19,20,21,22,23,24,25,26,27,28,29,30}
(1 row)

select most_common_vals from pg_stats where tablename = 'bfv_statistics_foo_numeric' and attname = 'b';
                                               most_common_vals                                                
---------------------------------------------------------------------------------------------------------------
 {NaN,0,-24926804.045047420,-83028485,-34338492.215397047,4.31,16397.038491,74881,93901.57763026,7799461.4119}
(1 row)

reset gp_create_table_random_default_distribution;
--
-- Ensure that VACUUM ANALYZE does not result in incorrect statistics
--
CREATE TABLE T25289_T1 (c int);
NOTICE:  Table doesn't have 'DISTRIBUTED BY' clause -- Using column named 'c' as the Greenplum Database data distribution key for this table.
HINT:  The 'DISTRIBUTED BY' clause determines the distribution of data. Make sure column(s) chosen are the optimal data distribution key to minimize skew.
INSERT INTO T25289_T1 VALUES (1);
DELETE FROM T25289_T1;
ANALYZE T25289_T1;
--
-- expect NO more notice after customer run VACUUM FULL
-- 
CREATE TABLE T25289_T2 (c int);
NOTICE:  Table doesn't have 'DISTRIBUTED BY' clause -- Using column named 'c' as the Greenplum Database data distribution key for this table.
HINT:  The 'DISTRIBUTED BY' clause determines the distribution of data. Make sure column(s) chosen are the optimal data distribution key to minimize skew.
INSERT INTO T25289_T2 VALUES (1);
DELETE FROM T25289_T2;
VACUUM FULL T25289_T2;
ANALYZE T25289_T2;
--
-- expect NO notice during analyze if table doesn't have empty pages
--
CREATE TABLE T25289_T3 (c int);
NOTICE:  Table doesn't have 'DISTRIBUTED BY' clause -- Using column named 'c' as the Greenplum Database data distribution key for this table.
HINT:  The 'DISTRIBUTED BY' clause determines the distribution of data. Make sure column(s) chosen are the optimal data distribution key to minimize skew.
INSERT INTO T25289_T3 VALUES (1);
ANALYZE T25289_T3;
--
-- expect NO notice when analyzing append only tables
-- 
CREATE TABLE T25289_T4 (c int, d int)
WITH (APPENDONLY=ON) DISTRIBUTED BY (c)
PARTITION BY RANGE(d) (START(1) END (100) EVERY(1));
NOTICE:  CREATE TABLE will create partition "t25289_t4_1_prt_1" for table "t25289_t4"
NOTICE:  CREATE TABLE will create partition "t25289_t4_1_prt_2" for table "t25289_t4"
NOTICE:  CREATE TABLE will create partition "t25289_t4_1_prt_3" for table "t25289_t4"
NOTICE:  CREATE TABLE will create partition "t25289_t4_1_prt_4" for table "t25289_t4"
NOTICE:  CREATE TABLE will create partition "t25289_t4_1_prt_5" for table "t25289_t4"
NOTICE:  CREATE TABLE will create partition "t25289_t4_1_prt_6" for table "t25289_t4"
NOTICE:  CREATE TABLE will create partition "t25289_t4_1_prt_7" for table "t25289_t4"
NOTICE:  CREATE TABLE will create partition "t25289_t4_1_prt_8" for table "t25289_t4"
NOTICE:  CREATE TABLE will create partition "t25289_t4_1_prt_9" for table "t25289_t4"
NOTICE:  CREATE TABLE will create partition "t25289_t4_1_prt_10" for table "t25289_t4"
NOTICE:  CREATE TABLE will create partition "t25289_t4_1_prt_11" for table "t25289_t4"
NOTICE:  CREATE TABLE will create partition "t25289_t4_1_prt_12" for table "t25289_t4"
NOTICE:  CREATE TABLE will create partition "t25289_t4_1_prt_13" for table "t25289_t4"
NOTICE:  CREATE TABLE will create partition "t25289_t4_1_prt_14" for table "t25289_t4"
NOTICE:  CREATE TABLE will create partition "t25289_t4_1_prt_15" for table "t25289_t4"
NOTICE:  CREATE TABLE will create partition "t25289_t4_1_prt_16" for table "t25289_t4"
NOTICE:  CREATE TABLE will create partition "t25289_t4_1_prt_17" for table "t25289_t4"
NOTICE:  CREATE TABLE will create partition "t25289_t4_1_prt_18" for table "t25289_t4"
NOTICE:  CREATE TABLE will create partition "t25289_t4_1_prt_19" for table "t25289_t4"
NOTICE:  CREATE TABLE will create partition "t25289_t4_1_prt_20" for table "t25289_t4"
NOTICE:  CREATE TABLE will create partition "t25289_t4_1_prt_21" for table "t25289_t4"
NOTICE:  CREATE TABLE will create partition "t25289_t4_1_prt_22" for table "t25289_t4"
NOTICE:  CREATE TABLE will create partition "t25289_t4_1_prt_23" for table "t25289_t4"
NOTICE:  CREATE TABLE will create partition "t25289_t4_1_prt_24" for table "t25289_t4"
NOTICE:  CREATE TABLE will create partition "t25289_t4_1_prt_25" for table "t25289_t4"
NOTICE:  CREATE TABLE will create partition "t25289_t4_1_prt_26" for table "t25289_t4"
NOTICE:  CREATE TABLE will create partition "t25289_t4_1_prt_27" for table "t25289_t4"
NOTICE:  CREATE TABLE will create partition "t25289_t4_1_prt_28" for table "t25289_t4"
NOTICE:  CREATE TABLE will create partition "t25289_t4_1_prt_29" for table "t25289_t4"
NOTICE:  CREATE TABLE will create partition "t25289_t4_1_prt_30" for table "t25289_t4"
NOTICE:  CREATE TABLE will create partition "t25289_t4_1_prt_31" for table "t25289_t4"
NOTICE:  CREATE TABLE will create partition "t25289_t4_1_prt_32" for table "t25289_t4"
NOTICE:  CREATE TABLE will create partition "t25289_t4_1_prt_33" for table "t25289_t4"
NOTICE:  CREATE TABLE will create partition "t25289_t4_1_prt_34" for table "t25289_t4"
NOTICE:  CREATE TABLE will create partition "t25289_t4_1_prt_35" for table "t25289_t4"
NOTICE:  CREATE TABLE will create partition "t25289_t4_1_prt_36" for table "t25289_t4"
NOTICE:  CREATE TABLE will create partition "t25289_t4_1_prt_37" for table "t25289_t4"
NOTICE:  CREATE TABLE will create partition "t25289_t4_1_prt_38" for table "t25289_t4"
NOTICE:  CREATE TABLE will create partition "t25289_t4_1_prt_39" for table "t25289_t4"
NOTICE:  CREATE TABLE will create partition "t25289_t4_1_prt_40" for table "t25289_t4"
NOTICE:  CREATE TABLE will create partition "t25289_t4_1_prt_41" for table "t25289_t4"
NOTICE:  CREATE TABLE will create partition "t25289_t4_1_prt_42" for table "t25289_t4"
NOTICE:  CREATE TABLE will create partition "t25289_t4_1_prt_43" for table "t25289_t4"
NOTICE:  CREATE TABLE will create partition "t25289_t4_1_prt_44" for table "t25289_t4"
NOTICE:  CREATE TABLE will create partition "t25289_t4_1_prt_45" for table "t25289_t4"
NOTICE:  CREATE TABLE will create partition "t25289_t4_1_prt_46" for table "t25289_t4"
NOTICE:  CREATE TABLE will create partition "t25289_t4_1_prt_47" for table "t25289_t4"
NOTICE:  CREATE TABLE will create partition "t25289_t4_1_prt_48" for table "t25289_t4"
NOTICE:  CREATE TABLE will create partition "t25289_t4_1_prt_49" for table "t25289_t4"
NOTICE:  CREATE TABLE will create partition "t25289_t4_1_prt_50" for table "t25289_t4"
NOTICE:  CREATE TABLE will create partition "t25289_t4_1_prt_51" for table "t25289_t4"
NOTICE:  CREATE TABLE will create partition "t25289_t4_1_prt_52" for table "t25289_t4"
NOTICE:  CREATE TABLE will create partition "t25289_t4_1_prt_53" for table "t25289_t4"
NOTICE:  CREATE TABLE will create partition "t25289_t4_1_prt_54" for table "t25289_t4"
NOTICE:  CREATE TABLE will create partition "t25289_t4_1_prt_55" for table "t25289_t4"
NOTICE:  CREATE TABLE will create partition "t25289_t4_1_prt_56" for table "t25289_t4"
NOTICE:  CREATE TABLE will create partition "t25289_t4_1_prt_57" for table "t25289_t4"
NOTICE:  CREATE TABLE will create partition "t25289_t4_1_prt_58" for table "t25289_t4"
NOTICE:  CREATE TABLE will create partition "t25289_t4_1_prt_59" for table "t25289_t4"
NOTICE:  CREATE TABLE will create partition "t25289_t4_1_prt_60" for table "t25289_t4"
NOTICE:  CREATE TABLE will create partition "t25289_t4_1_prt_61" for table "t25289_t4"
NOTICE:  CREATE TABLE will create partition "t25289_t4_1_prt_62" for table "t25289_t4"
NOTICE:  CREATE TABLE will create partition "t25289_t4_1_prt_63" for table "t25289_t4"
NOTICE:  CREATE TABLE will create partition "t25289_t4_1_prt_64" for table "t25289_t4"
NOTICE:  CREATE TABLE will create partition "t25289_t4_1_prt_65" for table "t25289_t4"
NOTICE:  CREATE TABLE will create partition "t25289_t4_1_prt_66" for table "t25289_t4"
NOTICE:  CREATE TABLE will create partition "t25289_t4_1_prt_67" for table "t25289_t4"
NOTICE:  CREATE TABLE will create partition "t25289_t4_1_prt_68" for table "t25289_t4"
NOTICE:  CREATE TABLE will create partition "t25289_t4_1_prt_69" for table "t25289_t4"
NOTICE:  CREATE TABLE will create partition "t25289_t4_1_prt_70" for table "t25289_t4"
NOTICE:  CREATE TABLE will create partition "t25289_t4_1_prt_71" for table "t25289_t4"
NOTICE:  CREATE TABLE will create partition "t25289_t4_1_prt_72" for table "t25289_t4"
NOTICE:  CREATE TABLE will create partition "t25289_t4_1_prt_73" for table "t25289_t4"
NOTICE:  CREATE TABLE will create partition "t25289_t4_1_prt_74" for table "t25289_t4"
NOTICE:  CREATE TABLE will create partition "t25289_t4_1_prt_75" for table "t25289_t4"
NOTICE:  CREATE TABLE will create partition "t25289_t4_1_prt_76" for table "t25289_t4"
NOTICE:  CREATE TABLE will create partition "t25289_t4_1_prt_77" for table "t25289_t4"
NOTICE:  CREATE TABLE will create partition "t25289_t4_1_prt_78" for table "t25289_t4"
NOTICE:  CREATE TABLE will create partition "t25289_t4_1_prt_79" for table "t25289_t4"
NOTICE:  CREATE TABLE will create partition "t25289_t4_1_prt_80" for table "t25289_t4"
NOTICE:  CREATE TABLE will create partition "t25289_t4_1_prt_81" for table "t25289_t4"
NOTICE:  CREATE TABLE will create partition "t25289_t4_1_prt_82" for table "t25289_t4"
NOTICE:  CREATE TABLE will create partition "t25289_t4_1_prt_83" for table "t25289_t4"
NOTICE:  CREATE TABLE will create partition "t25289_t4_1_prt_84" for table "t25289_t4"
NOTICE:  CREATE TABLE will create partition "t25289_t4_1_prt_85" for table "t25289_t4"
NOTICE:  CREATE TABLE will create partition "t25289_t4_1_prt_86" for table "t25289_t4"
NOTICE:  CREATE TABLE will create partition "t25289_t4_1_prt_87" for table "t25289_t4"
NOTICE:  CREATE TABLE will create partition "t25289_t4_1_prt_88" for table "t25289_t4"
NOTICE:  CREATE TABLE will create partition "t25289_t4_1_prt_89" for table "t25289_t4"
NOTICE:  CREATE TABLE will create partition "t25289_t4_1_prt_90" for table "t25289_t4"
NOTICE:  CREATE TABLE will create partition "t25289_t4_1_prt_91" for table "t25289_t4"
NOTICE:  CREATE TABLE will create partition "t25289_t4_1_prt_92" for table "t25289_t4"
NOTICE:  CREATE TABLE will create partition "t25289_t4_1_prt_93" for table "t25289_t4"
NOTICE:  CREATE TABLE will create partition "t25289_t4_1_prt_94" for table "t25289_t4"
NOTICE:  CREATE TABLE will create partition "t25289_t4_1_prt_95" for table "t25289_t4"
NOTICE:  CREATE TABLE will create partition "t25289_t4_1_prt_96" for table "t25289_t4"
NOTICE:  CREATE TABLE will create partition "t25289_t4_1_prt_97" for table "t25289_t4"
NOTICE:  CREATE TABLE will create partition "t25289_t4_1_prt_98" for table "t25289_t4"
NOTICE:  CREATE TABLE will create partition "t25289_t4_1_prt_99" for table "t25289_t4"
ANALYZE T25289_T4;
--
-- expect NO crash when the statistic slot for an attribute is broken
--
CREATE TABLE good_tab(a int, b text);
NOTICE:  Table doesn't have 'DISTRIBUTED BY' clause -- Using column named 'a' as the Greenplum Database data distribution key for this table.
HINT:  The 'DISTRIBUTED BY' clause determines the distribution of data. Make sure column(s) chosen are the optimal data distribution key to minimize skew.
CREATE TABLE test_broken_stats(a int, b text);
NOTICE:  Table doesn't have 'DISTRIBUTED BY' clause -- Using column named 'a' as the Greenplum Database data distribution key for this table.
HINT:  The 'DISTRIBUTED BY' clause determines the distribution of data. Make sure column(s) chosen are the optimal data distribution key to minimize skew.
INSERT INTO test_broken_stats VALUES(1, 'abc'), (2, 'cde'), (3, 'efg'), (3, 'efg'), (3, 'efg'), (1, 'abc'), (2, 'cde'); 
ANALYZE test_broken_stats;
SET allow_system_table_mods='DML';
-- Simulate broken stats by changing the data type of MCV slot to a different type than in pg_attribute 
UPDATE pg_statistic SET stavalues1='{1,2,3}'::int[] WHERE starelid ='bfv_statistic.test_broken_stats'::regclass AND staattnum=2;
-- GPDB_91_MERGE_FIXME: Use FULL JOIN here to avoid the check for type
-- of pg_statistics.stavalues when scanning selectivity of merge join.
-- As pg_statistics.stavalues has been updated with a different type (allowed
-- in GPDB but disallowed in Postgres), the check for type will error out.
-- This issue also exists in GPDB if enable_mergejoin=on (off by default).
-- GUC enable_mergejoin works differently in GPDB and Postgres. When it is
-- set to off, GPDB will not consider merge join during planning, so GPDB
-- will not encounter the type check error.
-- In Postgres, when enable_mergejoin is set off, merge join is still considered
-- by planner, but with a huge constant cost.
SELECT * FROM test_broken_stats t1 FULL JOIN good_tab t2 ON t1.b = t2.b;
 a |  b  | a | b 
---+-----+---+---
 2 | cde |   | 
 2 | cde |   | 
 3 | efg |   | 
 3 | efg |   | 
 3 | efg |   | 
 1 | abc |   | 
 1 | abc |   | 
(7 rows)

<<<<<<< HEAD
-- start_matchsubs
-- m/ERROR:  invalid MCV array of type integer, for attribute of type text \(selfuncs\.c\:\d+\)/
-- s/\(selfuncs\.c:\d+\)//
-- end_matchsubs
-- expect to error out with type check error.
SELECT * FROM test_broken_stats t1, good_tab t2 WHERE t1.b = t2.b;
ERROR:  invalid MCV array of type integer, for attribute of type text (selfuncs.c:4693)
RESET allow_system_table_mods;
=======
RESET allow_system_table_mods;
-- cardinality estimation for join on varchar, text, char and bpchar columns must account for FreqRemaining and NDVRemaining
-- resulting in better cardinality numbers for the joins in orca
-- start_ignore
DROP TABLE IF EXISTS test_join_card1;
NOTICE:  table "test_join_card1" does not exist, skipping
DROP TABLE IF EXISTS test_join_card2;
NOTICE:  table "test_join_card2" does not exist, skipping
-- end_ignore
CREATE TABLE test_join_card1 (a varchar, b varchar);
NOTICE:  Table doesn't have 'DISTRIBUTED BY' clause -- Using column named 'a' as the Greenplum Database data distribution key for this table.
HINT:  The 'DISTRIBUTED BY' clause determines the distribution of data. Make sure column(s) chosen are the optimal data distribution key to minimize skew.
CREATE TABLE test_join_card2 (a varchar, b varchar);
NOTICE:  Table doesn't have 'DISTRIBUTED BY' clause -- Using column named 'a' as the Greenplum Database data distribution key for this table.
HINT:  The 'DISTRIBUTED BY' clause determines the distribution of data. Make sure column(s) chosen are the optimal data distribution key to minimize skew.
CREATE TABLE test_join_card3 (a varchar, b varchar);
NOTICE:  Table doesn't have 'DISTRIBUTED BY' clause -- Using column named 'a' as the Greenplum Database data distribution key for this table.
HINT:  The 'DISTRIBUTED BY' clause determines the distribution of data. Make sure column(s) chosen are the optimal data distribution key to minimize skew.
INSERT INTO test_join_card1 SELECT i::text, i::text FROM generate_series(1, 20000)i;
INSERT INTO test_join_card2 SELECT i::text, NULL FROM generate_series(1, 179)i;
INSERT INTO test_join_card2 SELECT 1::text, 'a' FROM generate_series(1, 5820)i;
INSERT INTO test_join_card3 SELECT i::text, i::text FROM generate_series(1,10000)i;
ANALYZE test_join_card1;
ANALYZE test_join_card2;
ANALYZE test_join_card3;
EXPLAIN SELECT * FROM test_join_card1 t1, test_join_card2 t2, test_join_card3 t3 WHERE t1.b = t2.b and t3.b = t2.b;
                                                 QUERY PLAN                                                 
------------------------------------------------------------------------------------------------------------
 Gather Motion 3:1  (slice3; segments: 3)  (cost=717.00..1479.01 rows=2910 width=22)
   ->  Hash Join  (cost=717.00..1479.01 rows=970 width=22)
         Hash Cond: t2.b::text = t1.b::text
         ->  Broadcast Motion 3:3  (slice2; segments: 3)  (cost=240.00..907.44 rows=5820 width=12)
               ->  Hash Join  (cost=240.00..674.64 rows=1940 width=12)
                     Hash Cond: t2.b::text = t3.b::text
                     ->  Broadcast Motion 3:3  (slice1; segments: 3)  (cost=0.00..308.95 rows=5999 width=4)
                           ->  Seq Scan on test_join_card2 t2  (cost=0.00..68.99 rows=2000 width=4)
                     ->  Hash  (cost=115.00..115.00 rows=3334 width=8)
                           ->  Seq Scan on test_join_card3 t3  (cost=0.00..115.00 rows=3334 width=8)
         ->  Hash  (cost=227.00..227.00 rows=6667 width=10)
               ->  Seq Scan on test_join_card1 t1  (cost=0.00..227.00 rows=6667 width=10)
 Optimizer: legacy query optimizer
(13 rows)

-- start_ignore
DROP TABLE IF EXISTS test_join_card1;
DROP TABLE IF EXISTS test_join_card2;
-- end_ignore
>>>>>>> e82dd3bd
<|MERGE_RESOLUTION|>--- conflicted
+++ resolved
@@ -463,7 +463,6 @@
  1 | abc |   | 
 (7 rows)
 
-<<<<<<< HEAD
 -- start_matchsubs
 -- m/ERROR:  invalid MCV array of type integer, for attribute of type text \(selfuncs\.c\:\d+\)/
 -- s/\(selfuncs\.c:\d+\)//
@@ -471,8 +470,6 @@
 -- expect to error out with type check error.
 SELECT * FROM test_broken_stats t1, good_tab t2 WHERE t1.b = t2.b;
 ERROR:  invalid MCV array of type integer, for attribute of type text (selfuncs.c:4693)
-RESET allow_system_table_mods;
-=======
 RESET allow_system_table_mods;
 -- cardinality estimation for join on varchar, text, char and bpchar columns must account for FreqRemaining and NDVRemaining
 -- resulting in better cardinality numbers for the joins in orca
@@ -519,5 +516,4 @@
 -- start_ignore
 DROP TABLE IF EXISTS test_join_card1;
 DROP TABLE IF EXISTS test_join_card2;
--- end_ignore
->>>>>>> e82dd3bd
+-- end_ignore