--
-- JOIN
-- Test JOIN clauses
--
CREATE TABLE J1_TBL (
  i integer,
  j integer,
  t text
);
CREATE TABLE J2_TBL (
  i integer,
  k integer
);
INSERT INTO J1_TBL VALUES (1, 4, 'one');
INSERT INTO J1_TBL VALUES (2, 3, 'two');
INSERT INTO J1_TBL VALUES (3, 2, 'three');
INSERT INTO J1_TBL VALUES (4, 1, 'four');
INSERT INTO J1_TBL VALUES (5, 0, 'five');
INSERT INTO J1_TBL VALUES (6, 6, 'six');
INSERT INTO J1_TBL VALUES (7, 7, 'seven');
INSERT INTO J1_TBL VALUES (8, 8, 'eight');
INSERT INTO J1_TBL VALUES (0, NULL, 'zero');
INSERT INTO J1_TBL VALUES (NULL, NULL, 'null');
INSERT INTO J1_TBL VALUES (NULL, 0, 'zero');
INSERT INTO J2_TBL VALUES (1, -1);
INSERT INTO J2_TBL VALUES (2, 2);
INSERT INTO J2_TBL VALUES (3, -3);
INSERT INTO J2_TBL VALUES (2, 4);
INSERT INTO J2_TBL VALUES (5, -5);
INSERT INTO J2_TBL VALUES (5, -5);
INSERT INTO J2_TBL VALUES (0, NULL);
INSERT INTO J2_TBL VALUES (NULL, NULL);
INSERT INTO J2_TBL VALUES (NULL, 0);
--
-- CORRELATION NAMES
-- Make sure that table/column aliases are supported
-- before diving into more complex join syntax.
--
SELECT '' AS "xxx", *
  FROM J1_TBL AS tx;
 xxx | i | j |   t   
-----+---+---+-------
     | 1 | 4 | one
     | 2 | 3 | two
     | 3 | 2 | three
     | 4 | 1 | four
     | 5 | 0 | five
     | 6 | 6 | six
     | 7 | 7 | seven
     | 8 | 8 | eight
     | 0 |   | zero
     |   |   | null
     |   | 0 | zero
(11 rows)

SELECT '' AS "xxx", *
  FROM J1_TBL tx;
 xxx | i | j |   t   
-----+---+---+-------
     | 1 | 4 | one
     | 2 | 3 | two
     | 3 | 2 | three
     | 4 | 1 | four
     | 5 | 0 | five
     | 6 | 6 | six
     | 7 | 7 | seven
     | 8 | 8 | eight
     | 0 |   | zero
     |   |   | null
     |   | 0 | zero
(11 rows)

SELECT '' AS "xxx", *
  FROM J1_TBL AS t1 (a, b, c);
 xxx | a | b |   c   
-----+---+---+-------
     | 1 | 4 | one
     | 2 | 3 | two
     | 3 | 2 | three
     | 4 | 1 | four
     | 5 | 0 | five
     | 6 | 6 | six
     | 7 | 7 | seven
     | 8 | 8 | eight
     | 0 |   | zero
     |   |   | null
     |   | 0 | zero
(11 rows)

SELECT '' AS "xxx", *
  FROM J1_TBL t1 (a, b, c);
 xxx | a | b |   c   
-----+---+---+-------
     | 1 | 4 | one
     | 2 | 3 | two
     | 3 | 2 | three
     | 4 | 1 | four
     | 5 | 0 | five
     | 6 | 6 | six
     | 7 | 7 | seven
     | 8 | 8 | eight
     | 0 |   | zero
     |   |   | null
     |   | 0 | zero
(11 rows)

SELECT '' AS "xxx", *
  FROM J1_TBL t1 (a, b, c), J2_TBL t2 (d, e);
 xxx | a | b |   c   | d | e  
-----+---+---+-------+---+----
     | 1 | 4 | one   | 1 | -1
     | 2 | 3 | two   | 1 | -1
     | 3 | 2 | three | 1 | -1
     | 4 | 1 | four  | 1 | -1
     | 5 | 0 | five  | 1 | -1
     | 6 | 6 | six   | 1 | -1
     | 7 | 7 | seven | 1 | -1
     | 8 | 8 | eight | 1 | -1
     | 0 |   | zero  | 1 | -1
     |   |   | null  | 1 | -1
     |   | 0 | zero  | 1 | -1
     | 1 | 4 | one   | 2 |  2
     | 2 | 3 | two   | 2 |  2
     | 3 | 2 | three | 2 |  2
     | 4 | 1 | four  | 2 |  2
     | 5 | 0 | five  | 2 |  2
     | 6 | 6 | six   | 2 |  2
     | 7 | 7 | seven | 2 |  2
     | 8 | 8 | eight | 2 |  2
     | 0 |   | zero  | 2 |  2
     |   |   | null  | 2 |  2
     |   | 0 | zero  | 2 |  2
     | 1 | 4 | one   | 3 | -3
     | 2 | 3 | two   | 3 | -3
     | 3 | 2 | three | 3 | -3
     | 4 | 1 | four  | 3 | -3
     | 5 | 0 | five  | 3 | -3
     | 6 | 6 | six   | 3 | -3
     | 7 | 7 | seven | 3 | -3
     | 8 | 8 | eight | 3 | -3
     | 0 |   | zero  | 3 | -3
     |   |   | null  | 3 | -3
     |   | 0 | zero  | 3 | -3
     | 1 | 4 | one   | 2 |  4
     | 2 | 3 | two   | 2 |  4
     | 3 | 2 | three | 2 |  4
     | 4 | 1 | four  | 2 |  4
     | 5 | 0 | five  | 2 |  4
     | 6 | 6 | six   | 2 |  4
     | 7 | 7 | seven | 2 |  4
     | 8 | 8 | eight | 2 |  4
     | 0 |   | zero  | 2 |  4
     |   |   | null  | 2 |  4
     |   | 0 | zero  | 2 |  4
     | 1 | 4 | one   | 5 | -5
     | 2 | 3 | two   | 5 | -5
     | 3 | 2 | three | 5 | -5
     | 4 | 1 | four  | 5 | -5
     | 5 | 0 | five  | 5 | -5
     | 6 | 6 | six   | 5 | -5
     | 7 | 7 | seven | 5 | -5
     | 8 | 8 | eight | 5 | -5
     | 0 |   | zero  | 5 | -5
     |   |   | null  | 5 | -5
     |   | 0 | zero  | 5 | -5
     | 1 | 4 | one   | 5 | -5
     | 2 | 3 | two   | 5 | -5
     | 3 | 2 | three | 5 | -5
     | 4 | 1 | four  | 5 | -5
     | 5 | 0 | five  | 5 | -5
     | 6 | 6 | six   | 5 | -5
     | 7 | 7 | seven | 5 | -5
     | 8 | 8 | eight | 5 | -5
     | 0 |   | zero  | 5 | -5
     |   |   | null  | 5 | -5
     |   | 0 | zero  | 5 | -5
     | 1 | 4 | one   | 0 |   
     | 2 | 3 | two   | 0 |   
     | 3 | 2 | three | 0 |   
     | 4 | 1 | four  | 0 |   
     | 5 | 0 | five  | 0 |   
     | 6 | 6 | six   | 0 |   
     | 7 | 7 | seven | 0 |   
     | 8 | 8 | eight | 0 |   
     | 0 |   | zero  | 0 |   
     |   |   | null  | 0 |   
     |   | 0 | zero  | 0 |   
     | 1 | 4 | one   |   |   
     | 2 | 3 | two   |   |   
     | 3 | 2 | three |   |   
     | 4 | 1 | four  |   |   
     | 5 | 0 | five  |   |   
     | 6 | 6 | six   |   |   
     | 7 | 7 | seven |   |   
     | 8 | 8 | eight |   |   
     | 0 |   | zero  |   |   
     |   |   | null  |   |   
     |   | 0 | zero  |   |   
     | 1 | 4 | one   |   |  0
     | 2 | 3 | two   |   |  0
     | 3 | 2 | three |   |  0
     | 4 | 1 | four  |   |  0
     | 5 | 0 | five  |   |  0
     | 6 | 6 | six   |   |  0
     | 7 | 7 | seven |   |  0
     | 8 | 8 | eight |   |  0
     | 0 |   | zero  |   |  0
     |   |   | null  |   |  0
     |   | 0 | zero  |   |  0
(99 rows)

SELECT '' AS "xxx", t1.a, t2.e
  FROM J1_TBL t1 (a, b, c), J2_TBL t2 (d, e)
  WHERE t1.a = t2.d;
 xxx | a | e  
-----+---+----
     | 0 |   
     | 1 | -1
     | 2 |  4
     | 2 |  2
     | 3 | -3
     | 5 | -5
     | 5 | -5
(7 rows)

--
-- CROSS JOIN
-- Qualifications are not allowed on cross joins,
-- which degenerate into a standard unqualified inner join.
--
SELECT '' AS "xxx", *
  FROM J1_TBL CROSS JOIN J2_TBL;
 xxx | i | j |   t   | i | k  
-----+---+---+-------+---+----
     | 1 | 4 | one   | 1 | -1
     | 2 | 3 | two   | 1 | -1
     | 3 | 2 | three | 1 | -1
     | 4 | 1 | four  | 1 | -1
     | 5 | 0 | five  | 1 | -1
     | 6 | 6 | six   | 1 | -1
     | 7 | 7 | seven | 1 | -1
     | 8 | 8 | eight | 1 | -1
     | 0 |   | zero  | 1 | -1
     |   |   | null  | 1 | -1
     |   | 0 | zero  | 1 | -1
     | 1 | 4 | one   | 2 |  2
     | 2 | 3 | two   | 2 |  2
     | 3 | 2 | three | 2 |  2
     | 4 | 1 | four  | 2 |  2
     | 5 | 0 | five  | 2 |  2
     | 6 | 6 | six   | 2 |  2
     | 7 | 7 | seven | 2 |  2
     | 8 | 8 | eight | 2 |  2
     | 0 |   | zero  | 2 |  2
     |   |   | null  | 2 |  2
     |   | 0 | zero  | 2 |  2
     | 1 | 4 | one   | 3 | -3
     | 2 | 3 | two   | 3 | -3
     | 3 | 2 | three | 3 | -3
     | 4 | 1 | four  | 3 | -3
     | 5 | 0 | five  | 3 | -3
     | 6 | 6 | six   | 3 | -3
     | 7 | 7 | seven | 3 | -3
     | 8 | 8 | eight | 3 | -3
     | 0 |   | zero  | 3 | -3
     |   |   | null  | 3 | -3
     |   | 0 | zero  | 3 | -3
     | 1 | 4 | one   | 2 |  4
     | 2 | 3 | two   | 2 |  4
     | 3 | 2 | three | 2 |  4
     | 4 | 1 | four  | 2 |  4
     | 5 | 0 | five  | 2 |  4
     | 6 | 6 | six   | 2 |  4
     | 7 | 7 | seven | 2 |  4
     | 8 | 8 | eight | 2 |  4
     | 0 |   | zero  | 2 |  4
     |   |   | null  | 2 |  4
     |   | 0 | zero  | 2 |  4
     | 1 | 4 | one   | 5 | -5
     | 2 | 3 | two   | 5 | -5
     | 3 | 2 | three | 5 | -5
     | 4 | 1 | four  | 5 | -5
     | 5 | 0 | five  | 5 | -5
     | 6 | 6 | six   | 5 | -5
     | 7 | 7 | seven | 5 | -5
     | 8 | 8 | eight | 5 | -5
     | 0 |   | zero  | 5 | -5
     |   |   | null  | 5 | -5
     |   | 0 | zero  | 5 | -5
     | 1 | 4 | one   | 5 | -5
     | 2 | 3 | two   | 5 | -5
     | 3 | 2 | three | 5 | -5
     | 4 | 1 | four  | 5 | -5
     | 5 | 0 | five  | 5 | -5
     | 6 | 6 | six   | 5 | -5
     | 7 | 7 | seven | 5 | -5
     | 8 | 8 | eight | 5 | -5
     | 0 |   | zero  | 5 | -5
     |   |   | null  | 5 | -5
     |   | 0 | zero  | 5 | -5
     | 1 | 4 | one   | 0 |   
     | 2 | 3 | two   | 0 |   
     | 3 | 2 | three | 0 |   
     | 4 | 1 | four  | 0 |   
     | 5 | 0 | five  | 0 |   
     | 6 | 6 | six   | 0 |   
     | 7 | 7 | seven | 0 |   
     | 8 | 8 | eight | 0 |   
     | 0 |   | zero  | 0 |   
     |   |   | null  | 0 |   
     |   | 0 | zero  | 0 |   
     | 1 | 4 | one   |   |   
     | 2 | 3 | two   |   |   
     | 3 | 2 | three |   |   
     | 4 | 1 | four  |   |   
     | 5 | 0 | five  |   |   
     | 6 | 6 | six   |   |   
     | 7 | 7 | seven |   |   
     | 8 | 8 | eight |   |   
     | 0 |   | zero  |   |   
     |   |   | null  |   |   
     |   | 0 | zero  |   |   
     | 1 | 4 | one   |   |  0
     | 2 | 3 | two   |   |  0
     | 3 | 2 | three |   |  0
     | 4 | 1 | four  |   |  0
     | 5 | 0 | five  |   |  0
     | 6 | 6 | six   |   |  0
     | 7 | 7 | seven |   |  0
     | 8 | 8 | eight |   |  0
     | 0 |   | zero  |   |  0
     |   |   | null  |   |  0
     |   | 0 | zero  |   |  0
(99 rows)

-- ambiguous column
SELECT '' AS "xxx", i, k, t
  FROM J1_TBL CROSS JOIN J2_TBL;
ERROR:  column reference "i" is ambiguous
LINE 1: SELECT '' AS "xxx", i, k, t
                            ^
-- resolve previous ambiguity by specifying the table name
SELECT '' AS "xxx", t1.i, k, t
  FROM J1_TBL t1 CROSS JOIN J2_TBL t2;
 xxx | i | k  |   t   
-----+---+----+-------
     | 1 | -1 | one
     | 2 | -1 | two
     | 3 | -1 | three
     | 4 | -1 | four
     | 5 | -1 | five
     | 6 | -1 | six
     | 7 | -1 | seven
     | 8 | -1 | eight
     | 0 | -1 | zero
     |   | -1 | null
     |   | -1 | zero
     | 1 |  2 | one
     | 2 |  2 | two
     | 3 |  2 | three
     | 4 |  2 | four
     | 5 |  2 | five
     | 6 |  2 | six
     | 7 |  2 | seven
     | 8 |  2 | eight
     | 0 |  2 | zero
     |   |  2 | null
     |   |  2 | zero
     | 1 | -3 | one
     | 2 | -3 | two
     | 3 | -3 | three
     | 4 | -3 | four
     | 5 | -3 | five
     | 6 | -3 | six
     | 7 | -3 | seven
     | 8 | -3 | eight
     | 0 | -3 | zero
     |   | -3 | null
     |   | -3 | zero
     | 1 |  4 | one
     | 2 |  4 | two
     | 3 |  4 | three
     | 4 |  4 | four
     | 5 |  4 | five
     | 6 |  4 | six
     | 7 |  4 | seven
     | 8 |  4 | eight
     | 0 |  4 | zero
     |   |  4 | null
     |   |  4 | zero
     | 1 | -5 | one
     | 2 | -5 | two
     | 3 | -5 | three
     | 4 | -5 | four
     | 5 | -5 | five
     | 6 | -5 | six
     | 7 | -5 | seven
     | 8 | -5 | eight
     | 0 | -5 | zero
     |   | -5 | null
     |   | -5 | zero
     | 1 | -5 | one
     | 2 | -5 | two
     | 3 | -5 | three
     | 4 | -5 | four
     | 5 | -5 | five
     | 6 | -5 | six
     | 7 | -5 | seven
     | 8 | -5 | eight
     | 0 | -5 | zero
     |   | -5 | null
     |   | -5 | zero
     | 1 |    | one
     | 2 |    | two
     | 3 |    | three
     | 4 |    | four
     | 5 |    | five
     | 6 |    | six
     | 7 |    | seven
     | 8 |    | eight
     | 0 |    | zero
     |   |    | null
     |   |    | zero
     | 1 |    | one
     | 2 |    | two
     | 3 |    | three
     | 4 |    | four
     | 5 |    | five
     | 6 |    | six
     | 7 |    | seven
     | 8 |    | eight
     | 0 |    | zero
     |   |    | null
     |   |    | zero
     | 1 |  0 | one
     | 2 |  0 | two
     | 3 |  0 | three
     | 4 |  0 | four
     | 5 |  0 | five
     | 6 |  0 | six
     | 7 |  0 | seven
     | 8 |  0 | eight
     | 0 |  0 | zero
     |   |  0 | null
     |   |  0 | zero
(99 rows)

SELECT '' AS "xxx", ii, tt, kk
  FROM (J1_TBL CROSS JOIN J2_TBL)
    AS tx (ii, jj, tt, ii2, kk);
 xxx | ii |  tt   | kk 
-----+----+-------+----
     |  1 | one   | -1
     |  2 | two   | -1
     |  3 | three | -1
     |  4 | four  | -1
     |  5 | five  | -1
     |  6 | six   | -1
     |  7 | seven | -1
     |  8 | eight | -1
     |  0 | zero  | -1
     |    | null  | -1
     |    | zero  | -1
     |  1 | one   |  2
     |  2 | two   |  2
     |  3 | three |  2
     |  4 | four  |  2
     |  5 | five  |  2
     |  6 | six   |  2
     |  7 | seven |  2
     |  8 | eight |  2
     |  0 | zero  |  2
     |    | null  |  2
     |    | zero  |  2
     |  1 | one   | -3
     |  2 | two   | -3
     |  3 | three | -3
     |  4 | four  | -3
     |  5 | five  | -3
     |  6 | six   | -3
     |  7 | seven | -3
     |  8 | eight | -3
     |  0 | zero  | -3
     |    | null  | -3
     |    | zero  | -3
     |  1 | one   |  4
     |  2 | two   |  4
     |  3 | three |  4
     |  4 | four  |  4
     |  5 | five  |  4
     |  6 | six   |  4
     |  7 | seven |  4
     |  8 | eight |  4
     |  0 | zero  |  4
     |    | null  |  4
     |    | zero  |  4
     |  1 | one   | -5
     |  2 | two   | -5
     |  3 | three | -5
     |  4 | four  | -5
     |  5 | five  | -5
     |  6 | six   | -5
     |  7 | seven | -5
     |  8 | eight | -5
     |  0 | zero  | -5
     |    | null  | -5
     |    | zero  | -5
     |  1 | one   | -5
     |  2 | two   | -5
     |  3 | three | -5
     |  4 | four  | -5
     |  5 | five  | -5
     |  6 | six   | -5
     |  7 | seven | -5
     |  8 | eight | -5
     |  0 | zero  | -5
     |    | null  | -5
     |    | zero  | -5
     |  1 | one   |   
     |  2 | two   |   
     |  3 | three |   
     |  4 | four  |   
     |  5 | five  |   
     |  6 | six   |   
     |  7 | seven |   
     |  8 | eight |   
     |  0 | zero  |   
     |    | null  |   
     |    | zero  |   
     |  1 | one   |   
     |  2 | two   |   
     |  3 | three |   
     |  4 | four  |   
     |  5 | five  |   
     |  6 | six   |   
     |  7 | seven |   
     |  8 | eight |   
     |  0 | zero  |   
     |    | null  |   
     |    | zero  |   
     |  1 | one   |  0
     |  2 | two   |  0
     |  3 | three |  0
     |  4 | four  |  0
     |  5 | five  |  0
     |  6 | six   |  0
     |  7 | seven |  0
     |  8 | eight |  0
     |  0 | zero  |  0
     |    | null  |  0
     |    | zero  |  0
(99 rows)

SELECT '' AS "xxx", tx.ii, tx.jj, tx.kk
  FROM (J1_TBL t1 (a, b, c) CROSS JOIN J2_TBL t2 (d, e))
    AS tx (ii, jj, tt, ii2, kk);
 xxx | ii | jj | kk 
-----+----+----+----
     |  1 |  4 | -1
     |  2 |  3 | -1
     |  3 |  2 | -1
     |  4 |  1 | -1
     |  5 |  0 | -1
     |  6 |  6 | -1
     |  7 |  7 | -1
     |  8 |  8 | -1
     |  0 |    | -1
     |    |    | -1
     |    |  0 | -1
     |  1 |  4 |  2
     |  2 |  3 |  2
     |  3 |  2 |  2
     |  4 |  1 |  2
     |  5 |  0 |  2
     |  6 |  6 |  2
     |  7 |  7 |  2
     |  8 |  8 |  2
     |  0 |    |  2
     |    |    |  2
     |    |  0 |  2
     |  1 |  4 | -3
     |  2 |  3 | -3
     |  3 |  2 | -3
     |  4 |  1 | -3
     |  5 |  0 | -3
     |  6 |  6 | -3
     |  7 |  7 | -3
     |  8 |  8 | -3
     |  0 |    | -3
     |    |    | -3
     |    |  0 | -3
     |  1 |  4 |  4
     |  2 |  3 |  4
     |  3 |  2 |  4
     |  4 |  1 |  4
     |  5 |  0 |  4
     |  6 |  6 |  4
     |  7 |  7 |  4
     |  8 |  8 |  4
     |  0 |    |  4
     |    |    |  4
     |    |  0 |  4
     |  1 |  4 | -5
     |  2 |  3 | -5
     |  3 |  2 | -5
     |  4 |  1 | -5
     |  5 |  0 | -5
     |  6 |  6 | -5
     |  7 |  7 | -5
     |  8 |  8 | -5
     |  0 |    | -5
     |    |    | -5
     |    |  0 | -5
     |  1 |  4 | -5
     |  2 |  3 | -5
     |  3 |  2 | -5
     |  4 |  1 | -5
     |  5 |  0 | -5
     |  6 |  6 | -5
     |  7 |  7 | -5
     |  8 |  8 | -5
     |  0 |    | -5
     |    |    | -5
     |    |  0 | -5
     |  1 |  4 |   
     |  2 |  3 |   
     |  3 |  2 |   
     |  4 |  1 |   
     |  5 |  0 |   
     |  6 |  6 |   
     |  7 |  7 |   
     |  8 |  8 |   
     |  0 |    |   
     |    |    |   
     |    |  0 |   
     |  1 |  4 |   
     |  2 |  3 |   
     |  3 |  2 |   
     |  4 |  1 |   
     |  5 |  0 |   
     |  6 |  6 |   
     |  7 |  7 |   
     |  8 |  8 |   
     |  0 |    |   
     |    |    |   
     |    |  0 |   
     |  1 |  4 |  0
     |  2 |  3 |  0
     |  3 |  2 |  0
     |  4 |  1 |  0
     |  5 |  0 |  0
     |  6 |  6 |  0
     |  7 |  7 |  0
     |  8 |  8 |  0
     |  0 |    |  0
     |    |    |  0
     |    |  0 |  0
(99 rows)

SELECT '' AS "xxx", *
  FROM J1_TBL CROSS JOIN J2_TBL a CROSS JOIN J2_TBL b;
 xxx | i | j |   t   | i | k  | i | k  
-----+---+---+-------+---+----+---+----
     | 1 | 4 | one   | 1 | -1 | 1 | -1
     | 2 | 3 | two   | 1 | -1 | 1 | -1
     | 3 | 2 | three | 1 | -1 | 1 | -1
     | 4 | 1 | four  | 1 | -1 | 1 | -1
     | 5 | 0 | five  | 1 | -1 | 1 | -1
     | 6 | 6 | six   | 1 | -1 | 1 | -1
     | 7 | 7 | seven | 1 | -1 | 1 | -1
     | 8 | 8 | eight | 1 | -1 | 1 | -1
     | 0 |   | zero  | 1 | -1 | 1 | -1
     |   |   | null  | 1 | -1 | 1 | -1
     |   | 0 | zero  | 1 | -1 | 1 | -1
     | 1 | 4 | one   | 1 | -1 | 2 |  2
     | 2 | 3 | two   | 1 | -1 | 2 |  2
     | 3 | 2 | three | 1 | -1 | 2 |  2
     | 4 | 1 | four  | 1 | -1 | 2 |  2
     | 5 | 0 | five  | 1 | -1 | 2 |  2
     | 6 | 6 | six   | 1 | -1 | 2 |  2
     | 7 | 7 | seven | 1 | -1 | 2 |  2
     | 8 | 8 | eight | 1 | -1 | 2 |  2
     | 0 |   | zero  | 1 | -1 | 2 |  2
     |   |   | null  | 1 | -1 | 2 |  2
     |   | 0 | zero  | 1 | -1 | 2 |  2
     | 1 | 4 | one   | 1 | -1 | 3 | -3
     | 2 | 3 | two   | 1 | -1 | 3 | -3
     | 3 | 2 | three | 1 | -1 | 3 | -3
     | 4 | 1 | four  | 1 | -1 | 3 | -3
     | 5 | 0 | five  | 1 | -1 | 3 | -3
     | 6 | 6 | six   | 1 | -1 | 3 | -3
     | 7 | 7 | seven | 1 | -1 | 3 | -3
     | 8 | 8 | eight | 1 | -1 | 3 | -3
     | 0 |   | zero  | 1 | -1 | 3 | -3
     |   |   | null  | 1 | -1 | 3 | -3
     |   | 0 | zero  | 1 | -1 | 3 | -3
     | 1 | 4 | one   | 1 | -1 | 2 |  4
     | 2 | 3 | two   | 1 | -1 | 2 |  4
     | 3 | 2 | three | 1 | -1 | 2 |  4
     | 4 | 1 | four  | 1 | -1 | 2 |  4
     | 5 | 0 | five  | 1 | -1 | 2 |  4
     | 6 | 6 | six   | 1 | -1 | 2 |  4
     | 7 | 7 | seven | 1 | -1 | 2 |  4
     | 8 | 8 | eight | 1 | -1 | 2 |  4
     | 0 |   | zero  | 1 | -1 | 2 |  4
     |   |   | null  | 1 | -1 | 2 |  4
     |   | 0 | zero  | 1 | -1 | 2 |  4
     | 1 | 4 | one   | 1 | -1 | 5 | -5
     | 2 | 3 | two   | 1 | -1 | 5 | -5
     | 3 | 2 | three | 1 | -1 | 5 | -5
     | 4 | 1 | four  | 1 | -1 | 5 | -5
     | 5 | 0 | five  | 1 | -1 | 5 | -5
     | 6 | 6 | six   | 1 | -1 | 5 | -5
     | 7 | 7 | seven | 1 | -1 | 5 | -5
     | 8 | 8 | eight | 1 | -1 | 5 | -5
     | 0 |   | zero  | 1 | -1 | 5 | -5
     |   |   | null  | 1 | -1 | 5 | -5
     |   | 0 | zero  | 1 | -1 | 5 | -5
     | 1 | 4 | one   | 1 | -1 | 5 | -5
     | 2 | 3 | two   | 1 | -1 | 5 | -5
     | 3 | 2 | three | 1 | -1 | 5 | -5
     | 4 | 1 | four  | 1 | -1 | 5 | -5
     | 5 | 0 | five  | 1 | -1 | 5 | -5
     | 6 | 6 | six   | 1 | -1 | 5 | -5
     | 7 | 7 | seven | 1 | -1 | 5 | -5
     | 8 | 8 | eight | 1 | -1 | 5 | -5
     | 0 |   | zero  | 1 | -1 | 5 | -5
     |   |   | null  | 1 | -1 | 5 | -5
     |   | 0 | zero  | 1 | -1 | 5 | -5
     | 1 | 4 | one   | 1 | -1 | 0 |   
     | 2 | 3 | two   | 1 | -1 | 0 |   
     | 3 | 2 | three | 1 | -1 | 0 |   
     | 4 | 1 | four  | 1 | -1 | 0 |   
     | 5 | 0 | five  | 1 | -1 | 0 |   
     | 6 | 6 | six   | 1 | -1 | 0 |   
     | 7 | 7 | seven | 1 | -1 | 0 |   
     | 8 | 8 | eight | 1 | -1 | 0 |   
     | 0 |   | zero  | 1 | -1 | 0 |   
     |   |   | null  | 1 | -1 | 0 |   
     |   | 0 | zero  | 1 | -1 | 0 |   
     | 1 | 4 | one   | 1 | -1 |   |   
     | 2 | 3 | two   | 1 | -1 |   |   
     | 3 | 2 | three | 1 | -1 |   |   
     | 4 | 1 | four  | 1 | -1 |   |   
     | 5 | 0 | five  | 1 | -1 |   |   
     | 6 | 6 | six   | 1 | -1 |   |   
     | 7 | 7 | seven | 1 | -1 |   |   
     | 8 | 8 | eight | 1 | -1 |   |   
     | 0 |   | zero  | 1 | -1 |   |   
     |   |   | null  | 1 | -1 |   |   
     |   | 0 | zero  | 1 | -1 |   |   
     | 1 | 4 | one   | 1 | -1 |   |  0
     | 2 | 3 | two   | 1 | -1 |   |  0
     | 3 | 2 | three | 1 | -1 |   |  0
     | 4 | 1 | four  | 1 | -1 |   |  0
     | 5 | 0 | five  | 1 | -1 |   |  0
     | 6 | 6 | six   | 1 | -1 |   |  0
     | 7 | 7 | seven | 1 | -1 |   |  0
     | 8 | 8 | eight | 1 | -1 |   |  0
     | 0 |   | zero  | 1 | -1 |   |  0
     |   |   | null  | 1 | -1 |   |  0
     |   | 0 | zero  | 1 | -1 |   |  0
     | 1 | 4 | one   | 2 |  2 | 1 | -1
     | 2 | 3 | two   | 2 |  2 | 1 | -1
     | 3 | 2 | three | 2 |  2 | 1 | -1
     | 4 | 1 | four  | 2 |  2 | 1 | -1
     | 5 | 0 | five  | 2 |  2 | 1 | -1
     | 6 | 6 | six   | 2 |  2 | 1 | -1
     | 7 | 7 | seven | 2 |  2 | 1 | -1
     | 8 | 8 | eight | 2 |  2 | 1 | -1
     | 0 |   | zero  | 2 |  2 | 1 | -1
     |   |   | null  | 2 |  2 | 1 | -1
     |   | 0 | zero  | 2 |  2 | 1 | -1
     | 1 | 4 | one   | 2 |  2 | 2 |  2
     | 2 | 3 | two   | 2 |  2 | 2 |  2
     | 3 | 2 | three | 2 |  2 | 2 |  2
     | 4 | 1 | four  | 2 |  2 | 2 |  2
     | 5 | 0 | five  | 2 |  2 | 2 |  2
     | 6 | 6 | six   | 2 |  2 | 2 |  2
     | 7 | 7 | seven | 2 |  2 | 2 |  2
     | 8 | 8 | eight | 2 |  2 | 2 |  2
     | 0 |   | zero  | 2 |  2 | 2 |  2
     |   |   | null  | 2 |  2 | 2 |  2
     |   | 0 | zero  | 2 |  2 | 2 |  2
     | 1 | 4 | one   | 2 |  2 | 3 | -3
     | 2 | 3 | two   | 2 |  2 | 3 | -3
     | 3 | 2 | three | 2 |  2 | 3 | -3
     | 4 | 1 | four  | 2 |  2 | 3 | -3
     | 5 | 0 | five  | 2 |  2 | 3 | -3
     | 6 | 6 | six   | 2 |  2 | 3 | -3
     | 7 | 7 | seven | 2 |  2 | 3 | -3
     | 8 | 8 | eight | 2 |  2 | 3 | -3
     | 0 |   | zero  | 2 |  2 | 3 | -3
     |   |   | null  | 2 |  2 | 3 | -3
     |   | 0 | zero  | 2 |  2 | 3 | -3
     | 1 | 4 | one   | 2 |  2 | 2 |  4
     | 2 | 3 | two   | 2 |  2 | 2 |  4
     | 3 | 2 | three | 2 |  2 | 2 |  4
     | 4 | 1 | four  | 2 |  2 | 2 |  4
     | 5 | 0 | five  | 2 |  2 | 2 |  4
     | 6 | 6 | six   | 2 |  2 | 2 |  4
     | 7 | 7 | seven | 2 |  2 | 2 |  4
     | 8 | 8 | eight | 2 |  2 | 2 |  4
     | 0 |   | zero  | 2 |  2 | 2 |  4
     |   |   | null  | 2 |  2 | 2 |  4
     |   | 0 | zero  | 2 |  2 | 2 |  4
     | 1 | 4 | one   | 2 |  2 | 5 | -5
     | 2 | 3 | two   | 2 |  2 | 5 | -5
     | 3 | 2 | three | 2 |  2 | 5 | -5
     | 4 | 1 | four  | 2 |  2 | 5 | -5
     | 5 | 0 | five  | 2 |  2 | 5 | -5
     | 6 | 6 | six   | 2 |  2 | 5 | -5
     | 7 | 7 | seven | 2 |  2 | 5 | -5
     | 8 | 8 | eight | 2 |  2 | 5 | -5
     | 0 |   | zero  | 2 |  2 | 5 | -5
     |   |   | null  | 2 |  2 | 5 | -5
     |   | 0 | zero  | 2 |  2 | 5 | -5
     | 1 | 4 | one   | 2 |  2 | 5 | -5
     | 2 | 3 | two   | 2 |  2 | 5 | -5
     | 3 | 2 | three | 2 |  2 | 5 | -5
     | 4 | 1 | four  | 2 |  2 | 5 | -5
     | 5 | 0 | five  | 2 |  2 | 5 | -5
     | 6 | 6 | six   | 2 |  2 | 5 | -5
     | 7 | 7 | seven | 2 |  2 | 5 | -5
     | 8 | 8 | eight | 2 |  2 | 5 | -5
     | 0 |   | zero  | 2 |  2 | 5 | -5
     |   |   | null  | 2 |  2 | 5 | -5
     |   | 0 | zero  | 2 |  2 | 5 | -5
     | 1 | 4 | one   | 2 |  2 | 0 |   
     | 2 | 3 | two   | 2 |  2 | 0 |   
     | 3 | 2 | three | 2 |  2 | 0 |   
     | 4 | 1 | four  | 2 |  2 | 0 |   
     | 5 | 0 | five  | 2 |  2 | 0 |   
     | 6 | 6 | six   | 2 |  2 | 0 |   
     | 7 | 7 | seven | 2 |  2 | 0 |   
     | 8 | 8 | eight | 2 |  2 | 0 |   
     | 0 |   | zero  | 2 |  2 | 0 |   
     |   |   | null  | 2 |  2 | 0 |   
     |   | 0 | zero  | 2 |  2 | 0 |   
     | 1 | 4 | one   | 2 |  2 |   |   
     | 2 | 3 | two   | 2 |  2 |   |   
     | 3 | 2 | three | 2 |  2 |   |   
     | 4 | 1 | four  | 2 |  2 |   |   
     | 5 | 0 | five  | 2 |  2 |   |   
     | 6 | 6 | six   | 2 |  2 |   |   
     | 7 | 7 | seven | 2 |  2 |   |   
     | 8 | 8 | eight | 2 |  2 |   |   
     | 0 |   | zero  | 2 |  2 |   |   
     |   |   | null  | 2 |  2 |   |   
     |   | 0 | zero  | 2 |  2 |   |   
     | 1 | 4 | one   | 2 |  2 |   |  0
     | 2 | 3 | two   | 2 |  2 |   |  0
     | 3 | 2 | three | 2 |  2 |   |  0
     | 4 | 1 | four  | 2 |  2 |   |  0
     | 5 | 0 | five  | 2 |  2 |   |  0
     | 6 | 6 | six   | 2 |  2 |   |  0
     | 7 | 7 | seven | 2 |  2 |   |  0
     | 8 | 8 | eight | 2 |  2 |   |  0
     | 0 |   | zero  | 2 |  2 |   |  0
     |   |   | null  | 2 |  2 |   |  0
     |   | 0 | zero  | 2 |  2 |   |  0
     | 1 | 4 | one   | 3 | -3 | 1 | -1
     | 2 | 3 | two   | 3 | -3 | 1 | -1
     | 3 | 2 | three | 3 | -3 | 1 | -1
     | 4 | 1 | four  | 3 | -3 | 1 | -1
     | 5 | 0 | five  | 3 | -3 | 1 | -1
     | 6 | 6 | six   | 3 | -3 | 1 | -1
     | 7 | 7 | seven | 3 | -3 | 1 | -1
     | 8 | 8 | eight | 3 | -3 | 1 | -1
     | 0 |   | zero  | 3 | -3 | 1 | -1
     |   |   | null  | 3 | -3 | 1 | -1
     |   | 0 | zero  | 3 | -3 | 1 | -1
     | 1 | 4 | one   | 3 | -3 | 2 |  2
     | 2 | 3 | two   | 3 | -3 | 2 |  2
     | 3 | 2 | three | 3 | -3 | 2 |  2
     | 4 | 1 | four  | 3 | -3 | 2 |  2
     | 5 | 0 | five  | 3 | -3 | 2 |  2
     | 6 | 6 | six   | 3 | -3 | 2 |  2
     | 7 | 7 | seven | 3 | -3 | 2 |  2
     | 8 | 8 | eight | 3 | -3 | 2 |  2
     | 0 |   | zero  | 3 | -3 | 2 |  2
     |   |   | null  | 3 | -3 | 2 |  2
     |   | 0 | zero  | 3 | -3 | 2 |  2
     | 1 | 4 | one   | 3 | -3 | 3 | -3
     | 2 | 3 | two   | 3 | -3 | 3 | -3
     | 3 | 2 | three | 3 | -3 | 3 | -3
     | 4 | 1 | four  | 3 | -3 | 3 | -3
     | 5 | 0 | five  | 3 | -3 | 3 | -3
     | 6 | 6 | six   | 3 | -3 | 3 | -3
     | 7 | 7 | seven | 3 | -3 | 3 | -3
     | 8 | 8 | eight | 3 | -3 | 3 | -3
     | 0 |   | zero  | 3 | -3 | 3 | -3
     |   |   | null  | 3 | -3 | 3 | -3
     |   | 0 | zero  | 3 | -3 | 3 | -3
     | 1 | 4 | one   | 3 | -3 | 2 |  4
     | 2 | 3 | two   | 3 | -3 | 2 |  4
     | 3 | 2 | three | 3 | -3 | 2 |  4
     | 4 | 1 | four  | 3 | -3 | 2 |  4
     | 5 | 0 | five  | 3 | -3 | 2 |  4
     | 6 | 6 | six   | 3 | -3 | 2 |  4
     | 7 | 7 | seven | 3 | -3 | 2 |  4
     | 8 | 8 | eight | 3 | -3 | 2 |  4
     | 0 |   | zero  | 3 | -3 | 2 |  4
     |   |   | null  | 3 | -3 | 2 |  4
     |   | 0 | zero  | 3 | -3 | 2 |  4
     | 1 | 4 | one   | 3 | -3 | 5 | -5
     | 2 | 3 | two   | 3 | -3 | 5 | -5
     | 3 | 2 | three | 3 | -3 | 5 | -5
     | 4 | 1 | four  | 3 | -3 | 5 | -5
     | 5 | 0 | five  | 3 | -3 | 5 | -5
     | 6 | 6 | six   | 3 | -3 | 5 | -5
     | 7 | 7 | seven | 3 | -3 | 5 | -5
     | 8 | 8 | eight | 3 | -3 | 5 | -5
     | 0 |   | zero  | 3 | -3 | 5 | -5
     |   |   | null  | 3 | -3 | 5 | -5
     |   | 0 | zero  | 3 | -3 | 5 | -5
     | 1 | 4 | one   | 3 | -3 | 5 | -5
     | 2 | 3 | two   | 3 | -3 | 5 | -5
     | 3 | 2 | three | 3 | -3 | 5 | -5
     | 4 | 1 | four  | 3 | -3 | 5 | -5
     | 5 | 0 | five  | 3 | -3 | 5 | -5
     | 6 | 6 | six   | 3 | -3 | 5 | -5
     | 7 | 7 | seven | 3 | -3 | 5 | -5
     | 8 | 8 | eight | 3 | -3 | 5 | -5
     | 0 |   | zero  | 3 | -3 | 5 | -5
     |   |   | null  | 3 | -3 | 5 | -5
     |   | 0 | zero  | 3 | -3 | 5 | -5
     | 1 | 4 | one   | 3 | -3 | 0 |   
     | 2 | 3 | two   | 3 | -3 | 0 |   
     | 3 | 2 | three | 3 | -3 | 0 |   
     | 4 | 1 | four  | 3 | -3 | 0 |   
     | 5 | 0 | five  | 3 | -3 | 0 |   
     | 6 | 6 | six   | 3 | -3 | 0 |   
     | 7 | 7 | seven | 3 | -3 | 0 |   
     | 8 | 8 | eight | 3 | -3 | 0 |   
     | 0 |   | zero  | 3 | -3 | 0 |   
     |   |   | null  | 3 | -3 | 0 |   
     |   | 0 | zero  | 3 | -3 | 0 |   
     | 1 | 4 | one   | 3 | -3 |   |   
     | 2 | 3 | two   | 3 | -3 |   |   
     | 3 | 2 | three | 3 | -3 |   |   
     | 4 | 1 | four  | 3 | -3 |   |   
     | 5 | 0 | five  | 3 | -3 |   |   
     | 6 | 6 | six   | 3 | -3 |   |   
     | 7 | 7 | seven | 3 | -3 |   |   
     | 8 | 8 | eight | 3 | -3 |   |   
     | 0 |   | zero  | 3 | -3 |   |   
     |   |   | null  | 3 | -3 |   |   
     |   | 0 | zero  | 3 | -3 |   |   
     | 1 | 4 | one   | 3 | -3 |   |  0
     | 2 | 3 | two   | 3 | -3 |   |  0
     | 3 | 2 | three | 3 | -3 |   |  0
     | 4 | 1 | four  | 3 | -3 |   |  0
     | 5 | 0 | five  | 3 | -3 |   |  0
     | 6 | 6 | six   | 3 | -3 |   |  0
     | 7 | 7 | seven | 3 | -3 |   |  0
     | 8 | 8 | eight | 3 | -3 |   |  0
     | 0 |   | zero  | 3 | -3 |   |  0
     |   |   | null  | 3 | -3 |   |  0
     |   | 0 | zero  | 3 | -3 |   |  0
     | 1 | 4 | one   | 2 |  4 | 1 | -1
     | 2 | 3 | two   | 2 |  4 | 1 | -1
     | 3 | 2 | three | 2 |  4 | 1 | -1
     | 4 | 1 | four  | 2 |  4 | 1 | -1
     | 5 | 0 | five  | 2 |  4 | 1 | -1
     | 6 | 6 | six   | 2 |  4 | 1 | -1
     | 7 | 7 | seven | 2 |  4 | 1 | -1
     | 8 | 8 | eight | 2 |  4 | 1 | -1
     | 0 |   | zero  | 2 |  4 | 1 | -1
     |   |   | null  | 2 |  4 | 1 | -1
     |   | 0 | zero  | 2 |  4 | 1 | -1
     | 1 | 4 | one   | 2 |  4 | 2 |  2
     | 2 | 3 | two   | 2 |  4 | 2 |  2
     | 3 | 2 | three | 2 |  4 | 2 |  2
     | 4 | 1 | four  | 2 |  4 | 2 |  2
     | 5 | 0 | five  | 2 |  4 | 2 |  2
     | 6 | 6 | six   | 2 |  4 | 2 |  2
     | 7 | 7 | seven | 2 |  4 | 2 |  2
     | 8 | 8 | eight | 2 |  4 | 2 |  2
     | 0 |   | zero  | 2 |  4 | 2 |  2
     |   |   | null  | 2 |  4 | 2 |  2
     |   | 0 | zero  | 2 |  4 | 2 |  2
     | 1 | 4 | one   | 2 |  4 | 3 | -3
     | 2 | 3 | two   | 2 |  4 | 3 | -3
     | 3 | 2 | three | 2 |  4 | 3 | -3
     | 4 | 1 | four  | 2 |  4 | 3 | -3
     | 5 | 0 | five  | 2 |  4 | 3 | -3
     | 6 | 6 | six   | 2 |  4 | 3 | -3
     | 7 | 7 | seven | 2 |  4 | 3 | -3
     | 8 | 8 | eight | 2 |  4 | 3 | -3
     | 0 |   | zero  | 2 |  4 | 3 | -3
     |   |   | null  | 2 |  4 | 3 | -3
     |   | 0 | zero  | 2 |  4 | 3 | -3
     | 1 | 4 | one   | 2 |  4 | 2 |  4
     | 2 | 3 | two   | 2 |  4 | 2 |  4
     | 3 | 2 | three | 2 |  4 | 2 |  4
     | 4 | 1 | four  | 2 |  4 | 2 |  4
     | 5 | 0 | five  | 2 |  4 | 2 |  4
     | 6 | 6 | six   | 2 |  4 | 2 |  4
     | 7 | 7 | seven | 2 |  4 | 2 |  4
     | 8 | 8 | eight | 2 |  4 | 2 |  4
     | 0 |   | zero  | 2 |  4 | 2 |  4
     |   |   | null  | 2 |  4 | 2 |  4
     |   | 0 | zero  | 2 |  4 | 2 |  4
     | 1 | 4 | one   | 2 |  4 | 5 | -5
     | 2 | 3 | two   | 2 |  4 | 5 | -5
     | 3 | 2 | three | 2 |  4 | 5 | -5
     | 4 | 1 | four  | 2 |  4 | 5 | -5
     | 5 | 0 | five  | 2 |  4 | 5 | -5
     | 6 | 6 | six   | 2 |  4 | 5 | -5
     | 7 | 7 | seven | 2 |  4 | 5 | -5
     | 8 | 8 | eight | 2 |  4 | 5 | -5
     | 0 |   | zero  | 2 |  4 | 5 | -5
     |   |   | null  | 2 |  4 | 5 | -5
     |   | 0 | zero  | 2 |  4 | 5 | -5
     | 1 | 4 | one   | 2 |  4 | 5 | -5
     | 2 | 3 | two   | 2 |  4 | 5 | -5
     | 3 | 2 | three | 2 |  4 | 5 | -5
     | 4 | 1 | four  | 2 |  4 | 5 | -5
     | 5 | 0 | five  | 2 |  4 | 5 | -5
     | 6 | 6 | six   | 2 |  4 | 5 | -5
     | 7 | 7 | seven | 2 |  4 | 5 | -5
     | 8 | 8 | eight | 2 |  4 | 5 | -5
     | 0 |   | zero  | 2 |  4 | 5 | -5
     |   |   | null  | 2 |  4 | 5 | -5
     |   | 0 | zero  | 2 |  4 | 5 | -5
     | 1 | 4 | one   | 2 |  4 | 0 |   
     | 2 | 3 | two   | 2 |  4 | 0 |   
     | 3 | 2 | three | 2 |  4 | 0 |   
     | 4 | 1 | four  | 2 |  4 | 0 |   
     | 5 | 0 | five  | 2 |  4 | 0 |   
     | 6 | 6 | six   | 2 |  4 | 0 |   
     | 7 | 7 | seven | 2 |  4 | 0 |   
     | 8 | 8 | eight | 2 |  4 | 0 |   
     | 0 |   | zero  | 2 |  4 | 0 |   
     |   |   | null  | 2 |  4 | 0 |   
     |   | 0 | zero  | 2 |  4 | 0 |   
     | 1 | 4 | one   | 2 |  4 |   |   
     | 2 | 3 | two   | 2 |  4 |   |   
     | 3 | 2 | three | 2 |  4 |   |   
     | 4 | 1 | four  | 2 |  4 |   |   
     | 5 | 0 | five  | 2 |  4 |   |   
     | 6 | 6 | six   | 2 |  4 |   |   
     | 7 | 7 | seven | 2 |  4 |   |   
     | 8 | 8 | eight | 2 |  4 |   |   
     | 0 |   | zero  | 2 |  4 |   |   
     |   |   | null  | 2 |  4 |   |   
     |   | 0 | zero  | 2 |  4 |   |   
     | 1 | 4 | one   | 2 |  4 |   |  0
     | 2 | 3 | two   | 2 |  4 |   |  0
     | 3 | 2 | three | 2 |  4 |   |  0
     | 4 | 1 | four  | 2 |  4 |   |  0
     | 5 | 0 | five  | 2 |  4 |   |  0
     | 6 | 6 | six   | 2 |  4 |   |  0
     | 7 | 7 | seven | 2 |  4 |   |  0
     | 8 | 8 | eight | 2 |  4 |   |  0
     | 0 |   | zero  | 2 |  4 |   |  0
     |   |   | null  | 2 |  4 |   |  0
     |   | 0 | zero  | 2 |  4 |   |  0
     | 1 | 4 | one   | 5 | -5 | 1 | -1
     | 2 | 3 | two   | 5 | -5 | 1 | -1
     | 3 | 2 | three | 5 | -5 | 1 | -1
     | 4 | 1 | four  | 5 | -5 | 1 | -1
     | 5 | 0 | five  | 5 | -5 | 1 | -1
     | 6 | 6 | six   | 5 | -5 | 1 | -1
     | 7 | 7 | seven | 5 | -5 | 1 | -1
     | 8 | 8 | eight | 5 | -5 | 1 | -1
     | 0 |   | zero  | 5 | -5 | 1 | -1
     |   |   | null  | 5 | -5 | 1 | -1
     |   | 0 | zero  | 5 | -5 | 1 | -1
     | 1 | 4 | one   | 5 | -5 | 2 |  2
     | 2 | 3 | two   | 5 | -5 | 2 |  2
     | 3 | 2 | three | 5 | -5 | 2 |  2
     | 4 | 1 | four  | 5 | -5 | 2 |  2
     | 5 | 0 | five  | 5 | -5 | 2 |  2
     | 6 | 6 | six   | 5 | -5 | 2 |  2
     | 7 | 7 | seven | 5 | -5 | 2 |  2
     | 8 | 8 | eight | 5 | -5 | 2 |  2
     | 0 |   | zero  | 5 | -5 | 2 |  2
     |   |   | null  | 5 | -5 | 2 |  2
     |   | 0 | zero  | 5 | -5 | 2 |  2
     | 1 | 4 | one   | 5 | -5 | 3 | -3
     | 2 | 3 | two   | 5 | -5 | 3 | -3
     | 3 | 2 | three | 5 | -5 | 3 | -3
     | 4 | 1 | four  | 5 | -5 | 3 | -3
     | 5 | 0 | five  | 5 | -5 | 3 | -3
     | 6 | 6 | six   | 5 | -5 | 3 | -3
     | 7 | 7 | seven | 5 | -5 | 3 | -3
     | 8 | 8 | eight | 5 | -5 | 3 | -3
     | 0 |   | zero  | 5 | -5 | 3 | -3
     |   |   | null  | 5 | -5 | 3 | -3
     |   | 0 | zero  | 5 | -5 | 3 | -3
     | 1 | 4 | one   | 5 | -5 | 2 |  4
     | 2 | 3 | two   | 5 | -5 | 2 |  4
     | 3 | 2 | three | 5 | -5 | 2 |  4
     | 4 | 1 | four  | 5 | -5 | 2 |  4
     | 5 | 0 | five  | 5 | -5 | 2 |  4
     | 6 | 6 | six   | 5 | -5 | 2 |  4
     | 7 | 7 | seven | 5 | -5 | 2 |  4
     | 8 | 8 | eight | 5 | -5 | 2 |  4
     | 0 |   | zero  | 5 | -5 | 2 |  4
     |   |   | null  | 5 | -5 | 2 |  4
     |   | 0 | zero  | 5 | -5 | 2 |  4
     | 1 | 4 | one   | 5 | -5 | 5 | -5
     | 2 | 3 | two   | 5 | -5 | 5 | -5
     | 3 | 2 | three | 5 | -5 | 5 | -5
     | 4 | 1 | four  | 5 | -5 | 5 | -5
     | 5 | 0 | five  | 5 | -5 | 5 | -5
     | 6 | 6 | six   | 5 | -5 | 5 | -5
     | 7 | 7 | seven | 5 | -5 | 5 | -5
     | 8 | 8 | eight | 5 | -5 | 5 | -5
     | 0 |   | zero  | 5 | -5 | 5 | -5
     |   |   | null  | 5 | -5 | 5 | -5
     |   | 0 | zero  | 5 | -5 | 5 | -5
     | 1 | 4 | one   | 5 | -5 | 5 | -5
     | 2 | 3 | two   | 5 | -5 | 5 | -5
     | 3 | 2 | three | 5 | -5 | 5 | -5
     | 4 | 1 | four  | 5 | -5 | 5 | -5
     | 5 | 0 | five  | 5 | -5 | 5 | -5
     | 6 | 6 | six   | 5 | -5 | 5 | -5
     | 7 | 7 | seven | 5 | -5 | 5 | -5
     | 8 | 8 | eight | 5 | -5 | 5 | -5
     | 0 |   | zero  | 5 | -5 | 5 | -5
     |   |   | null  | 5 | -5 | 5 | -5
     |   | 0 | zero  | 5 | -5 | 5 | -5
     | 1 | 4 | one   | 5 | -5 | 0 |   
     | 2 | 3 | two   | 5 | -5 | 0 |   
     | 3 | 2 | three | 5 | -5 | 0 |   
     | 4 | 1 | four  | 5 | -5 | 0 |   
     | 5 | 0 | five  | 5 | -5 | 0 |   
     | 6 | 6 | six   | 5 | -5 | 0 |   
     | 7 | 7 | seven | 5 | -5 | 0 |   
     | 8 | 8 | eight | 5 | -5 | 0 |   
     | 0 |   | zero  | 5 | -5 | 0 |   
     |   |   | null  | 5 | -5 | 0 |   
     |   | 0 | zero  | 5 | -5 | 0 |   
     | 1 | 4 | one   | 5 | -5 |   |   
     | 2 | 3 | two   | 5 | -5 |   |   
     | 3 | 2 | three | 5 | -5 |   |   
     | 4 | 1 | four  | 5 | -5 |   |   
     | 5 | 0 | five  | 5 | -5 |   |   
     | 6 | 6 | six   | 5 | -5 |   |   
     | 7 | 7 | seven | 5 | -5 |   |   
     | 8 | 8 | eight | 5 | -5 |   |   
     | 0 |   | zero  | 5 | -5 |   |   
     |   |   | null  | 5 | -5 |   |   
     |   | 0 | zero  | 5 | -5 |   |   
     | 1 | 4 | one   | 5 | -5 |   |  0
     | 2 | 3 | two   | 5 | -5 |   |  0
     | 3 | 2 | three | 5 | -5 |   |  0
     | 4 | 1 | four  | 5 | -5 |   |  0
     | 5 | 0 | five  | 5 | -5 |   |  0
     | 6 | 6 | six   | 5 | -5 |   |  0
     | 7 | 7 | seven | 5 | -5 |   |  0
     | 8 | 8 | eight | 5 | -5 |   |  0
     | 0 |   | zero  | 5 | -5 |   |  0
     |   |   | null  | 5 | -5 |   |  0
     |   | 0 | zero  | 5 | -5 |   |  0
     | 1 | 4 | one   | 5 | -5 | 1 | -1
     | 2 | 3 | two   | 5 | -5 | 1 | -1
     | 3 | 2 | three | 5 | -5 | 1 | -1
     | 4 | 1 | four  | 5 | -5 | 1 | -1
     | 5 | 0 | five  | 5 | -5 | 1 | -1
     | 6 | 6 | six   | 5 | -5 | 1 | -1
     | 7 | 7 | seven | 5 | -5 | 1 | -1
     | 8 | 8 | eight | 5 | -5 | 1 | -1
     | 0 |   | zero  | 5 | -5 | 1 | -1
     |   |   | null  | 5 | -5 | 1 | -1
     |   | 0 | zero  | 5 | -5 | 1 | -1
     | 1 | 4 | one   | 5 | -5 | 2 |  2
     | 2 | 3 | two   | 5 | -5 | 2 |  2
     | 3 | 2 | three | 5 | -5 | 2 |  2
     | 4 | 1 | four  | 5 | -5 | 2 |  2
     | 5 | 0 | five  | 5 | -5 | 2 |  2
     | 6 | 6 | six   | 5 | -5 | 2 |  2
     | 7 | 7 | seven | 5 | -5 | 2 |  2
     | 8 | 8 | eight | 5 | -5 | 2 |  2
     | 0 |   | zero  | 5 | -5 | 2 |  2
     |   |   | null  | 5 | -5 | 2 |  2
     |   | 0 | zero  | 5 | -5 | 2 |  2
     | 1 | 4 | one   | 5 | -5 | 3 | -3
     | 2 | 3 | two   | 5 | -5 | 3 | -3
     | 3 | 2 | three | 5 | -5 | 3 | -3
     | 4 | 1 | four  | 5 | -5 | 3 | -3
     | 5 | 0 | five  | 5 | -5 | 3 | -3
     | 6 | 6 | six   | 5 | -5 | 3 | -3
     | 7 | 7 | seven | 5 | -5 | 3 | -3
     | 8 | 8 | eight | 5 | -5 | 3 | -3
     | 0 |   | zero  | 5 | -5 | 3 | -3
     |   |   | null  | 5 | -5 | 3 | -3
     |   | 0 | zero  | 5 | -5 | 3 | -3
     | 1 | 4 | one   | 5 | -5 | 2 |  4
     | 2 | 3 | two   | 5 | -5 | 2 |  4
     | 3 | 2 | three | 5 | -5 | 2 |  4
     | 4 | 1 | four  | 5 | -5 | 2 |  4
     | 5 | 0 | five  | 5 | -5 | 2 |  4
     | 6 | 6 | six   | 5 | -5 | 2 |  4
     | 7 | 7 | seven | 5 | -5 | 2 |  4
     | 8 | 8 | eight | 5 | -5 | 2 |  4
     | 0 |   | zero  | 5 | -5 | 2 |  4
     |   |   | null  | 5 | -5 | 2 |  4
     |   | 0 | zero  | 5 | -5 | 2 |  4
     | 1 | 4 | one   | 5 | -5 | 5 | -5
     | 2 | 3 | two   | 5 | -5 | 5 | -5
     | 3 | 2 | three | 5 | -5 | 5 | -5
     | 4 | 1 | four  | 5 | -5 | 5 | -5
     | 5 | 0 | five  | 5 | -5 | 5 | -5
     | 6 | 6 | six   | 5 | -5 | 5 | -5
     | 7 | 7 | seven | 5 | -5 | 5 | -5
     | 8 | 8 | eight | 5 | -5 | 5 | -5
     | 0 |   | zero  | 5 | -5 | 5 | -5
     |   |   | null  | 5 | -5 | 5 | -5
     |   | 0 | zero  | 5 | -5 | 5 | -5
     | 1 | 4 | one   | 5 | -5 | 5 | -5
     | 2 | 3 | two   | 5 | -5 | 5 | -5
     | 3 | 2 | three | 5 | -5 | 5 | -5
     | 4 | 1 | four  | 5 | -5 | 5 | -5
     | 5 | 0 | five  | 5 | -5 | 5 | -5
     | 6 | 6 | six   | 5 | -5 | 5 | -5
     | 7 | 7 | seven | 5 | -5 | 5 | -5
     | 8 | 8 | eight | 5 | -5 | 5 | -5
     | 0 |   | zero  | 5 | -5 | 5 | -5
     |   |   | null  | 5 | -5 | 5 | -5
     |   | 0 | zero  | 5 | -5 | 5 | -5
     | 1 | 4 | one   | 5 | -5 | 0 |   
     | 2 | 3 | two   | 5 | -5 | 0 |   
     | 3 | 2 | three | 5 | -5 | 0 |   
     | 4 | 1 | four  | 5 | -5 | 0 |   
     | 5 | 0 | five  | 5 | -5 | 0 |   
     | 6 | 6 | six   | 5 | -5 | 0 |   
     | 7 | 7 | seven | 5 | -5 | 0 |   
     | 8 | 8 | eight | 5 | -5 | 0 |   
     | 0 |   | zero  | 5 | -5 | 0 |   
     |   |   | null  | 5 | -5 | 0 |   
     |   | 0 | zero  | 5 | -5 | 0 |   
     | 1 | 4 | one   | 5 | -5 |   |   
     | 2 | 3 | two   | 5 | -5 |   |   
     | 3 | 2 | three | 5 | -5 |   |   
     | 4 | 1 | four  | 5 | -5 |   |   
     | 5 | 0 | five  | 5 | -5 |   |   
     | 6 | 6 | six   | 5 | -5 |   |   
     | 7 | 7 | seven | 5 | -5 |   |   
     | 8 | 8 | eight | 5 | -5 |   |   
     | 0 |   | zero  | 5 | -5 |   |   
     |   |   | null  | 5 | -5 |   |   
     |   | 0 | zero  | 5 | -5 |   |   
     | 1 | 4 | one   | 5 | -5 |   |  0
     | 2 | 3 | two   | 5 | -5 |   |  0
     | 3 | 2 | three | 5 | -5 |   |  0
     | 4 | 1 | four  | 5 | -5 |   |  0
     | 5 | 0 | five  | 5 | -5 |   |  0
     | 6 | 6 | six   | 5 | -5 |   |  0
     | 7 | 7 | seven | 5 | -5 |   |  0
     | 8 | 8 | eight | 5 | -5 |   |  0
     | 0 |   | zero  | 5 | -5 |   |  0
     |   |   | null  | 5 | -5 |   |  0
     |   | 0 | zero  | 5 | -5 |   |  0
     | 1 | 4 | one   | 0 |    | 1 | -1
     | 2 | 3 | two   | 0 |    | 1 | -1
     | 3 | 2 | three | 0 |    | 1 | -1
     | 4 | 1 | four  | 0 |    | 1 | -1
     | 5 | 0 | five  | 0 |    | 1 | -1
     | 6 | 6 | six   | 0 |    | 1 | -1
     | 7 | 7 | seven | 0 |    | 1 | -1
     | 8 | 8 | eight | 0 |    | 1 | -1
     | 0 |   | zero  | 0 |    | 1 | -1
     |   |   | null  | 0 |    | 1 | -1
     |   | 0 | zero  | 0 |    | 1 | -1
     | 1 | 4 | one   | 0 |    | 2 |  2
     | 2 | 3 | two   | 0 |    | 2 |  2
     | 3 | 2 | three | 0 |    | 2 |  2
     | 4 | 1 | four  | 0 |    | 2 |  2
     | 5 | 0 | five  | 0 |    | 2 |  2
     | 6 | 6 | six   | 0 |    | 2 |  2
     | 7 | 7 | seven | 0 |    | 2 |  2
     | 8 | 8 | eight | 0 |    | 2 |  2
     | 0 |   | zero  | 0 |    | 2 |  2
     |   |   | null  | 0 |    | 2 |  2
     |   | 0 | zero  | 0 |    | 2 |  2
     | 1 | 4 | one   | 0 |    | 3 | -3
     | 2 | 3 | two   | 0 |    | 3 | -3
     | 3 | 2 | three | 0 |    | 3 | -3
     | 4 | 1 | four  | 0 |    | 3 | -3
     | 5 | 0 | five  | 0 |    | 3 | -3
     | 6 | 6 | six   | 0 |    | 3 | -3
     | 7 | 7 | seven | 0 |    | 3 | -3
     | 8 | 8 | eight | 0 |    | 3 | -3
     | 0 |   | zero  | 0 |    | 3 | -3
     |   |   | null  | 0 |    | 3 | -3
     |   | 0 | zero  | 0 |    | 3 | -3
     | 1 | 4 | one   | 0 |    | 2 |  4
     | 2 | 3 | two   | 0 |    | 2 |  4
     | 3 | 2 | three | 0 |    | 2 |  4
     | 4 | 1 | four  | 0 |    | 2 |  4
     | 5 | 0 | five  | 0 |    | 2 |  4
     | 6 | 6 | six   | 0 |    | 2 |  4
     | 7 | 7 | seven | 0 |    | 2 |  4
     | 8 | 8 | eight | 0 |    | 2 |  4
     | 0 |   | zero  | 0 |    | 2 |  4
     |   |   | null  | 0 |    | 2 |  4
     |   | 0 | zero  | 0 |    | 2 |  4
     | 1 | 4 | one   | 0 |    | 5 | -5
     | 2 | 3 | two   | 0 |    | 5 | -5
     | 3 | 2 | three | 0 |    | 5 | -5
     | 4 | 1 | four  | 0 |    | 5 | -5
     | 5 | 0 | five  | 0 |    | 5 | -5
     | 6 | 6 | six   | 0 |    | 5 | -5
     | 7 | 7 | seven | 0 |    | 5 | -5
     | 8 | 8 | eight | 0 |    | 5 | -5
     | 0 |   | zero  | 0 |    | 5 | -5
     |   |   | null  | 0 |    | 5 | -5
     |   | 0 | zero  | 0 |    | 5 | -5
     | 1 | 4 | one   | 0 |    | 5 | -5
     | 2 | 3 | two   | 0 |    | 5 | -5
     | 3 | 2 | three | 0 |    | 5 | -5
     | 4 | 1 | four  | 0 |    | 5 | -5
     | 5 | 0 | five  | 0 |    | 5 | -5
     | 6 | 6 | six   | 0 |    | 5 | -5
     | 7 | 7 | seven | 0 |    | 5 | -5
     | 8 | 8 | eight | 0 |    | 5 | -5
     | 0 |   | zero  | 0 |    | 5 | -5
     |   |   | null  | 0 |    | 5 | -5
     |   | 0 | zero  | 0 |    | 5 | -5
     | 1 | 4 | one   | 0 |    | 0 |   
     | 2 | 3 | two   | 0 |    | 0 |   
     | 3 | 2 | three | 0 |    | 0 |   
     | 4 | 1 | four  | 0 |    | 0 |   
     | 5 | 0 | five  | 0 |    | 0 |   
     | 6 | 6 | six   | 0 |    | 0 |   
     | 7 | 7 | seven | 0 |    | 0 |   
     | 8 | 8 | eight | 0 |    | 0 |   
     | 0 |   | zero  | 0 |    | 0 |   
     |   |   | null  | 0 |    | 0 |   
     |   | 0 | zero  | 0 |    | 0 |   
     | 1 | 4 | one   | 0 |    |   |   
     | 2 | 3 | two   | 0 |    |   |   
     | 3 | 2 | three | 0 |    |   |   
     | 4 | 1 | four  | 0 |    |   |   
     | 5 | 0 | five  | 0 |    |   |   
     | 6 | 6 | six   | 0 |    |   |   
     | 7 | 7 | seven | 0 |    |   |   
     | 8 | 8 | eight | 0 |    |   |   
     | 0 |   | zero  | 0 |    |   |   
     |   |   | null  | 0 |    |   |   
     |   | 0 | zero  | 0 |    |   |   
     | 1 | 4 | one   | 0 |    |   |  0
     | 2 | 3 | two   | 0 |    |   |  0
     | 3 | 2 | three | 0 |    |   |  0
     | 4 | 1 | four  | 0 |    |   |  0
     | 5 | 0 | five  | 0 |    |   |  0
     | 6 | 6 | six   | 0 |    |   |  0
     | 7 | 7 | seven | 0 |    |   |  0
     | 8 | 8 | eight | 0 |    |   |  0
     | 0 |   | zero  | 0 |    |   |  0
     |   |   | null  | 0 |    |   |  0
     |   | 0 | zero  | 0 |    |   |  0
     | 1 | 4 | one   |   |    | 1 | -1
     | 2 | 3 | two   |   |    | 1 | -1
     | 3 | 2 | three |   |    | 1 | -1
     | 4 | 1 | four  |   |    | 1 | -1
     | 5 | 0 | five  |   |    | 1 | -1
     | 6 | 6 | six   |   |    | 1 | -1
     | 7 | 7 | seven |   |    | 1 | -1
     | 8 | 8 | eight |   |    | 1 | -1
     | 0 |   | zero  |   |    | 1 | -1
     |   |   | null  |   |    | 1 | -1
     |   | 0 | zero  |   |    | 1 | -1
     | 1 | 4 | one   |   |    | 2 |  2
     | 2 | 3 | two   |   |    | 2 |  2
     | 3 | 2 | three |   |    | 2 |  2
     | 4 | 1 | four  |   |    | 2 |  2
     | 5 | 0 | five  |   |    | 2 |  2
     | 6 | 6 | six   |   |    | 2 |  2
     | 7 | 7 | seven |   |    | 2 |  2
     | 8 | 8 | eight |   |    | 2 |  2
     | 0 |   | zero  |   |    | 2 |  2
     |   |   | null  |   |    | 2 |  2
     |   | 0 | zero  |   |    | 2 |  2
     | 1 | 4 | one   |   |    | 3 | -3
     | 2 | 3 | two   |   |    | 3 | -3
     | 3 | 2 | three |   |    | 3 | -3
     | 4 | 1 | four  |   |    | 3 | -3
     | 5 | 0 | five  |   |    | 3 | -3
     | 6 | 6 | six   |   |    | 3 | -3
     | 7 | 7 | seven |   |    | 3 | -3
     | 8 | 8 | eight |   |    | 3 | -3
     | 0 |   | zero  |   |    | 3 | -3
     |   |   | null  |   |    | 3 | -3
     |   | 0 | zero  |   |    | 3 | -3
     | 1 | 4 | one   |   |    | 2 |  4
     | 2 | 3 | two   |   |    | 2 |  4
     | 3 | 2 | three |   |    | 2 |  4
     | 4 | 1 | four  |   |    | 2 |  4
     | 5 | 0 | five  |   |    | 2 |  4
     | 6 | 6 | six   |   |    | 2 |  4
     | 7 | 7 | seven |   |    | 2 |  4
     | 8 | 8 | eight |   |    | 2 |  4
     | 0 |   | zero  |   |    | 2 |  4
     |   |   | null  |   |    | 2 |  4
     |   | 0 | zero  |   |    | 2 |  4
     | 1 | 4 | one   |   |    | 5 | -5
     | 2 | 3 | two   |   |    | 5 | -5
     | 3 | 2 | three |   |    | 5 | -5
     | 4 | 1 | four  |   |    | 5 | -5
     | 5 | 0 | five  |   |    | 5 | -5
     | 6 | 6 | six   |   |    | 5 | -5
     | 7 | 7 | seven |   |    | 5 | -5
     | 8 | 8 | eight |   |    | 5 | -5
     | 0 |   | zero  |   |    | 5 | -5
     |   |   | null  |   |    | 5 | -5
     |   | 0 | zero  |   |    | 5 | -5
     | 1 | 4 | one   |   |    | 5 | -5
     | 2 | 3 | two   |   |    | 5 | -5
     | 3 | 2 | three |   |    | 5 | -5
     | 4 | 1 | four  |   |    | 5 | -5
     | 5 | 0 | five  |   |    | 5 | -5
     | 6 | 6 | six   |   |    | 5 | -5
     | 7 | 7 | seven |   |    | 5 | -5
     | 8 | 8 | eight |   |    | 5 | -5
     | 0 |   | zero  |   |    | 5 | -5
     |   |   | null  |   |    | 5 | -5
     |   | 0 | zero  |   |    | 5 | -5
     | 1 | 4 | one   |   |    | 0 |   
     | 2 | 3 | two   |   |    | 0 |   
     | 3 | 2 | three |   |    | 0 |   
     | 4 | 1 | four  |   |    | 0 |   
     | 5 | 0 | five  |   |    | 0 |   
     | 6 | 6 | six   |   |    | 0 |   
     | 7 | 7 | seven |   |    | 0 |   
     | 8 | 8 | eight |   |    | 0 |   
     | 0 |   | zero  |   |    | 0 |   
     |   |   | null  |   |    | 0 |   
     |   | 0 | zero  |   |    | 0 |   
     | 1 | 4 | one   |   |    |   |   
     | 2 | 3 | two   |   |    |   |   
     | 3 | 2 | three |   |    |   |   
     | 4 | 1 | four  |   |    |   |   
     | 5 | 0 | five  |   |    |   |   
     | 6 | 6 | six   |   |    |   |   
     | 7 | 7 | seven |   |    |   |   
     | 8 | 8 | eight |   |    |   |   
     | 0 |   | zero  |   |    |   |   
     |   |   | null  |   |    |   |   
     |   | 0 | zero  |   |    |   |   
     | 1 | 4 | one   |   |    |   |  0
     | 2 | 3 | two   |   |    |   |  0
     | 3 | 2 | three |   |    |   |  0
     | 4 | 1 | four  |   |    |   |  0
     | 5 | 0 | five  |   |    |   |  0
     | 6 | 6 | six   |   |    |   |  0
     | 7 | 7 | seven |   |    |   |  0
     | 8 | 8 | eight |   |    |   |  0
     | 0 |   | zero  |   |    |   |  0
     |   |   | null  |   |    |   |  0
     |   | 0 | zero  |   |    |   |  0
     | 1 | 4 | one   |   |  0 | 1 | -1
     | 2 | 3 | two   |   |  0 | 1 | -1
     | 3 | 2 | three |   |  0 | 1 | -1
     | 4 | 1 | four  |   |  0 | 1 | -1
     | 5 | 0 | five  |   |  0 | 1 | -1
     | 6 | 6 | six   |   |  0 | 1 | -1
     | 7 | 7 | seven |   |  0 | 1 | -1
     | 8 | 8 | eight |   |  0 | 1 | -1
     | 0 |   | zero  |   |  0 | 1 | -1
     |   |   | null  |   |  0 | 1 | -1
     |   | 0 | zero  |   |  0 | 1 | -1
     | 1 | 4 | one   |   |  0 | 2 |  2
     | 2 | 3 | two   |   |  0 | 2 |  2
     | 3 | 2 | three |   |  0 | 2 |  2
     | 4 | 1 | four  |   |  0 | 2 |  2
     | 5 | 0 | five  |   |  0 | 2 |  2
     | 6 | 6 | six   |   |  0 | 2 |  2
     | 7 | 7 | seven |   |  0 | 2 |  2
     | 8 | 8 | eight |   |  0 | 2 |  2
     | 0 |   | zero  |   |  0 | 2 |  2
     |   |   | null  |   |  0 | 2 |  2
     |   | 0 | zero  |   |  0 | 2 |  2
     | 1 | 4 | one   |   |  0 | 3 | -3
     | 2 | 3 | two   |   |  0 | 3 | -3
     | 3 | 2 | three |   |  0 | 3 | -3
     | 4 | 1 | four  |   |  0 | 3 | -3
     | 5 | 0 | five  |   |  0 | 3 | -3
     | 6 | 6 | six   |   |  0 | 3 | -3
     | 7 | 7 | seven |   |  0 | 3 | -3
     | 8 | 8 | eight |   |  0 | 3 | -3
     | 0 |   | zero  |   |  0 | 3 | -3
     |   |   | null  |   |  0 | 3 | -3
     |   | 0 | zero  |   |  0 | 3 | -3
     | 1 | 4 | one   |   |  0 | 2 |  4
     | 2 | 3 | two   |   |  0 | 2 |  4
     | 3 | 2 | three |   |  0 | 2 |  4
     | 4 | 1 | four  |   |  0 | 2 |  4
     | 5 | 0 | five  |   |  0 | 2 |  4
     | 6 | 6 | six   |   |  0 | 2 |  4
     | 7 | 7 | seven |   |  0 | 2 |  4
     | 8 | 8 | eight |   |  0 | 2 |  4
     | 0 |   | zero  |   |  0 | 2 |  4
     |   |   | null  |   |  0 | 2 |  4
     |   | 0 | zero  |   |  0 | 2 |  4
     | 1 | 4 | one   |   |  0 | 5 | -5
     | 2 | 3 | two   |   |  0 | 5 | -5
     | 3 | 2 | three |   |  0 | 5 | -5
     | 4 | 1 | four  |   |  0 | 5 | -5
     | 5 | 0 | five  |   |  0 | 5 | -5
     | 6 | 6 | six   |   |  0 | 5 | -5
     | 7 | 7 | seven |   |  0 | 5 | -5
     | 8 | 8 | eight |   |  0 | 5 | -5
     | 0 |   | zero  |   |  0 | 5 | -5
     |   |   | null  |   |  0 | 5 | -5
     |   | 0 | zero  |   |  0 | 5 | -5
     | 1 | 4 | one   |   |  0 | 5 | -5
     | 2 | 3 | two   |   |  0 | 5 | -5
     | 3 | 2 | three |   |  0 | 5 | -5
     | 4 | 1 | four  |   |  0 | 5 | -5
     | 5 | 0 | five  |   |  0 | 5 | -5
     | 6 | 6 | six   |   |  0 | 5 | -5
     | 7 | 7 | seven |   |  0 | 5 | -5
     | 8 | 8 | eight |   |  0 | 5 | -5
     | 0 |   | zero  |   |  0 | 5 | -5
     |   |   | null  |   |  0 | 5 | -5
     |   | 0 | zero  |   |  0 | 5 | -5
     | 1 | 4 | one   |   |  0 | 0 |   
     | 2 | 3 | two   |   |  0 | 0 |   
     | 3 | 2 | three |   |  0 | 0 |   
     | 4 | 1 | four  |   |  0 | 0 |   
     | 5 | 0 | five  |   |  0 | 0 |   
     | 6 | 6 | six   |   |  0 | 0 |   
     | 7 | 7 | seven |   |  0 | 0 |   
     | 8 | 8 | eight |   |  0 | 0 |   
     | 0 |   | zero  |   |  0 | 0 |   
     |   |   | null  |   |  0 | 0 |   
     |   | 0 | zero  |   |  0 | 0 |   
     | 1 | 4 | one   |   |  0 |   |   
     | 2 | 3 | two   |   |  0 |   |   
     | 3 | 2 | three |   |  0 |   |   
     | 4 | 1 | four  |   |  0 |   |   
     | 5 | 0 | five  |   |  0 |   |   
     | 6 | 6 | six   |   |  0 |   |   
     | 7 | 7 | seven |   |  0 |   |   
     | 8 | 8 | eight |   |  0 |   |   
     | 0 |   | zero  |   |  0 |   |   
     |   |   | null  |   |  0 |   |   
     |   | 0 | zero  |   |  0 |   |   
     | 1 | 4 | one   |   |  0 |   |  0
     | 2 | 3 | two   |   |  0 |   |  0
     | 3 | 2 | three |   |  0 |   |  0
     | 4 | 1 | four  |   |  0 |   |  0
     | 5 | 0 | five  |   |  0 |   |  0
     | 6 | 6 | six   |   |  0 |   |  0
     | 7 | 7 | seven |   |  0 |   |  0
     | 8 | 8 | eight |   |  0 |   |  0
     | 0 |   | zero  |   |  0 |   |  0
     |   |   | null  |   |  0 |   |  0
     |   | 0 | zero  |   |  0 |   |  0
(891 rows)

--
--
-- Inner joins (equi-joins)
--
--
--
-- Inner joins (equi-joins) with USING clause
-- The USING syntax changes the shape of the resulting table
-- by including a column in the USING clause only once in the result.
--
-- Inner equi-join on specified column
SELECT '' AS "xxx", *
  FROM J1_TBL INNER JOIN J2_TBL USING (i);
 xxx | i | j |   t   | k  
-----+---+---+-------+----
     | 0 |   | zero  |   
     | 1 | 4 | one   | -1
     | 2 | 3 | two   |  4
     | 2 | 3 | two   |  2
     | 3 | 2 | three | -3
     | 5 | 0 | five  | -5
     | 5 | 0 | five  | -5
(7 rows)

-- Same as above, slightly different syntax
SELECT '' AS "xxx", *
  FROM J1_TBL JOIN J2_TBL USING (i);
 xxx | i | j |   t   | k  
-----+---+---+-------+----
     | 0 |   | zero  |   
     | 1 | 4 | one   | -1
     | 2 | 3 | two   |  4
     | 2 | 3 | two   |  2
     | 3 | 2 | three | -3
     | 5 | 0 | five  | -5
     | 5 | 0 | five  | -5
(7 rows)

SELECT '' AS "xxx", *
  FROM J1_TBL t1 (a, b, c) JOIN J2_TBL t2 (a, d) USING (a)
  ORDER BY a, d;
 xxx | a | b |   c   | d  
-----+---+---+-------+----
     | 0 |   | zero  |   
     | 1 | 4 | one   | -1
     | 2 | 3 | two   |  2
     | 2 | 3 | two   |  4
     | 3 | 2 | three | -3
     | 5 | 0 | five  | -5
     | 5 | 0 | five  | -5
(7 rows)

SELECT '' AS "xxx", *
  FROM J1_TBL t1 (a, b, c) JOIN J2_TBL t2 (a, b) USING (b)
  ORDER BY b, t1.a;
 xxx | b | a |   c   | a 
-----+---+---+-------+---
     | 0 | 5 | five  |  
     | 0 |   | zero  |  
     | 2 | 3 | three | 2
     | 4 | 1 | one   | 2
(4 rows)

--
-- NATURAL JOIN
-- Inner equi-join on all columns with the same name
--
SELECT '' AS "xxx", *
  FROM J1_TBL NATURAL JOIN J2_TBL;
 xxx | i | j |   t   | k  
-----+---+---+-------+----
     | 0 |   | zero  |   
     | 1 | 4 | one   | -1
     | 2 | 3 | two   |  4
     | 2 | 3 | two   |  2
     | 3 | 2 | three | -3
     | 5 | 0 | five  | -5
     | 5 | 0 | five  | -5
(7 rows)

SELECT '' AS "xxx", *
  FROM J1_TBL t1 (a, b, c) NATURAL JOIN J2_TBL t2 (a, d);
 xxx | a | b |   c   | d  
-----+---+---+-------+----
     | 0 |   | zero  |   
     | 1 | 4 | one   | -1
     | 2 | 3 | two   |  4
     | 2 | 3 | two   |  2
     | 3 | 2 | three | -3
     | 5 | 0 | five  | -5
     | 5 | 0 | five  | -5
(7 rows)

SELECT '' AS "xxx", *
  FROM J1_TBL t1 (a, b, c) NATURAL JOIN J2_TBL t2 (d, a);
 xxx | a | b |  c   | d 
-----+---+---+------+---
     | 0 |   | zero |  
     | 2 | 3 | two  | 2
     | 4 | 1 | four | 2
(3 rows)

-- mismatch number of columns
-- currently, Postgres will fill in with underlying names
SELECT '' AS "xxx", *
  FROM J1_TBL t1 (a, b) NATURAL JOIN J2_TBL t2 (a);
 xxx | a | b |   t   | k  
-----+---+---+-------+----
     | 0 |   | zero  |   
     | 1 | 4 | one   | -1
     | 2 | 3 | two   |  4
     | 2 | 3 | two   |  2
     | 3 | 2 | three | -3
     | 5 | 0 | five  | -5
     | 5 | 0 | five  | -5
(7 rows)

--
-- Inner joins (equi-joins)
--
SELECT '' AS "xxx", *
  FROM J1_TBL JOIN J2_TBL ON (J1_TBL.i = J2_TBL.i);
 xxx | i | j |   t   | i | k  
-----+---+---+-------+---+----
     | 0 |   | zero  | 0 |   
     | 1 | 4 | one   | 1 | -1
     | 2 | 3 | two   | 2 |  4
     | 2 | 3 | two   | 2 |  2
     | 3 | 2 | three | 3 | -3
     | 5 | 0 | five  | 5 | -5
     | 5 | 0 | five  | 5 | -5
(7 rows)

SELECT '' AS "xxx", *
  FROM J1_TBL JOIN J2_TBL ON (J1_TBL.i = J2_TBL.k);
 xxx | i | j |  t   | i | k 
-----+---+---+------+---+---
     | 0 |   | zero |   | 0
     | 2 | 3 | two  | 2 | 2
     | 4 | 1 | four | 2 | 4
(3 rows)

--
-- Non-equi-joins
--
SELECT '' AS "xxx", *
  FROM J1_TBL JOIN J2_TBL ON (J1_TBL.i <= J2_TBL.k);
 xxx | i | j |   t   | i | k 
-----+---+---+-------+---+---
     | 1 | 4 | one   | 2 | 2
     | 2 | 3 | two   | 2 | 2
     | 0 |   | zero  | 2 | 2
     | 1 | 4 | one   | 2 | 4
     | 2 | 3 | two   | 2 | 4
     | 3 | 2 | three | 2 | 4
     | 4 | 1 | four  | 2 | 4
     | 0 |   | zero  | 2 | 4
     | 0 |   | zero  |   | 0
(9 rows)

--
-- Outer joins
-- Note that OUTER is a noise word
--
SELECT '' AS "xxx", *
  FROM J1_TBL LEFT OUTER JOIN J2_TBL USING (i)
  ORDER BY i, k, t;
 xxx | i | j |   t   | k  
-----+---+---+-------+----
     | 0 |   | zero  |   
     | 1 | 4 | one   | -1
     | 2 | 3 | two   |  2
     | 2 | 3 | two   |  4
     | 3 | 2 | three | -3
     | 4 | 1 | four  |   
     | 5 | 0 | five  | -5
     | 5 | 0 | five  | -5
     | 6 | 6 | six   |   
     | 7 | 7 | seven |   
     | 8 | 8 | eight |   
     |   |   | null  |   
     |   | 0 | zero  |   
(13 rows)

SELECT '' AS "xxx", *
  FROM J1_TBL LEFT JOIN J2_TBL USING (i)
  ORDER BY i, k, t;
 xxx | i | j |   t   | k  
-----+---+---+-------+----
     | 0 |   | zero  |   
     | 1 | 4 | one   | -1
     | 2 | 3 | two   |  2
     | 2 | 3 | two   |  4
     | 3 | 2 | three | -3
     | 4 | 1 | four  |   
     | 5 | 0 | five  | -5
     | 5 | 0 | five  | -5
     | 6 | 6 | six   |   
     | 7 | 7 | seven |   
     | 8 | 8 | eight |   
     |   |   | null  |   
     |   | 0 | zero  |   
(13 rows)

SELECT '' AS "xxx", *
  FROM J1_TBL RIGHT OUTER JOIN J2_TBL USING (i);
 xxx | i | j |   t   | k  
-----+---+---+-------+----
     | 0 |   | zero  |   
     | 1 | 4 | one   | -1
     | 2 | 3 | two   |  4
     | 2 | 3 | two   |  2
     | 3 | 2 | three | -3
     | 5 | 0 | five  | -5
     | 5 | 0 | five  | -5
     |   |   |       |  0
     |   |   |       |   
(9 rows)

SELECT '' AS "xxx", *
  FROM J1_TBL RIGHT JOIN J2_TBL USING (i);
 xxx | i | j |   t   | k  
-----+---+---+-------+----
     | 0 |   | zero  |   
     | 1 | 4 | one   | -1
     | 2 | 3 | two   |  4
     | 2 | 3 | two   |  2
     | 3 | 2 | three | -3
     | 5 | 0 | five  | -5
     | 5 | 0 | five  | -5
     |   |   |       |  0
     |   |   |       |   
(9 rows)

SELECT '' AS "xxx", *
  FROM J1_TBL FULL OUTER JOIN J2_TBL USING (i)
  ORDER BY i, k, t;
 xxx | i | j |   t   | k  
-----+---+---+-------+----
     | 0 |   | zero  |   
     | 1 | 4 | one   | -1
     | 2 | 3 | two   |  2
     | 2 | 3 | two   |  4
     | 3 | 2 | three | -3
     | 4 | 1 | four  |   
     | 5 | 0 | five  | -5
     | 5 | 0 | five  | -5
     | 6 | 6 | six   |   
     | 7 | 7 | seven |   
     | 8 | 8 | eight |   
     |   |   |       |  0
     |   |   | null  |   
     |   | 0 | zero  |   
     |   |   |       |   
(15 rows)

SELECT '' AS "xxx", *
  FROM J1_TBL FULL JOIN J2_TBL USING (i)
  ORDER BY i, k, t;
 xxx | i | j |   t   | k  
-----+---+---+-------+----
     | 0 |   | zero  |   
     | 1 | 4 | one   | -1
     | 2 | 3 | two   |  2
     | 2 | 3 | two   |  4
     | 3 | 2 | three | -3
     | 4 | 1 | four  |   
     | 5 | 0 | five  | -5
     | 5 | 0 | five  | -5
     | 6 | 6 | six   |   
     | 7 | 7 | seven |   
     | 8 | 8 | eight |   
     |   |   |       |  0
     |   |   | null  |   
     |   | 0 | zero  |   
     |   |   |       |   
(15 rows)

SELECT '' AS "xxx", *
  FROM J1_TBL LEFT JOIN J2_TBL USING (i) WHERE (k = 1);
 xxx | i | j | t | k 
-----+---+---+---+---
(0 rows)

SELECT '' AS "xxx", *
  FROM J1_TBL LEFT JOIN J2_TBL USING (i) WHERE (i = 1);
 xxx | i | j |  t  | k  
-----+---+---+-----+----
     | 1 | 4 | one | -1
(1 row)

--
-- More complicated constructs
--
--
-- Multiway full join
--
CREATE TABLE t1 (name TEXT, n INTEGER);
CREATE TABLE t2 (name TEXT, n INTEGER);
CREATE TABLE t3 (name TEXT, n INTEGER);
INSERT INTO t1 VALUES ( 'aa', 11 );
INSERT INTO t2 VALUES ( 'aa', 12 );
INSERT INTO t2 VALUES ( 'bb', 22 );
INSERT INTO t2 VALUES ( 'dd', 42 );
INSERT INTO t3 VALUES ( 'aa', 13 );
INSERT INTO t3 VALUES ( 'bb', 23 );
INSERT INTO t3 VALUES ( 'cc', 33 );
SELECT * FROM t1 FULL JOIN t2 USING (name) FULL JOIN t3 USING (name);
 name | n  | n  | n  
------+----+----+----
 aa   | 11 | 12 | 13
 bb   |    | 22 | 23
 cc   |    |    | 33
 dd   |    | 42 |   
(4 rows)

--
-- Test interactions of join syntax and subqueries
--
-- Basic cases (we expect planner to pull up the subquery here)
SELECT * FROM
(SELECT * FROM t2) as s2
INNER JOIN
(SELECT * FROM t3) s3
USING (name);
 name | n  | n  
------+----+----
 aa   | 12 | 13
 bb   | 22 | 23
(2 rows)

SELECT * FROM
(SELECT * FROM t2) as s2
LEFT JOIN
(SELECT * FROM t3) s3
USING (name);
 name | n  | n  
------+----+----
 aa   | 12 | 13
 bb   | 22 | 23
 dd   | 42 |   
(3 rows)

SELECT * FROM
(SELECT * FROM t2) as s2
FULL JOIN
(SELECT * FROM t3) s3
USING (name);
 name | n  | n  
------+----+----
 aa   | 12 | 13
 bb   | 22 | 23
 cc   |    | 33
 dd   | 42 |   
(4 rows)

-- Cases with non-nullable expressions in subquery results;
-- make sure these go to null as expected
SELECT * FROM
(SELECT name, n as s2_n, 2 as s2_2 FROM t2) as s2
NATURAL INNER JOIN
(SELECT name, n as s3_n, 3 as s3_2 FROM t3) s3;
 name | s2_n | s2_2 | s3_n | s3_2 
------+------+------+------+------
 aa   |   12 |    2 |   13 |    3
 bb   |   22 |    2 |   23 |    3
(2 rows)

SELECT * FROM
(SELECT name, n as s2_n, 2 as s2_2 FROM t2) as s2
NATURAL LEFT JOIN
(SELECT name, n as s3_n, 3 as s3_2 FROM t3) s3;
 name | s2_n | s2_2 | s3_n | s3_2 
------+------+------+------+------
 aa   |   12 |    2 |   13 |    3
 bb   |   22 |    2 |   23 |    3
 dd   |   42 |    2 |      |     
(3 rows)

SELECT * FROM
(SELECT name, n as s2_n, 2 as s2_2 FROM t2) as s2
NATURAL FULL JOIN
(SELECT name, n as s3_n, 3 as s3_2 FROM t3) s3;
 name | s2_n | s2_2 | s3_n | s3_2 
------+------+------+------+------
 aa   |   12 |    2 |   13 |    3
 bb   |   22 |    2 |   23 |    3
 cc   |      |      |   33 |    3
 dd   |   42 |    2 |      |     
(4 rows)

SELECT * FROM
(SELECT name, n as s1_n, 1 as s1_1 FROM t1) as s1
NATURAL INNER JOIN
(SELECT name, n as s2_n, 2 as s2_2 FROM t2) as s2
NATURAL INNER JOIN
(SELECT name, n as s3_n, 3 as s3_2 FROM t3) s3;
 name | s1_n | s1_1 | s2_n | s2_2 | s3_n | s3_2 
------+------+------+------+------+------+------
 aa   |   11 |    1 |   12 |    2 |   13 |    3
(1 row)

SELECT * FROM
(SELECT name, n as s1_n, 1 as s1_1 FROM t1) as s1
NATURAL FULL JOIN
(SELECT name, n as s2_n, 2 as s2_2 FROM t2) as s2
NATURAL FULL JOIN
(SELECT name, n as s3_n, 3 as s3_2 FROM t3) s3;
 name | s1_n | s1_1 | s2_n | s2_2 | s3_n | s3_2 
------+------+------+------+------+------+------
 aa   |   11 |    1 |   12 |    2 |   13 |    3
 bb   |      |      |   22 |    2 |   23 |    3
 cc   |      |      |      |      |   33 |    3
 dd   |      |      |   42 |    2 |      |     
(4 rows)

SELECT * FROM
(SELECT name, n as s1_n FROM t1) as s1
NATURAL FULL JOIN
  (SELECT * FROM
    (SELECT name, n as s2_n FROM t2) as s2
    NATURAL FULL JOIN
    (SELECT name, n as s3_n FROM t3) as s3
  ) ss2;
 name | s1_n | s2_n | s3_n 
------+------+------+------
 aa   |   11 |   12 |   13
 bb   |      |   22 |   23
 cc   |      |      |   33
 dd   |      |   42 |     
(4 rows)

SELECT * FROM
(SELECT name, n as s1_n FROM t1) as s1
NATURAL FULL JOIN
  (SELECT * FROM
    (SELECT name, n as s2_n, 2 as s2_2 FROM t2) as s2
    NATURAL FULL JOIN
    (SELECT name, n as s3_n FROM t3) as s3
  ) ss2;
 name | s1_n | s2_n | s2_2 | s3_n 
------+------+------+------+------
 aa   |   11 |   12 |    2 |   13
 bb   |      |   22 |    2 |   23
 cc   |      |      |      |   33
 dd   |      |   42 |    2 |     
(4 rows)

-- Test for propagation of nullability constraints into sub-joins
create temp table x (x1 int, x2 int);
insert into x values (1,11);
insert into x values (2,22);
insert into x values (3,null);
insert into x values (4,44);
insert into x values (5,null);
create temp table y (y1 int, y2 int);
insert into y values (1,111);
insert into y values (2,222);
insert into y values (3,333);
insert into y values (4,null);
select * from x;
 x1 | x2 
----+----
  1 | 11
  2 | 22
  3 |   
  4 | 44
  5 |   
(5 rows)

select * from y;
 y1 | y2  
----+-----
  1 | 111
  2 | 222
  3 | 333
  4 |    
(4 rows)

select * from x left join y on (x1 = y1 and x2 is not null);
 x1 | x2 | y1 | y2  
----+----+----+-----
  1 | 11 |  1 | 111
  2 | 22 |  2 | 222
  3 |    |    |    
  4 | 44 |  4 |    
  5 |    |    |    
(5 rows)

select * from x left join y on (x1 = y1 and y2 is not null);
 x1 | x2 | y1 | y2  
----+----+----+-----
  1 | 11 |  1 | 111
  2 | 22 |  2 | 222
  3 |    |  3 | 333
  4 | 44 |    |    
  5 |    |    |    
(5 rows)

select * from (x left join y on (x1 = y1)) left join x xx(xx1,xx2)
on (x1 = xx1);
 x1 | x2 | y1 | y2  | xx1 | xx2 
----+----+----+-----+-----+-----
  1 | 11 |  1 | 111 |   1 |  11
  2 | 22 |  2 | 222 |   2 |  22
  3 |    |  3 | 333 |   3 |    
  4 | 44 |  4 |     |   4 |  44
  5 |    |    |     |   5 |    
(5 rows)

select * from (x left join y on (x1 = y1)) left join x xx(xx1,xx2)
on (x1 = xx1 and x2 is not null);
 x1 | x2 | y1 | y2  | xx1 | xx2 
----+----+----+-----+-----+-----
  1 | 11 |  1 | 111 |   1 |  11
  2 | 22 |  2 | 222 |   2 |  22
  3 |    |  3 | 333 |     |    
  4 | 44 |  4 |     |   4 |  44
  5 |    |    |     |     |    
(5 rows)

select * from (x left join y on (x1 = y1)) left join x xx(xx1,xx2)
on (x1 = xx1 and y2 is not null);
 x1 | x2 | y1 | y2  | xx1 | xx2 
----+----+----+-----+-----+-----
  1 | 11 |  1 | 111 |   1 |  11
  2 | 22 |  2 | 222 |   2 |  22
  3 |    |  3 | 333 |   3 |    
  4 | 44 |  4 |     |     |    
  5 |    |    |     |     |    
(5 rows)

select * from (x left join y on (x1 = y1)) left join x xx(xx1,xx2)
on (x1 = xx1 and xx2 is not null);
 x1 | x2 | y1 | y2  | xx1 | xx2 
----+----+----+-----+-----+-----
  1 | 11 |  1 | 111 |   1 |  11
  2 | 22 |  2 | 222 |   2 |  22
  3 |    |  3 | 333 |     |    
  4 | 44 |  4 |     |   4 |  44
  5 |    |    |     |     |    
(5 rows)

-- these should NOT give the same answers as above
select * from (x left join y on (x1 = y1)) left join x xx(xx1,xx2)
on (x1 = xx1) where (x2 is not null);
 x1 | x2 | y1 | y2  | xx1 | xx2 
----+----+----+-----+-----+-----
  1 | 11 |  1 | 111 |   1 |  11
  2 | 22 |  2 | 222 |   2 |  22
  4 | 44 |  4 |     |   4 |  44
(3 rows)

select * from (x left join y on (x1 = y1)) left join x xx(xx1,xx2)
on (x1 = xx1) where (y2 is not null);
 x1 | x2 | y1 | y2  | xx1 | xx2 
----+----+----+-----+-----+-----
  1 | 11 |  1 | 111 |   1 |  11
  2 | 22 |  2 | 222 |   2 |  22
  3 |    |  3 | 333 |   3 |    
(3 rows)

select * from (x left join y on (x1 = y1)) left join x xx(xx1,xx2)
on (x1 = xx1) where (xx2 is not null);
 x1 | x2 | y1 | y2  | xx1 | xx2 
----+----+----+-----+-----+-----
  1 | 11 |  1 | 111 |   1 |  11
  2 | 22 |  2 | 222 |   2 |  22
  4 | 44 |  4 |     |   4 |  44
(3 rows)

--
-- regression test: check for bug with propagation of implied equality
-- to outside an IN
--
analyze tenk1;		-- ensure we get consistent plans here
select count(*) from tenk1 a where unique1 in
  (select unique1 from tenk1 b join tenk1 c using (unique1)
   where b.unique2 = 42);
 count 
-------
     1
(1 row)

--
-- regression test: check for failure to generate a plan with multiple
-- degenerate IN clauses
--
select count(*) from tenk1 x where
  x.unique1 in (select a.f1 from int4_tbl a,float8_tbl b where a.f1=b.f1) and
  x.unique1 = 0 and
  x.unique1 in (select aa.f1 from int4_tbl aa,float8_tbl bb where aa.f1=bb.f1);
 count 
-------
     1
(1 row)

--
-- Clean up
--
DROP TABLE t1;
DROP TABLE t2;
DROP TABLE t3;
DROP TABLE J1_TBL;
DROP TABLE J2_TBL;
-- Both DELETE and UPDATE allow the specification of additional tables
-- to "join" against to determine which rows should be modified.
CREATE TEMP TABLE t1 (a int, b int);
CREATE TEMP TABLE t2 (a int, b int);
CREATE TEMP TABLE t3 (x int, y int);
INSERT INTO t1 VALUES (5, 10);
INSERT INTO t1 VALUES (15, 20);
INSERT INTO t1 VALUES (100, 100);
INSERT INTO t1 VALUES (200, 1000);
INSERT INTO t2 VALUES (200, 2000);
INSERT INTO t3 VALUES (5, 20);
INSERT INTO t3 VALUES (6, 7);
INSERT INTO t3 VALUES (7, 8);
INSERT INTO t3 VALUES (500, 100);
DELETE FROM t3 USING t1 table1 WHERE t3.x = table1.a;
SELECT * FROM t3;
  x  |  y  
-----+-----
   6 |   7
   7 |   8
 500 | 100
(3 rows)

DELETE FROM t3 USING t1 JOIN t2 USING (a) WHERE t3.x > t1.a;
SELECT * FROM t3;
 x | y 
---+---
 6 | 7
 7 | 8
(2 rows)

DELETE FROM t3 USING t3 t3_other WHERE t3.x = t3_other.x AND t3.y = t3_other.y;
SELECT * FROM t3;
 x | y 
---+---
(0 rows)

--
-- regression test for 8.1 merge right join bug
--
CREATE TEMP TABLE tt1 ( tt1_id int4, joincol int4 );
INSERT INTO tt1 VALUES (1, 11);
INSERT INTO tt1 VALUES (2, NULL);
CREATE TEMP TABLE tt2 ( tt2_id int4, joincol int4 );
INSERT INTO tt2 VALUES (21, 11);
INSERT INTO tt2 VALUES (22, 11);
set enable_hashjoin to off;
set enable_nestloop to off;
-- these should give the same results
select tt1.*, tt2.* from tt1 left join tt2 on tt1.joincol = tt2.joincol;
 tt1_id | joincol | tt2_id | joincol 
--------+---------+--------+---------
      1 |      11 |     22 |      11
      1 |      11 |     21 |      11
      2 |         |        |        
(3 rows)

select tt1.*, tt2.* from tt2 right join tt1 on tt1.joincol = tt2.joincol;
 tt1_id | joincol | tt2_id | joincol 
--------+---------+--------+---------
      1 |      11 |     22 |      11
      1 |      11 |     21 |      11
      2 |         |        |        
(3 rows)

reset enable_hashjoin;
reset enable_nestloop;
--
-- regression test for 8.2 bug with improper re-ordering of left joins
--
create temp table tt3(f1 int, f2 text);
insert into tt3 select x, repeat('xyzzy', 100) from generate_series(1,10000) x;
create index tt3i on tt3(f1);
analyze tt3;
create temp table tt4(f1 int);
insert into tt4 values (0),(1),(9999);
analyze tt4;
SELECT a.f1
FROM tt4 a
LEFT JOIN (
        SELECT b.f1
        FROM tt3 b LEFT JOIN tt3 c ON (b.f1 = c.f1)
        WHERE c.f1 IS NULL
) AS d ON (a.f1 = d.f1)
WHERE d.f1 IS NULL;
  f1  
------
    0
    1
 9999
(3 rows)

--
-- regression test for problems of the sort depicted in bug #3494
--
create temp table tt5(f1 int, f2 int);
create temp table tt6(f1 int, f2 int);
insert into tt5 values(1, 10);
insert into tt5 values(1, 11);
insert into tt6 values(1, 9);
insert into tt6 values(1, 2);
insert into tt6 values(2, 9);
select * from tt5,tt6 where tt5.f1 = tt6.f1 and tt5.f1 = tt5.f2 - tt6.f2;
 f1 | f2 | f1 | f2 
----+----+----+----
  1 | 10 |  1 |  9
(1 row)

--
-- regression test for problems of the sort depicted in bug #3588
--
create temp table xx (pkxx int);
create temp table yy (pkyy int, pkxx int);
insert into xx values (1);
insert into xx values (2);
insert into xx values (3);
insert into yy values (101, 1);
insert into yy values (201, 2);
insert into yy values (301, NULL);
select yy.pkyy as yy_pkyy, yy.pkxx as yy_pkxx, yya.pkyy as yya_pkyy,
       xxa.pkxx as xxa_pkxx, xxb.pkxx as xxb_pkxx
from yy
     left join (SELECT * FROM yy where pkyy = 101) as yya ON yy.pkyy = yya.pkyy
     left join xx xxa on yya.pkxx = xxa.pkxx
     left join xx xxb on coalesce (xxa.pkxx, 1) = xxb.pkxx;
 yy_pkyy | yy_pkxx | yya_pkyy | xxa_pkxx | xxb_pkxx 
---------+---------+----------+----------+----------
     101 |       1 |      101 |        1 |        1
     201 |       2 |          |          |        1
     301 |         |          |          |        1
(3 rows)

--
-- regression test for improper pushing of constants across outer-join clauses
-- (as seen in early 8.2.x releases)
--
create temp table zt1 (f1 int primary key);
NOTICE:  CREATE TABLE / PRIMARY KEY will create implicit index "zt1_pkey" for table "zt1"
create temp table zt2 (f2 int primary key);
NOTICE:  CREATE TABLE / PRIMARY KEY will create implicit index "zt2_pkey" for table "zt2"
create temp table zt3 (f3 int primary key);
NOTICE:  CREATE TABLE / PRIMARY KEY will create implicit index "zt3_pkey" for table "zt3"
insert into zt1 values(53);
insert into zt2 values(53);
select * from
  zt2 left join zt3 on (f2 = f3)
      left join zt1 on (f3 = f1)
where f2 = 53;
 f2 | f3 | f1 
----+----+----
 53 |    |   
(1 row)

create temp view zv1 as select *,'dummy'::text AS junk from zt1;
select * from
  zt2 left join zt3 on (f2 = f3)
      left join zv1 on (f3 = f1)
where f2 = 53;
 f2 | f3 | f1 | junk 
----+----+----+------
 53 |    |    | 
(1 row)
<<<<<<< HEAD
=======

--
-- regression test for improper extraction of OR indexqual conditions
-- (as seen in early 8.3.x releases)
--
select a.unique2, a.ten, b.tenthous, b.unique2, b.hundred
from tenk1 a left join tenk1 b on a.unique2 = b.tenthous
where a.unique1 = 42 and
      ((b.unique2 is null and a.ten = 2) or b.hundred = 3);
 unique2 | ten | tenthous | unique2 | hundred 
---------+-----+----------+---------+---------
(0 rows)

--
-- test for sane behavior with noncanonical merge clauses, per bug #4926
--
begin;
set enable_mergejoin = 1;
set enable_hashjoin = 0;
set enable_nestloop = 0;
create temp table a (i integer);
create temp table b (x integer, y integer);
select * from a left join b on i = x and i = y and x = i;
 i | x | y 
---+---+---
(0 rows)

rollback;
--
-- test handling of potential equivalence clauses above outer joins
--
select q1, unique2, thousand, hundred
  from int8_tbl a left join tenk1 b on q1 = unique2
  where coalesce(thousand,123) = q1 and q1 = coalesce(hundred,123);
 q1 | unique2 | thousand | hundred 
----+---------+----------+---------
(0 rows)

select f1, unique2, case when unique2 is null then f1 else 0 end
  from int4_tbl a left join tenk1 b on f1 = unique2
  where (case when unique2 is null then f1 else 0 end) = 0;
 f1 | unique2 | case 
----+---------+------
  0 |       0 |    0
(1 row)
>>>>>>> d13f41d2
<|MERGE_RESOLUTION|>--- conflicted
+++ resolved
@@ -2321,8 +2321,6 @@
 ----+----+----+------
  53 |    |    | 
 (1 row)
-<<<<<<< HEAD
-=======
 
 --
 -- regression test for improper extraction of OR indexqual conditions
@@ -2368,4 +2366,3 @@
 ----+---------+------
   0 |       0 |    0
 (1 row)
->>>>>>> d13f41d2
