--- conflicted
+++ resolved
@@ -15,11 +15,7 @@
  *
  *
  * IDENTIFICATION
-<<<<<<< HEAD
- *		$PostgreSQL: pgsql/src/bin/pg_dump/pg_backup_archiver.c,v 1.152.2.1 2009/01/13 11:45:03 mha Exp $
-=======
  *		$PostgreSQL: pgsql/src/bin/pg_dump/pg_backup_archiver.c,v 1.153 2008/03/20 17:36:57 tgl Exp $
->>>>>>> f260edb1
  *
  *-------------------------------------------------------------------------
  */
@@ -2717,7 +2713,6 @@
 			sanitized_owner = strdup("-");
 
 		ahprintf(AH, "-- %sName: %s; Type: %s; Schema: %s; Owner: %s",
-<<<<<<< HEAD
 				 pfx, sanitized_name, te->desc, sanitized_schema,
 				 sanitized_owner);
 
@@ -2733,13 +2728,6 @@
 			ahprintf(AH, "; Tablespace: %s", sanitized_tablespace);
 			free(sanitized_tablespace);
 		}
-=======
-				 pfx, te->tag, te->desc,
-				 te->namespace ? te->namespace : "-",
-				 ropt->noOwner ? "-" : te->owner);
-		if (te->tablespace && !ropt->noTablespace)
-			ahprintf(AH, "; Tablespace: %s", te->tablespace);
->>>>>>> f260edb1
 		ahprintf(AH, "\n");
 
 		if (AH->PrintExtraTocPtr !=NULL)
