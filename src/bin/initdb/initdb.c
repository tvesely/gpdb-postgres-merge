/*-------------------------------------------------------------------------
 *
 * initdb --- initialize a PostgreSQL installation
 *
 * initdb creates (initializes) a PostgreSQL database cluster (site,
 * instance, installation, whatever).  A database cluster is a
 * collection of PostgreSQL databases all managed by the same server.
 *
 * To create the database cluster, we create the directory that contains
 * all its data, create the files that hold the global tables, create
 * a few other control files for it, and create three databases: the
 * template databases "template0" and "template1", and a default user
 * database "postgres".
 *
 * The template databases are ordinary PostgreSQL databases.  template0
 * is never supposed to change after initdb, whereas template1 can be
 * changed to add site-local standard data.  Either one can be copied
 * to produce a new database.
 *
 * For largely-historical reasons, the template1 database is the one built
 * by the basic bootstrap process.	After it is complete, template0 and
 * the default database, postgres, are made just by copying template1.
 *
 * To create template1, we run the postgres (backend) program in bootstrap
 * mode and feed it data from the postgres.bki library file.  After this
 * initial bootstrap phase, some additional stuff is created by normal
 * SQL commands fed to a standalone backend.  Some of those commands are
 * just embedded into this program (yeah, it's ugly), but larger chunks
 * are taken from script files.
 *
 *
 * Note:
 *	 The program has some memory leakage - it isn't worth cleaning it up.
 *
 * This is a C implementation of the previous shell script for setting up a
 * PostgreSQL cluster location, and should be highly compatible with it.
 * author of C translation: Andrew Dunstan	   mailto:andrew@dunslane.net
 *
 * This code is released under the terms of the PostgreSQL License.
 *
 * Portions Copyright (c) 1996-2009, PostgreSQL Global Development Group
 * Portions Copyright (c) 1994, Regents of the University of California
 * Portions taken from FreeBSD.
 *
 * $PostgreSQL: pgsql/src/bin/initdb/initdb.c,v 1.165 2008/12/11 07:34:07 petere Exp $
 *
 *-------------------------------------------------------------------------
 */

#include "postgres_fe.h"

#include <dirent.h>
#include <sys/stat.h>
#include <unistd.h>
#include <locale.h>
#include <signal.h>
#include <time.h>

#include "libpq/pqsignal.h"
#include "mb/pg_wchar.h"
#include "getaddrinfo.h"
#include "getopt_long.h"
#include "miscadmin.h"

#ifndef HAVE_INT_OPTRESET
int			optreset;
#endif


/* version string we expect back from postgres */
#define PG_VERSIONSTR "postgres (Greenplum Database) " PG_VERSION "\n"

/*
 * these values are passed in by makefile defines
 */
static char *share_path = NULL;

/* values to be obtained from arguments */
static char *pg_data = "";
static char *encoding = "";
static char *locale = "";
static char *lc_collate = "";
static char *lc_ctype = "";
static char *lc_monetary = "";
static char *lc_numeric = "";
static char *lc_time = "";
static char *lc_messages = "";
static const char *default_text_search_config = "";
static char *username = "";
static bool pwprompt = false;
static char *pwfilename = NULL;
static char *authmethod = "";
static bool debug = false;
static bool noclean = false;
static char *backend_output = DEVNULL;

/**
 * Build the minimal set of files needed for a mirror db.  Note that this could be removed
 *  eventually if we do a smarter copy of files from primary (with postresql.conf updates)
 */
static bool forMirrorOnly = false;
static bool show_setting = false;
static bool data_checksums = false;
static char *xlog_dir = "";

/**
 * Should we create persistent table entries needed for file replication?
 */
static bool gIsFileRepMirrored = false;


/* internal vars */
static const char *progname;
static char *encodingid = "0";
static char *bki_file;
static char *desc_file;
static char *shdesc_file;
static char *hba_file;
static char *ident_file;
static char *conf_file;
static char *conversion_file;
static char *dictionary_file;
static char *info_schema_file;
static char *cdb_init_d_dir;
static char *features_file;
static char *system_views_file;
static bool made_new_pgdata = false;
static bool found_existing_pgdata = false;
static bool made_new_xlogdir = false;
static bool found_existing_xlogdir = false;
static char infoversion[100];
static bool caught_signal = false;
static bool output_failed = false;
static int	output_errno = 0;

/* defaults */
<<<<<<< HEAD
static int	n_connections = 0;
static int	n_buffers = 0;
static int	n_fsm_pages = 0;
=======
static int	n_connections = 10;
static int	n_buffers = 50;
>>>>>>> 38e93482

/*
 * Warning messages for authentication methods
 */
#define AUTHTRUST_WARNING \
"# CAUTION: Configuring the system for local \"trust\" authentication allows\n" \
"# any local user to connect as any PostgreSQL user, including the database\n" \
"# superuser. If you do not trust all your local users, use another\n" \
"# authentication method.\n"
static char *authwarning = NULL;

/*
 * Centralized knowledge of switches to pass to backend
 *
 * Note: in the shell-script version, we also passed PGDATA as a -D switch,
 * but here it is more convenient to pass it as an environment variable
 * (no quoting to worry about).
 */
static const char *boot_options = "-F";
static char backend_options[200];
static const char *backend_options_format = "--single -F -O -c gp_session_role=utility -c search_path=pg_catalog -c exit_on_error=true -c gp_initdb_mirrored=%s";


/* path to 'initdb' binary directory */
static char bin_path[MAXPGPATH];
static char backend_exec[MAXPGPATH];

static void *pg_malloc(size_t size);
static char *xstrdup(const char *s);
static char **add_assignment(char **lines, const char *varname, const char *fmt, ...)
                /* This extension allows gcc to check the format string */
                __attribute__((format(printf, 3, 4)));
static char **replace_token(char **lines,
			  const char *token, const char *replacement);

#ifndef HAVE_UNIX_SOCKETS
static char **filter_lines_with_token(char **lines, const char *token);
#endif
static char **readfile(char *path);
static void writefile(char *path, char **lines);
static FILE *popen_check(const char *command, const char *mode);
static int	mkdir_p(char *path, mode_t omode);
static void exit_nicely(void);
static char *get_id(void);
static char *get_encoding_id(char *encoding_name);
static char *get_short_version(void);
static int	check_data_dir(char *dir);
static bool mkdatadir(const char *subdir);
static void set_input(char **dest, char *filename);
static void check_input(char *path);
static void set_short_version(char *short_version, char *extrapath);
static void set_null_conf(const char *conf_name);
static void test_config_settings(void);
static void setup_config(void);
static void bootstrap_template1(char *short_version);
static void setup_auth(void);
static void get_set_pwd(void);
static void setup_depend(void);
static void setup_sysviews(void);
static void setup_description(void);
static void setup_conversion(void);
static void setup_dictionary(void);
static void setup_privileges(void);
static void set_info_version(void);
static void setup_schema(void);
static void setup_cdb_schema(void);
static void vacuum_db(void);
static void make_template0(void);
static void make_postgres(void);
static void trapsig(int signum);
static void check_ok(void);
static char *escape_quotes(const char *src);
static int	locale_date_order(const char *locale);
static bool check_locale_name(const char *locale);
static bool check_locale_encoding(const char *locale, int encoding);
static void setlocales(void);
static void usage(const char *progname);

#ifdef WIN32
static int	CreateRestrictedProcess(char *cmd, PROCESS_INFORMATION * processInfo);
#endif


/*
 * macros for running pipes to postgres
 */
#define PG_CMD_DECL		char cmd[MAXPGPATH]; FILE *cmdfd

#define PG_CMD_OPEN \
do { \
	cmdfd = popen_check(cmd, "w"); \
	if (cmdfd == NULL) \
		exit_nicely(); /* message already printed by popen_check */ \
} while (0)

#define PG_CMD_CLOSE \
do { \
	if (pclose_check(cmdfd)) \
		exit_nicely(); /* message already printed by pclose_check */ \
} while (0)

#define PG_CMD_PUTS(line) \
do { \
	if (fputs(line, cmdfd) < 0 || fflush(cmdfd) < 0) \
		output_failed = true, output_errno = errno; \
} while (0)

#define PG_CMD_PRINTF1(fmt, arg1) \
do { \
	if (fprintf(cmdfd, fmt, arg1) < 0 || fflush(cmdfd) < 0) \
		output_failed = true, output_errno = errno; \
} while (0)

#define PG_CMD_PRINTF2(fmt, arg1, arg2) \
do { \
	if (fprintf(cmdfd, fmt, arg1, arg2) < 0 || fflush(cmdfd) < 0) \
		output_failed = true, output_errno = errno; \
} while (0)

#define PG_CMD_PRINTF3(fmt, arg1, arg2, arg3) \
		do { \
			if (fprintf(cmdfd, fmt, arg1, arg2, arg3) < 0 || fflush(cmdfd) < 0) \
				output_failed = true, output_errno = errno; \
		} while (0)
		
#define PG_CMD_PRINTF4(fmt, arg1, arg2, arg3, arg4) \
	do { \
		if (fprintf(cmdfd, fmt, arg1, arg2, arg3, arg4) < 0 || fflush(cmdfd) < 0) \
			output_failed = true, output_errno = errno; \
	} while (0)
	
#define PG_CMD_PRINTF5(fmt, arg1, arg2, arg3, arg4, arg5) \
			do { \
				if (fprintf(cmdfd, fmt, arg1, arg2, arg3, arg4, arg5) < 0 || fflush(cmdfd) < 0) \
					output_failed = true, output_errno = errno; \
			} while (0)
			
#ifndef WIN32
#define QUOTE_PATH	""
#define DIR_SEP "/"
#else
#define QUOTE_PATH	"\""
#define DIR_SEP "\\"
#endif

/*
 * routines to check mem allocations and fail noisily.
 *
 * Note that we can't call exit_nicely() on a memory failure, as it calls
 * rmtree() which needs memory allocation. So we just exit with a bang.
 */
static void *
pg_malloc(size_t size)
{
	void	   *result;

	result = malloc(size);
	if (!result)
	{
		fprintf(stderr, _("%s: out of memory\n"), progname);
		exit(1);
	}
	return result;
}

static void *
pg_realloc(void *ptr, size_t size)
{
	void	   *result;

	result = realloc(ptr, size);
	if (!result)
	{
		fprintf(stderr, _("%s: out of memory\n"), progname);
		exit(1);
	}
	return result;
}

static char *
xstrdup(const char *s)
{
	char	   *result;

	result = strdup(s);
	if (!result)
	{
		fprintf(stderr, _("%s: out of memory\n"), progname);
		exit(1);
	}
	return result;
}

/*
 * add_assignment
 *
 * Returns a copy of the array of lines, with an additional line inserted:
 * an assignment (maybe commented out) to the specified configuration variable.
 *
 * If there is already an assignment to the variable, that setting remains in
 * effect, taking precedence over the caller's requested setting, which is
 * inserted as a comment.  Else the caller's requested assignment is inserted.
 */
static char **
add_assignment(char **lines, const char *varname, const char *fmt, ...)
{
	va_list		args;
	int			isrc;
    int         iinsert = -1;
    int         j;
    int         varnamelen = strlen(varname);
	char	  **result;
    char        buf[200];
    char       *bufp = buf;
    char       *bufe = buf + sizeof(buf) - 3;
    bool        superseded = false;

    /* Look for an assignment to the given variable, maybe commented out. */
    for (isrc = 0; lines[isrc] != NULL; isrc++)
    {
        char   *cp = lines[isrc];
        bool    comment = false;

        while (isspace((unsigned char)*cp))
            cp++;

        if (*cp == '#')
        {
            cp++;
            comment = true;
            while (isspace((unsigned char)*cp))
                cp++;
        }

        if (0 != strncmp(cp, varname, varnamelen))
            continue;
        cp += varnamelen;
        while (isspace((unsigned char)*cp))
            cp++;
        if (*cp != '=')
            continue;

        /* Found assignment (or commented-out assignment) to given varname. */
        if (!comment)
            superseded = true;
        if (iinsert < 0)
            iinsert = isrc;
    }

    if (iinsert < 0)
    {
        /* No assignment found? Insert at the end. */
        iinsert = isrc;
    }

    /* Build assignment. */
    va_start(args, fmt);
    if (superseded)
        bufp += snprintf(bufp, bufe-bufp, "#");
    bufp += snprintf(bufp, bufe-bufp, "%s = ", varname);
    bufp += vsnprintf(bufp, bufe-bufp, fmt, args);
	va_end(args);

    /* Tab to align comments */
    j = (int)(bufp - buf);
    do
    {
        *bufp++ = '\t';
        j += 8;
    } while (j < 40);

    /* Append comment. */
    bufp += snprintf(bufp, bufe-bufp, "# inserted by initdb\n");

    /* Make a copy of the ptr array, opening up a hole after the chosen line. */
    result = (char **)pg_malloc((isrc + 2) * sizeof(char *));
    memcpy(result, lines, iinsert * sizeof(lines[0]));
    memcpy(result+iinsert+1, lines+iinsert, (isrc - iinsert + 1) * sizeof(lines[0]));

    /* Insert assignment. */
    result[iinsert] = xstrdup(buf);

    return result;
}                               /* add_assignment */

/*
 * make a copy of the array of lines, with token replaced by replacement
 * the first time it occurs on each line.
 *
 * This does most of what sed was used for in the shell script, but
 * doesn't need any regexp stuff.
 */
static char **
replace_token(char **lines, const char *token, const char *replacement)
{
	int			numlines = 1;
	int			i;
	char	  **result;
	int			toklen,
				replen,
				diff;

	for (i = 0; lines[i]; i++)
		numlines++;

	result = (char **) pg_malloc(numlines * sizeof(char *));

	toklen = strlen(token);
	replen = strlen(replacement);
	diff = replen - toklen;

	for (i = 0; i < numlines; i++)
	{
		char	   *where;
		char	   *newline;
		int			pre;

		/* just copy pointer if NULL or no change needed */
		if (lines[i] == NULL || (where = strstr(lines[i], token)) == NULL)
		{
			result[i] = lines[i];
			continue;
		}

		/* if we get here a change is needed - set up new line */

		newline = (char *) pg_malloc(strlen(lines[i]) + diff + 1);

		pre = where - lines[i];

		strncpy(newline, lines[i], pre);

		strcpy(newline + pre, replacement);

		strcpy(newline + pre + replen, lines[i] + pre + toklen);

		result[i] = newline;
	}

	return result;
}

/*
 * make a copy of lines without any that contain the token
 *
 * a sort of poor man's grep -v
 */
#ifndef HAVE_UNIX_SOCKETS
static char **
filter_lines_with_token(char **lines, const char *token)
{
	int			numlines = 1;
	int			i,
				src,
				dst;
	char	  **result;

	for (i = 0; lines[i]; i++)
		numlines++;

	result = (char **) pg_malloc(numlines * sizeof(char *));

	for (src = 0, dst = 0; src < numlines; src++)
	{
		if (lines[src] == NULL || strstr(lines[src], token) == NULL)
			result[dst++] = lines[src];
	}

	return result;
}
#endif

/*
 * get the lines from a text file
 */
static char **
readfile(char *path)
{
	FILE	   *infile;
	int			maxlength = 0,
				linelen = 0;
	int			nlines = 0;
	int			n;
	char	  **result;
	char	   *buffer;
	int			c;

	if ((infile = fopen(path, "r")) == NULL)
	{
		fprintf(stderr, _("%s: could not open file \"%s\" for reading: %s\n"),
				progname, path, strerror(errno));
		exit_nicely();
	}

	/* pass over the file twice - the first time to size the result */

	while ((c = fgetc(infile)) != EOF)
	{
		linelen++;
		if (c == '\n')
		{
			nlines++;
			if (linelen > maxlength)
				maxlength = linelen;
			linelen = 0;
		}
	}

	/* handle last line without a terminating newline (yuck) */

	if (linelen)
		nlines++;
	if (linelen > maxlength)
		maxlength = linelen;

	/* set up the result and the line buffer */

	result = (char **) pg_malloc((nlines + 2) * sizeof(char *));
	buffer = (char *) pg_malloc(maxlength + 2);

	/* now reprocess the file and store the lines */

	rewind(infile);
	n = 0;
	while (fgets(buffer, maxlength + 1, infile) != NULL && n < nlines)
		result[n++] = xstrdup(buffer);

	fclose(infile);
	free(buffer);
	result[n] = NULL;

	return result;
}

/*
 * write an array of lines to a file
 *
 * This is only used to write text files.  Use fopen "w" not PG_BINARY_W
 * so that the resulting configuration files are nicely editable on Windows.
 */
static void
writefile(char *path, char **lines)
{
	FILE	   *out_file;
	char	  **line;

	if ((out_file = fopen(path, "w")) == NULL)
	{
		fprintf(stderr, _("%s: could not open file \"%s\" for writing: %s\n"),
				progname, path, strerror(errno));
		exit_nicely();
	}
	for (line = lines; *line != NULL; line++)
	{
		if (fputs(*line, out_file) < 0)
		{
			fprintf(stderr, _("%s: could not write file \"%s\": %s\n"),
					progname, path, strerror(errno));
			exit_nicely();
		}
		free(*line);
	}
	if (fclose(out_file))
	{
		fprintf(stderr, _("%s: could not write file \"%s\": %s\n"),
				progname, path, strerror(errno));
		exit_nicely();
	}
}

/*
 * Open a subcommand with suitable error messaging
 */
static FILE *
popen_check(const char *command, const char *mode)
{
	FILE	   *cmdfd;

	fflush(stdout);
	fflush(stderr);
	errno = 0;
	cmdfd = popen(command, mode);
	if (cmdfd == NULL)
		fprintf(stderr, _("%s: could not execute command \"%s\": %s\n"),
				progname, command, strerror(errno));
	return cmdfd;
}

/* source stolen from FreeBSD /src/bin/mkdir/mkdir.c and adapted */

/*
 * this tries to build all the elements of a path to a directory a la mkdir -p
 * we assume the path is in canonical form, i.e. uses / as the separator
 * we also assume it isn't null.
 *
 * note that on failure, the path arg has been modified to show the particular
 * directory level we had problems with.
 */
static int
mkdir_p(char *path, mode_t omode)
{
	struct stat sb;
	mode_t		numask,
				oumask;
	int			first,
				last,
				retval;
	char	   *p;

	p = path;
	oumask = 0;
	retval = 0;

#ifdef WIN32
	/* skip network and drive specifiers for win32 */
	if (strlen(p) >= 2)
	{
		if (p[0] == '/' && p[1] == '/')
		{
			/* network drive */
			p = strstr(p + 2, "/");
			if (p == NULL)
				return 1;
		}
		else if (p[1] == ':' &&
				 ((p[0] >= 'a' && p[0] <= 'z') ||
				  (p[0] >= 'A' && p[0] <= 'Z')))
		{
			/* local drive */
			p += 2;
		}
	}
#endif

	if (p[0] == '/')			/* Skip leading '/'. */
		++p;
	for (first = 1, last = 0; !last; ++p)
	{
		if (p[0] == '\0')
			last = 1;
		else if (p[0] != '/')
			continue;
		*p = '\0';
		if (!last && p[1] == '\0')
			last = 1;
		if (first)
		{
			/*
			 * POSIX 1003.2: For each dir operand that does not name an
			 * existing directory, effects equivalent to those caused by the
			 * following command shall occcur:
			 *
			 * mkdir -p -m $(umask -S),u+wx $(dirname dir) && mkdir [-m mode]
			 * dir
			 *
			 * We change the user's umask and then restore it, instead of
			 * doing chmod's.
			 */
			oumask = umask(0);
			numask = oumask & ~(S_IWUSR | S_IXUSR);
			(void) umask(numask);
			first = 0;
		}
		if (last)
			(void) umask(oumask);

		/* check for pre-existing directory; ok if it's a parent */
		if (stat(path, &sb) == 0)
		{
			if (!S_ISDIR(sb.st_mode))
			{
				if (last)
					errno = EEXIST;
				else
					errno = ENOTDIR;
				retval = 1;
				break;
			}
		}
		else if (mkdir(path, last ? omode : S_IRWXU | S_IRWXG | S_IRWXO) < 0)
		{
			retval = 1;
			break;
		}
		if (!last)
			*p = '/';
	}
	if (!first && !last)
		(void) umask(oumask);
	return retval;
}

/*
 * clean up any files we created on failure
 * if we created the data directory remove it too
 */
static void
exit_nicely(void)
{
	if (!noclean)
	{
		if (made_new_pgdata)
		{
			fprintf(stderr, _("%s: removing data directory \"%s\"\n"),
					progname, pg_data);
			if (!rmtree(pg_data, true))
				fprintf(stderr, _("%s: failed to remove data directory\n"),
						progname);
		}
		else if (found_existing_pgdata)
		{
			fprintf(stderr,
					_("%s: removing contents of data directory \"%s\"\n"),
					progname, pg_data);
			if (!rmtree(pg_data, false))
				fprintf(stderr, _("%s: failed to remove contents of data directory\n"),
						progname);
		}

		if (made_new_xlogdir)
		{
			fprintf(stderr, _("%s: removing transaction log directory \"%s\"\n"),
					progname, xlog_dir);
			if (!rmtree(xlog_dir, true))
				fprintf(stderr, _("%s: failed to remove transaction log directory\n"),
						progname);
		}
		else if (found_existing_xlogdir)
		{
			fprintf(stderr,
			_("%s: removing contents of transaction log directory \"%s\"\n"),
					progname, xlog_dir);
			if (!rmtree(xlog_dir, false))
				fprintf(stderr, _("%s: failed to remove contents of transaction log directory\n"),
						progname);
		}
		/* otherwise died during startup, do nothing! */
	}
	else
	{
		if (made_new_pgdata || found_existing_pgdata)
			fprintf(stderr,
			  _("%s: data directory \"%s\" not removed at user's request\n"),
					progname, pg_data);

		if (made_new_xlogdir || found_existing_xlogdir)
			fprintf(stderr,
					_("%s: transaction log directory \"%s\" not removed at user's request\n"),
					progname, xlog_dir);
	}

	exit(1);
}

/*
 * find the current user
 *
 * on unix make sure it isn't really root
 */
static char *
get_id(void)
{
#ifndef WIN32

	struct passwd *pw;

	if (geteuid() == 0)			/* 0 is root's uid */
	{
		fprintf(stderr,
				_("%s: cannot be run as root\n"
				  "Please log in (using, e.g., \"su\") as the "
				  "(unprivileged) user that will\n"
				  "own the server process.\n"),
				progname);
		exit(1);
	}

	pw = getpwuid(geteuid());
	if (!pw)
	{
		fprintf(stderr,
			  _("%s: could not obtain information about current user: %s\n"),
				progname, strerror(errno));
		exit(1);
	}
#else							/* the windows code */

	struct passwd_win32
	{
		int			pw_uid;
		char		pw_name[128];
	}			pass_win32;
	struct passwd_win32 *pw = &pass_win32;
	DWORD		pwname_size = sizeof(pass_win32.pw_name) - 1;

	pw->pw_uid = 1;
	if (!GetUserName(pw->pw_name, &pwname_size))
	{
		fprintf(stderr, _("%s: could not get current user name: %s\n"),
				progname, strerror(errno));
		exit(1);
	}
#endif

	return xstrdup(pw->pw_name);
}

static char *
encodingid_to_string(int enc)
{
	char		result[20];

	sprintf(result, "%d", enc);
	return xstrdup(result);
}

/*
 * get the encoding id for a given encoding name
 */
static char *
get_encoding_id(char *encoding_name)
{
	int			enc;

	if (encoding_name && *encoding_name)
	{
		if ((enc = pg_valid_server_encoding(encoding_name)) >= 0)
			return encodingid_to_string(enc);
	}
	fprintf(stderr, _("%s: \"%s\" is not a valid server encoding name\n"),
			progname, encoding_name ? encoding_name : "(null)");
	exit(1);
}

/*
 * Support for determining the best default text search configuration.
 * We key this off the first part of LC_CTYPE (ie, the language name).
 */
struct tsearch_config_match
{
	const char *tsconfname;
	const char *langname;
};

static const struct tsearch_config_match tsearch_config_languages[] =
{
	{"danish", "da"},
	{"danish", "Danish"},
	{"dutch", "nl"},
	{"dutch", "Dutch"},
	{"english", "C"},
	{"english", "POSIX"},
	{"english", "en"},
	{"english", "English"},
	{"finnish", "fi"},
	{"finnish", "Finnish"},
	{"french", "fr"},
	{"french", "French"},
	{"german", "de"},
	{"german", "German"},
	{"hungarian", "hu"},
	{"hungarian", "Hungarian"},
	{"italian", "it"},
	{"italian", "Italian"},
	{"norwegian", "no"},
	{"norwegian", "Norwegian"},
	{"portuguese", "pt"},
	{"portuguese", "Portuguese"},
	{"romanian", "ro"},
	{"russian", "ru"},
	{"russian", "Russian"},
	{"spanish", "es"},
	{"spanish", "Spanish"},
	{"swedish", "sv"},
	{"swedish", "Swedish"},
	{"turkish", "tr"},
	{"turkish", "Turkish"},
	{NULL, NULL}				/* end marker */
};

/*
 * Look for a text search configuration matching lc_ctype, and return its
 * name; return NULL if no match.
 */
static const char *
find_matching_ts_config(const char *lc_type)
{
	int			i;
	char	   *langname,
			   *ptr;

	/*
	 * Convert lc_ctype to a language name by stripping everything after an
	 * underscore.	Just for paranoia, we also stop at '.' or '@'.
	 */
	if (lc_type == NULL)
		langname = xstrdup("");
	else
	{
		ptr = langname = xstrdup(lc_type);
		while (*ptr && *ptr != '_' && *ptr != '.' && *ptr != '@')
			ptr++;
		*ptr = '\0';
	}

	for (i = 0; tsearch_config_languages[i].tsconfname; i++)
	{
		if (pg_strcasecmp(tsearch_config_languages[i].langname, langname) == 0)
		{
			free(langname);
			return tsearch_config_languages[i].tsconfname;
		}
	}

	free(langname);
	return NULL;
}


/*
 * get short version of VERSION
 */
static char *
get_short_version(void)
{
	bool		gotdot = false;
	int			end;
	char	   *vr;

	vr = xstrdup(PG_VERSION);

	for (end = 0; vr[end] != '\0'; end++)
	{
		if (vr[end] == '.')
		{
			if (end == 0)
				return NULL;
			else if (gotdot)
				break;
			else
				gotdot = true;
		}
		else if (vr[end] < '0' || vr[end] > '9')
		{
			/* gone past digits and dots */
			break;
		}
	}
	if (end == 0 || vr[end - 1] == '.' || !gotdot)
		return NULL;

	vr[end] = '\0';
	return vr;
}

/*
 * make sure the directory either doesn't exist or is empty
 *
 * Returns 0 if nonexistent, 1 if exists and empty, 2 if not empty,
 * or -1 if trouble accessing directory
 */
static int
check_data_dir(char *dir)
{
	DIR		   *chkdir;
	struct dirent *file;
	int			result = 1;

	errno = 0;

	chkdir = opendir(dir);

	if (!chkdir)
		return (errno == ENOENT) ? 0 : -1;

	while ((file = readdir(chkdir)) != NULL)
	{
		if (strcmp(".", file->d_name) == 0 ||
			strcmp("..", file->d_name) == 0)
		{
			/* skip this and parent directory */
			continue;
		}
		else
		{
			result = 2;			/* not empty */
			break;
		}
	}

#ifdef WIN32

	/*
	 * This fix is in mingw cvs (runtime/mingwex/dirent.c rev 1.4), but not in
	 * released version
	 */
	if (GetLastError() == ERROR_NO_MORE_FILES)
		errno = 0;
#endif

	closedir(chkdir);

	if (errno != 0)
		result = -1;			/* some kind of I/O error? */

	return result;
}

/*
 * make the data directory (or one of its subdirectories if subdir is not NULL)
 */
static bool
mkdatadir(const char *subdir)
{
	char	   *path;

	path = pg_malloc(strlen(pg_data) + 2 +
					 (subdir == NULL ? 0 : strlen(subdir)));

	if (subdir != NULL)
		sprintf(path, "%s/%s", pg_data, subdir);
	else
		strcpy(path, pg_data);

	if (mkdir_p(path, 0700) == 0)
		return true;

	fprintf(stderr, _("%s: could not create directory \"%s\": %s\n"),
			progname, path, strerror(errno));

	return false;
}


/*
 * set name of given input file variable under data directory
 */
static void
set_input(char **dest, char *filename)
{
	*dest = pg_malloc(strlen(share_path) + strlen(filename) + 2);
	sprintf(*dest, "%s/%s", share_path, filename);
}

/*
 * check that given input file exists
 */
static void
check_input(char *path)
{
	struct stat statbuf;

	if (stat(path, &statbuf) != 0)
	{
		if (errno == ENOENT)
		{
			fprintf(stderr,
					_("%s: file \"%s\" does not exist\n"), progname, path);
			fprintf(stderr,
					_("This might mean you have a corrupted installation or identified\n"
					  "the wrong directory with the invocation option -L.\n"));
		}
		else
		{
			fprintf(stderr,
					_("%s: could not access file \"%s\": %s\n"), progname, path,
					  strerror(errno));
			fprintf(stderr,
					_("This might mean you have a corrupted installation or identified\n"
					  "the wrong directory with the invocation option -L.\n"));
		}
		exit(1);
	}
	if (!S_ISREG(statbuf.st_mode))
	{
		fprintf(stderr,
				_("%s: file \"%s\" is not a regular file\n"), progname, path);
		fprintf(stderr,
				_("This might mean you have a corrupted installation or identified\n"
				  "the wrong directory with the invocation option -L.\n"));
		exit(1);
	}
}

/*
 * write out the PG_VERSION file in the data dir, or its subdirectory
 * if extrapath is not NULL
 */
static void
set_short_version(char *short_version, char *extrapath)
{
	FILE	   *version_file;
	char	   *path;

	if (extrapath == NULL)
	{
		path = pg_malloc(strlen(pg_data) + 12);
		sprintf(path, "%s/PG_VERSION", pg_data);
	}
	else
	{
		path = pg_malloc(strlen(pg_data) + strlen(extrapath) + 13);
		sprintf(path, "%s/%s/PG_VERSION", pg_data, extrapath);
	}
	version_file = fopen(path, PG_BINARY_W);
	if (version_file == NULL)
	{
		fprintf(stderr, _("%s: could not open file \"%s\" for writing: %s\n"),
				progname, path, strerror(errno));
		exit_nicely();
	}
	if (fprintf(version_file, "%s\n", short_version) < 0 ||
		fclose(version_file))
	{
		fprintf(stderr, _("%s: could not write file \"%s\": %s\n"),
				progname, path, strerror(errno));
		exit_nicely();
	}
	free(path);
}

/*
 * set up an empty config file so we can check config settings by launching
 * a test backend
 */
static void
set_null_conf(const char *conf_name)
{
	FILE	   *conf_file;
	char	   *path;

	path = pg_malloc(strlen(pg_data) + strlen(conf_name) + 2);
	sprintf(path, "%s/%s", pg_data, conf_name);
	conf_file = fopen(path, PG_BINARY_W);
	if (conf_file == NULL)
	{
		fprintf(stderr, _("%s: could not open file \"%s\" for writing: %s\n"),
				progname, path, strerror(errno));
		exit_nicely();
	}
	if (fclose(conf_file))
	{
		fprintf(stderr, _("%s: could not write file \"%s\": %s\n"),
				progname, path, strerror(errno));
		exit_nicely();
	}
	free(path);
}

/*
 * Determine platform-specific config settings
 *
 * Use reasonable values if kernel will let us, else scale back.  Probe
 * for max_connections first since it is subject to more constraints than
 * shared_buffers.
 */
static void
test_config_settings(void)
{
	/*
	 * This macro defines the minimum shared_buffers we want for a given
	 * max_connections value. The arrays show the settings to try.
	 */
#define MIN_BUFS_FOR_CONNS(nconns)	((nconns) * 10)

	static const int trial_conns[] = {
		200, 100, 50, 40, 30, 20, 10
	};
	static const int trial_bufs[] = {
		4096, 3584, 3072, 2560, 2048, 1536,
		1000, 900, 800, 700, 600, 500,
		400, 300, 200, 100, 50
	};

	char		cmd[MAXPGPATH];
	const int	connslen = sizeof(trial_conns) / sizeof(int);
	const int	bufslen = sizeof(trial_bufs) / sizeof(int);
	int			i,
				status,
				test_conns,
				test_buffs,
				ok_buffers = 0;


	printf(_("selecting default max_connections ... "));
	fflush(stdout);

	status = 0;
	for (i = 0; i < connslen; i++)
	{
		test_conns = trial_conns[i];
		if (n_connections > 0)
			test_conns = n_connections;

		test_buffs = MIN_BUFS_FOR_CONNS(test_conns);
<<<<<<< HEAD
		if (n_buffers > 0)
			test_buffs = n_buffers;

		test_max_fsm = FSM_FOR_BUFS(test_buffs);
		if (n_fsm_pages > 0)
			test_max_fsm = n_fsm_pages;
=======
>>>>>>> 38e93482

		snprintf(cmd, sizeof(cmd),
				 SYSTEMQUOTE "\"%s\" --boot -x0 %s "
				 "-c max_connections=%d "
				 "-c shared_buffers=%d "
				 "< \"%s\" > \"%s\" 2>&1" SYSTEMQUOTE,
				 backend_exec, boot_options,
<<<<<<< HEAD
				 test_conns, test_buffs, test_max_fsm,
				 DEVNULL, backend_output);
=======
				 test_conns, test_buffs,
				 DEVNULL, DEVNULL);
>>>>>>> 38e93482
		status = system(cmd);
		if (status == 0)
		{
			n_connections = test_conns;
			ok_buffers = test_buffs;
			break;
		}
		if (n_connections > 0 || i == connslen - 1)
		{
			fprintf(stderr, _("%s: error %d from: %s\n"),
					progname, status, cmd);
			exit_nicely();
		}
	}
	printf("%d\n", n_connections);

	printf(_("selecting default shared_buffers ... "));
	fflush(stdout);

	for (i = 0; i < bufslen && n_buffers <= 0; i++)
	{
		/* Use same amount of memory, independent of BLCKSZ */
		test_buffs = (trial_bufs[i] * 8192) / BLCKSZ;
		if (test_buffs <= ok_buffers)
		{
			n_buffers = ok_buffers;
			break;
		}
<<<<<<< HEAD

		test_max_fsm = FSM_FOR_BUFS(test_buffs);
		if (n_fsm_pages > 0)
			test_max_fsm = n_fsm_pages;
=======
>>>>>>> 38e93482

		snprintf(cmd, sizeof(cmd),
				 SYSTEMQUOTE "\"%s\" --boot -x0 %s "
				 "-c max_connections=%d "
				 "-c shared_buffers=%d "
				 "< \"%s\" > \"%s\" 2>&1" SYSTEMQUOTE,
				 backend_exec, boot_options,
<<<<<<< HEAD
				 n_connections, test_buffs, test_max_fsm,
				 DEVNULL, backend_output);
=======
				 n_connections, test_buffs,
				 DEVNULL, DEVNULL);
>>>>>>> 38e93482
		status = system(cmd);
		if (status == 0)
		{
			n_buffers = test_buffs;
			break;
		}
	}
<<<<<<< HEAD
	if (i == bufslen)
	{
		fprintf(stderr, _("%s: error %d from: %s\n"),
				progname, status, cmd);
		exit_nicely();
	}

	if (n_fsm_pages <= 0)
		n_fsm_pages = FSM_FOR_BUFS(n_buffers);
=======
	n_buffers = test_buffs;
>>>>>>> 38e93482

	if ((n_buffers * (BLCKSZ / 1024)) % 1024 == 0)
		printf("%dMB\n", (n_buffers * (BLCKSZ / 1024)) / 1024);
	else
		printf("%dkB\n", n_buffers * (BLCKSZ / 1024));
}

/*
 * set up all the config files
 */
static void
setup_config(void)
{
	char	  **conflines;
	char		repltok[100];
	char		path[MAXPGPATH];

	fputs(_("creating configuration files ... "), stdout);
	fflush(stdout);

	/* postgresql.conf */

	conflines = readfile(conf_file);

	conflines = add_assignment(conflines, "max_connections", "%d", n_connections);

	if ((n_buffers * (BLCKSZ / 1024)) % 1024 == 0)
		conflines = add_assignment(conflines, "shared_buffers", "%dMB",
								   (n_buffers * (BLCKSZ / 1024)) / 1024);
	else
		conflines = add_assignment(conflines, "shared_buffers", "%dkB",
								   n_buffers * (BLCKSZ / 1024));

<<<<<<< HEAD
	conflines = add_assignment(conflines, "max_fsm_pages", "%d", n_fsm_pages);

	/* Upd comment to document the default port configured by --with-pgport */
	if (DEF_PGPORT != 5432)
	{
		snprintf(repltok, sizeof(repltok), "#port = %d", DEF_PGPORT);
		conflines = replace_token(conflines, "#port = 5432", repltok);
	}
=======
#if DEF_PGPORT != 5432
	snprintf(repltok, sizeof(repltok), "#port = %d", DEF_PGPORT);
	conflines = replace_token(conflines, "#port = 5432", repltok);
#endif
>>>>>>> 38e93482

	conflines = add_assignment(conflines, "lc_messages", "'%s'",
							   escape_quotes(lc_messages));

	conflines = add_assignment(conflines, "lc_monetary", "'%s'",
							   escape_quotes(lc_monetary));

	conflines = add_assignment(conflines, "lc_numeric", "'%s'",
							   escape_quotes(lc_numeric));

	conflines = add_assignment(conflines, "lc_time", "'%s'",
							   escape_quotes(lc_time));

	switch (locale_date_order(lc_time))
	{
		case DATEORDER_YMD:
			conflines = add_assignment(conflines, "datestyle", "'iso, ymd'");
			break;
		case DATEORDER_DMY:
			conflines = add_assignment(conflines, "datestyle", "'iso, dmy'");
			break;
		case DATEORDER_MDY:
		default:
			conflines = add_assignment(conflines, "datestyle", "'iso, mdy'");
			break;
	}

	snprintf(repltok, sizeof(repltok),
			 "default_text_search_config = 'pg_catalog.%s'",
			 escape_quotes(default_text_search_config));
	conflines = replace_token(conflines,
						 "#default_text_search_config = 'pg_catalog.simple'",
							  repltok);

	snprintf(path, sizeof(path), "%s/postgresql.conf", pg_data);

	writefile(path, conflines);
	chmod(path, 0600);

	free(conflines);


	/* pg_hba.conf */

	conflines = readfile(hba_file);

#ifndef HAVE_UNIX_SOCKETS
	conflines = filter_lines_with_token(conflines, "@remove-line-for-nolocal@");
#else
	conflines = replace_token(conflines, "@remove-line-for-nolocal@", "");
#endif

#ifdef HAVE_IPV6

	/*
	 * Probe to see if there is really any platform support for IPv6, and
	 * comment out the relevant pg_hba line if not.  This avoids runtime
	 * warnings if getaddrinfo doesn't actually cope with IPv6.  Particularly
	 * useful on Windows, where executables built on a machine with IPv6 may
	 * have to run on a machine without.
	 */
	{
		struct addrinfo *gai_result;
		struct addrinfo hints;
		int			err = 0;

#ifdef WIN32
		/* need to call WSAStartup before calling getaddrinfo */
		WSADATA		wsaData;

		err = WSAStartup(MAKEWORD(2, 2), &wsaData);
#endif

		/* for best results, this code should match parse_hba() */
		hints.ai_flags = AI_NUMERICHOST;
		hints.ai_family = PF_UNSPEC;
		hints.ai_socktype = 0;
		hints.ai_protocol = 0;
		hints.ai_addrlen = 0;
		hints.ai_canonname = NULL;
		hints.ai_addr = NULL;
		hints.ai_next = NULL;

		if (err != 0 ||
			getaddrinfo("::1", NULL, &hints, &gai_result) != 0)
			conflines = replace_token(conflines,
									  "host    all         all         ::1",
									  "#host    all         all         ::1");
		if (err != 0 ||
			getaddrinfo("fe80::1", NULL, &hints, &gai_result) != 0)
			conflines = replace_token(conflines,
									  "host    all         all         fe80::1",
									  "#host    all         all         fe80::1");
	}
#else							/* !HAVE_IPV6 */
	/* If we didn't compile IPV6 support at all, always comment it out */
	conflines = replace_token(conflines,
							  "host    all         all         ::1",
							  "#host    all         all         ::1");
#endif   /* HAVE_IPV6 */

	/* Replace default authentication methods */
	conflines = replace_token(conflines,
							  "@authmethod@",
							  authmethod);

	conflines = replace_token(conflines,
							  "@authcomment@",
					   strcmp(authmethod, "trust") ? "" : AUTHTRUST_WARNING);

	/* Replace username for replication */
	conflines = replace_token(conflines,
							  "@default_username@",
							  username);

	snprintf(path, sizeof(path), "%s/pg_hba.conf", pg_data);

	writefile(path, conflines);
	chmod(path, 0600);

	free(conflines);

	/* pg_ident.conf */

	conflines = readfile(ident_file);

	snprintf(path, sizeof(path), "%s/pg_ident.conf", pg_data);

	writefile(path, conflines);
	chmod(path, 0600);

	free(conflines);

#ifdef USE_SEGWALREP
	/*
	 * GPDB_94_MERGE_FIXME: once merged ALTER SYSTEM introduced by upstream
	 * commit 65d6e4cb5c62371dae6c236a7e709d503ae6ddf8,
	 * we need to replace the GP_REPLICATION_CONFIG_FILENAME file by
	 * PG_AUTOCONF_FILENAME file.
	 */

	conflines = malloc(sizeof(char*)*3);
	conflines[0] = xstrdup("# Do not edit this file manually!");
	conflines[1] = xstrdup("# It will be overwritten by " \
	                       "gp_set_synchronous_standby_name().");
	conflines[2] = NULL;

	snprintf(path, sizeof(path), "%s/%s", pg_data, GP_REPLICATION_CONFIG_FILENAME);

	writefile(path, conflines);
	chmod(path, 0600);

	free(conflines);
#endif

	check_ok();
}


/*
 * run the BKI script in bootstrap mode to create template1
 */
static void
bootstrap_template1(char *short_version)
{
	PG_CMD_DECL;
	char	  **line;
	char	   *talkargs = "";
	char	  **bki_lines;
	char		headerline[MAXPGPATH];
	char		buf[64];

	printf(_("creating template1 database in %s/base/1 ... "), pg_data);
	fflush(stdout);

	if (debug)
		talkargs = "-d 5";

	bki_lines = readfile(bki_file);

	/* Check that bki file appears to be of the right version */

	snprintf(headerline, sizeof(headerline), "# PostgreSQL %s\n",
			 short_version);

	if (strcmp(headerline, *bki_lines) != 0)
	{
		fprintf(stderr,
				_("%s: input file \"%s\" does not belong to PostgreSQL %s\n"
				  "Check your installation or specify the correct path "
				  "using the option -L.\n"),
				progname, bki_file, PG_VERSION);
		exit_nicely();
	}

	/* Substitute for various symbols used in the BKI file */

	sprintf(buf, "%d", NAMEDATALEN);
	bki_lines = replace_token(bki_lines, "NAMEDATALEN", buf);

	sprintf(buf, "%d", (int) sizeof(Pointer));
	bki_lines = replace_token(bki_lines, "SIZEOF_POINTER", buf);

	bki_lines = replace_token(bki_lines, "ALIGNOF_POINTER",
							  (sizeof(Pointer) == 4) ? "i" : "d");

	bki_lines = replace_token(bki_lines, "FLOAT4PASSBYVAL",
							  FLOAT4PASSBYVAL ? "true" : "false");

	bki_lines = replace_token(bki_lines, "FLOAT8PASSBYVAL",
							  FLOAT8PASSBYVAL ? "true" : "false");

	bki_lines = replace_token(bki_lines, "POSTGRES", username);

	bki_lines = replace_token(bki_lines, "ENCODING", encodingid);

	bki_lines = replace_token(bki_lines, "LC_COLLATE", lc_collate);
	
	bki_lines = replace_token(bki_lines, "LC_CTYPE", lc_ctype);
	
	/*
	 * Pass correct LC_xxx environment to bootstrap.
	 *
	 * The shell script arranged to restore the LC settings afterwards, but
	 * there doesn't seem to be any compelling reason to do that.
	 */
	snprintf(cmd, sizeof(cmd), "LC_COLLATE=%s", lc_collate);
	putenv(xstrdup(cmd));

	snprintf(cmd, sizeof(cmd), "LC_CTYPE=%s", lc_ctype);
	putenv(xstrdup(cmd));

	unsetenv("LC_ALL");

	/* Also ensure backend isn't confused by this environment var: */
	unsetenv("PGCLIENTENCODING");

	snprintf(cmd, sizeof(cmd),
			 "\"%s\" --boot -x1 %s %s -c gp_before_persistence_work=on %s",
			 backend_exec, 
			 data_checksums ? "-k" : "",
			 boot_options, talkargs);

	PG_CMD_OPEN;

	for (line = bki_lines; *line != NULL; line++)
	{
		PG_CMD_PUTS(*line);
		free(*line);
	}

	PG_CMD_CLOSE;

	free(bki_lines);

	check_ok();
}

/*
 * set up the shadow password table
 */
static void
setup_auth(void)
{
	PG_CMD_DECL;
	const char **line;
	static const char *pg_authid_setup[] = {
		/*
		 * Create triggers to ensure manual updates to shared catalogs will be
		 * reflected into their "flat file" copies.
		 */
		"CREATE TRIGGER pg_sync_pg_database "
		"  AFTER INSERT OR UPDATE OR DELETE ON pg_database "
		"  FOR EACH STATEMENT EXECUTE PROCEDURE flatfile_update_trigger();\n",
		"CREATE TRIGGER pg_sync_pg_authid "
		"  AFTER INSERT OR UPDATE OR DELETE ON pg_authid "
		"  FOR EACH STATEMENT EXECUTE PROCEDURE flatfile_update_trigger();\n",
		"CREATE TRIGGER pg_sync_pg_auth_members "
		"  AFTER INSERT OR UPDATE OR DELETE ON pg_auth_members "
		"  FOR EACH STATEMENT EXECUTE PROCEDURE flatfile_update_trigger();\n",
		"CREATE TRIGGER pg_sync_pg_auth_time_constraint "
		"  AFTER INSERT OR UPDATE OR DELETE ON pg_auth_time_constraint "
		"  FOR EACH STATEMENT EXECUTE PROCEDURE flatfile_update_trigger();\n",

		/*
		 * The authid table shouldn't be readable except through views, to
		 * ensure passwords are not publicly visible.
		 */
		"REVOKE ALL on pg_authid FROM public;\n",
		NULL
	};

	fputs(_("initializing pg_authid ... "), stdout);
	fflush(stdout);

	snprintf(cmd, sizeof(cmd),
			 "\"%s\" %s template1 >%s",
			 backend_exec, backend_options,
			 backend_output);

	PG_CMD_OPEN;

	for (line = pg_authid_setup; *line != NULL; line++)
		PG_CMD_PUTS(*line);

	PG_CMD_CLOSE;

	check_ok();
}

/*
 * get the superuser password if required, and call postgres to set it
 */
static void
get_set_pwd(void)
{
	PG_CMD_DECL;

	char	   *pwd1,
			   *pwd2;
	char		pwdpath[MAXPGPATH];
	struct stat statbuf;

	if (pwprompt)
	{
		/*
		 * Read password from terminal
		 */
		pwd1 = simple_prompt("Enter new superuser password: ", 100, false);
		pwd2 = simple_prompt("Enter it again: ", 100, false);
		if (strcmp(pwd1, pwd2) != 0)
		{
			fprintf(stderr, _("Passwords didn't match.\n"));
			exit_nicely();
		}
		free(pwd2);
	}
	else
	{
		/*
		 * Read password from file
		 *
		 * Ideally this should insist that the file not be world-readable.
		 * However, this option is mainly intended for use on Windows where
		 * file permissions may not exist at all, so we'll skip the paranoia
		 * for now.
		 */
		FILE	   *pwf = fopen(pwfilename, "r");
		char		pwdbuf[MAXPGPATH];
		int			i;

		if (!pwf)
		{
			fprintf(stderr, _("%s: could not open file \"%s\" for reading: %s\n"),
					progname, pwfilename, strerror(errno));
			exit_nicely();
		}
		if (!fgets(pwdbuf, sizeof(pwdbuf), pwf))
		{
			fprintf(stderr, _("%s: could not read password from file \"%s\": %s\n"),
					progname, pwfilename, strerror(errno));
			exit_nicely();
		}
		fclose(pwf);

		i = strlen(pwdbuf);
		while (i > 0 && (pwdbuf[i - 1] == '\r' || pwdbuf[i - 1] == '\n'))
			pwdbuf[--i] = '\0';

		pwd1 = xstrdup(pwdbuf);

	}
	printf(_("setting password ... "));
	fflush(stdout);

	snprintf(cmd, sizeof(cmd),
			 "\"%s\" %s template1 >%s",
			 backend_exec, backend_options,
			 backend_output);

	PG_CMD_OPEN;

	PG_CMD_PRINTF2("ALTER USER \"%s\" WITH PASSWORD E'%s';\n",
				   username, escape_quotes(pwd1));

	/* MM: pwd1 is no longer needed, freeing it */
	free(pwd1);

	PG_CMD_CLOSE;

	check_ok();

	snprintf(pwdpath, sizeof(pwdpath), "%s/global/pg_auth", pg_data);
	if (stat(pwdpath, &statbuf) != 0 || !S_ISREG(statbuf.st_mode))
	{
		fprintf(stderr,
				_("%s: The password file was not generated. "
				  "Please report this problem.\n"),
				progname);
		exit_nicely();
	}
}

/*
 * set up pg_depend
 */
static void
setup_depend(void)
{
	PG_CMD_DECL;
	const char **line;
	static const char *pg_depend_setup[] = {
		/*
		 * Make PIN entries in pg_depend for all objects made so far in the
		 * tables that the dependency code handles.  This is overkill (the
		 * system doesn't really depend on having every last weird datatype,
		 * for instance) but generating only the minimum required set of
		 * dependencies seems hard.
		 *
		 * Note that we deliberately do not pin the system views, which
		 * haven't been created yet.  Also, no conversions, databases, or
		 * tablespaces are pinned.
		 *
		 * First delete any already-made entries; PINs override all else, and
		 * must be the only entries for their objects.
		 */
		"DELETE FROM pg_depend;\n",
		"VACUUM pg_depend;\n",
		"DELETE FROM pg_shdepend;\n",
		"VACUUM pg_shdepend;\n",

		"INSERT INTO pg_depend SELECT 0,0,0, tableoid,oid,0, 'p' "
		" FROM pg_class;\n",
		"INSERT INTO pg_depend SELECT 0,0,0, tableoid,oid,0, 'p' "
		" FROM pg_proc;\n",
		"INSERT INTO pg_depend SELECT 0,0,0, tableoid,oid,0, 'p' "
		" FROM pg_type;\n",
		"INSERT INTO pg_depend SELECT 0,0,0, tableoid,oid,0, 'p' "
		" FROM pg_cast;\n",
		"INSERT INTO pg_depend SELECT 0,0,0, tableoid,oid,0, 'p' "
		" FROM pg_constraint;\n",
		"INSERT INTO pg_depend SELECT 0,0,0, tableoid,oid,0, 'p' "
		" FROM pg_attrdef;\n",
		"INSERT INTO pg_depend SELECT 0,0,0, tableoid,oid,0, 'p' "
		" FROM pg_language;\n",
		"INSERT INTO pg_depend SELECT 0,0,0, tableoid,oid,0, 'p' "
		" FROM pg_operator;\n",
		"INSERT INTO pg_depend SELECT 0,0,0, tableoid,oid,0, 'p' "
		" FROM pg_opclass;\n",
		"INSERT INTO pg_depend SELECT 0,0,0, tableoid,oid,0, 'p' "
		" FROM pg_opfamily;\n",
		"INSERT INTO pg_depend SELECT 0,0,0, tableoid,oid,0, 'p' "
		" FROM pg_amop;\n",
		"INSERT INTO pg_depend SELECT 0,0,0, tableoid,oid,0, 'p' "
		" FROM pg_amproc;\n",
		"INSERT INTO pg_depend SELECT 0,0,0, tableoid,oid,0, 'p' "
		" FROM pg_rewrite;\n",
		"INSERT INTO pg_depend SELECT 0,0,0, tableoid,oid,0, 'p' "
		" FROM pg_trigger;\n",

		/*
		 * restriction here to avoid pinning the public namespace
		 */
		"INSERT INTO pg_depend SELECT 0,0,0, tableoid,oid,0, 'p' "
		" FROM pg_namespace "
		"    WHERE nspname ~ '^(pg_|gp_)';\n",

		"INSERT INTO pg_depend SELECT 0,0,0, tableoid,oid,0, 'p' "
		" FROM pg_ts_parser;\n",
		"INSERT INTO pg_depend SELECT 0,0,0, tableoid,oid,0, 'p' "
		" FROM pg_ts_dict;\n",
		"INSERT INTO pg_depend SELECT 0,0,0, tableoid,oid,0, 'p' "
		" FROM pg_ts_template;\n",
		"INSERT INTO pg_depend SELECT 0,0,0, tableoid,oid,0, 'p' "
		" FROM pg_ts_config;\n",
		"INSERT INTO pg_shdepend SELECT 0, 0, 0, tableoid, oid, 'p' "
		" FROM pg_authid;\n",
		NULL
	};

	fputs(_("initializing dependencies ... "), stdout);
	fflush(stdout);

	snprintf(cmd, sizeof(cmd),
			 "\"%s\" %s template1 >%s",
			 backend_exec, backend_options,
			 backend_output);

	PG_CMD_OPEN;

	for (line = pg_depend_setup; *line != NULL; line++)
		PG_CMD_PUTS(*line);

	PG_CMD_CLOSE;

	check_ok();
}

/*
 * set up system views
 */
static void
setup_sysviews(void)
{
	PG_CMD_DECL;
	char	  **line;
	char	  **sysviews_setup;

	fputs(_("creating system views ... "), stdout);
	fflush(stdout);

	sysviews_setup = readfile(system_views_file);

	/*
	 * We use -j here to avoid backslashing stuff in system_views.sql
	 */
	snprintf(cmd, sizeof(cmd),
			 "\"%s\" %s -j template1 >%s",
			 backend_exec, backend_options,
			 backend_output);

	PG_CMD_OPEN;

	for (line = sysviews_setup; *line != NULL; line++)
	{
		PG_CMD_PUTS(*line);
		free(*line);
	}

	PG_CMD_CLOSE;

	free(sysviews_setup);

	check_ok();
}

/*
 * load description data
 */
static void
setup_description(void)
{
	PG_CMD_DECL;

	fputs(_("loading system objects' descriptions ... "), stdout);
	fflush(stdout);

	snprintf(cmd, sizeof(cmd),
			 "\"%s\" %s template1 >%s",
			 backend_exec, backend_options,
			 backend_output);

	PG_CMD_OPEN;

	PG_CMD_PUTS("CREATE TEMP TABLE tmp_pg_description ( "
				"	objoid oid, "
				"	classname name, "
				"	objsubid int4, "
				"	description text) WITHOUT OIDS;\n");

	PG_CMD_PRINTF1("COPY tmp_pg_description FROM E'%s';\n",
				   escape_quotes(desc_file));

	PG_CMD_PUTS("INSERT INTO pg_description "
				" SELECT t.objoid, c.oid, t.objsubid, t.description "
				"  FROM tmp_pg_description t, pg_class c "
				"    WHERE c.relname = t.classname;\n");

	PG_CMD_PUTS("CREATE TEMP TABLE tmp_pg_shdescription ( "
				" objoid oid, "
				" classname name, "
				" description text) WITHOUT OIDS;\n");

	PG_CMD_PRINTF1("COPY tmp_pg_shdescription FROM E'%s';\n",
				   escape_quotes(shdesc_file));

	PG_CMD_PUTS("INSERT INTO pg_shdescription "
				" SELECT t.objoid, c.oid, t.description "
				"  FROM tmp_pg_shdescription t, pg_class c "
				"   WHERE c.relname = t.classname;\n");

	PG_CMD_CLOSE;

	check_ok();
}

/*
 * load conversion functions
 */
static void
setup_conversion(void)
{
	PG_CMD_DECL;
	char	  **line;
	char	  **conv_lines;

	fputs(_("creating conversions ... "), stdout);
	fflush(stdout);

	snprintf(cmd, sizeof(cmd),
			 "\"%s\" %s template1 >%s",
			 backend_exec, backend_options,
			 backend_output);

	PG_CMD_OPEN;

	conv_lines = readfile(conversion_file);
	for (line = conv_lines; *line != NULL; line++)
	{
		if (strstr(*line, "DROP CONVERSION") != *line)
			PG_CMD_PUTS(*line);
		free(*line);
	}

	free(conv_lines);

	PG_CMD_CLOSE;

	check_ok();
}

/*
 * load extra dictionaries (Snowball stemmers)
 */
static void
setup_dictionary(void)
{
	PG_CMD_DECL;
	char	  **line;
	char	  **conv_lines;

	fputs(_("creating dictionaries ... "), stdout);
	fflush(stdout);

	/*
	 * We use -j here to avoid backslashing stuff
	 */
	snprintf(cmd, sizeof(cmd),
			 "\"%s\" %s -j template1 >%s",
			 backend_exec, backend_options,
			 DEVNULL);

	PG_CMD_OPEN;

	conv_lines = readfile(dictionary_file);
	for (line = conv_lines; *line != NULL; line++)
	{
		PG_CMD_PUTS(*line);
		free(*line);
	}

	free(conv_lines);

	PG_CMD_CLOSE;

	check_ok();
}

/*
 * Set up privileges
 *
 * We mark most system catalogs as world-readable.	We don't currently have
 * to touch functions, languages, or databases, because their default
 * permissions are OK.
 *
 * Some objects may require different permissions by default, so we
 * make sure we don't overwrite privilege sets that have already been
 * set (NOT NULL).
 */
static void
setup_privileges(void)
{
	PG_CMD_DECL;
	char	  **line;
	char	  **priv_lines;
	static char *privileges_setup[] = {
		"UPDATE pg_class "
		"  SET relacl = E'{\"=r/\\\\\"$POSTGRES_SUPERUSERNAME\\\\\"\"}' "
		"  WHERE relkind IN ('r', 'v', 'S') AND relacl IS NULL;\n",
		"GRANT USAGE ON SCHEMA pg_catalog TO PUBLIC;\n",
		"GRANT CREATE, USAGE ON SCHEMA public TO PUBLIC;\n",
		NULL
	};

	fputs(_("setting privileges on built-in objects ... "), stdout);
	fflush(stdout);

	snprintf(cmd, sizeof(cmd),
			 "\"%s\" %s template1 >%s",
			 backend_exec, backend_options,
			 backend_output);

	PG_CMD_OPEN;

	priv_lines = replace_token(privileges_setup,
							   "$POSTGRES_SUPERUSERNAME", username);
	for (line = priv_lines; *line != NULL; line++)
		PG_CMD_PUTS(*line);

	PG_CMD_CLOSE;

	check_ok();
}

/*
 * extract the strange version of version required for information schema
 * (09.08.0007abc)
 */
static void
set_info_version(void)
{
	char	   *letterversion;
	long		major = 0,
				minor = 0,
				micro = 0;
	char	   *endptr;
	char	   *vstr = xstrdup(PG_VERSION);
	char	   *ptr;

	ptr = vstr + (strlen(vstr) - 1);
	while (ptr != vstr && (*ptr < '0' || *ptr > '9'))
		ptr--;
	letterversion = ptr + 1;
	major = strtol(vstr, &endptr, 10);
	if (*endptr)
		minor = strtol(endptr + 1, &endptr, 10);
	if (*endptr)
		micro = strtol(endptr + 1, &endptr, 10);
	snprintf(infoversion, sizeof(infoversion), "%02ld.%02ld.%04ld%s",
			 major, minor, micro, letterversion);
}

/*
 * load info schema and populate from features file
 */
static void
setup_schema(void)
{
	PG_CMD_DECL;
	char	  **line;
	char	  **lines;

	fputs(_("creating information schema ... "), stdout);
	fflush(stdout);

	lines = readfile(info_schema_file);

	/*
	 * We use -j here to avoid backslashing stuff in information_schema.sql
	 */
	snprintf(cmd, sizeof(cmd),
			 "\"%s\" %s -j template1 >%s",
			 backend_exec, backend_options,
			 backend_output);

	PG_CMD_OPEN;

	for (line = lines; *line != NULL; line++)
	{
		PG_CMD_PUTS(*line);
		free(*line);
	}

	free(lines);

	PG_CMD_CLOSE;

	snprintf(cmd, sizeof(cmd),
			 "\"%s\" %s template1 >%s",
			 backend_exec, backend_options,
			 backend_output);

	PG_CMD_OPEN;

	PG_CMD_PRINTF1("UPDATE information_schema.sql_implementation_info "
				   "  SET character_value = '%s' "
				   "  WHERE implementation_info_name = 'DBMS VERSION';\n",
				   infoversion);

	PG_CMD_PRINTF1("COPY information_schema.sql_features "
				   "  (feature_id, feature_name, sub_feature_id, "
				   "  sub_feature_name, is_supported, comments) "
				   " FROM E'%s';\n",
				   escape_quotes(features_file));

	PG_CMD_CLOSE;

	check_ok();
}

static int
cmpstringp(const void *p1, const void *p2)
{
	return strcmp(* (char * const *) p1, * (char * const *) p2);
}

/*
 * Load GPDB additions to the schema.
 *
 * These are contained in directory "cdb_init.d". We load all .sql files
 * from that directory, in alphabetical order. This modular design allows
 * extensions to put their install scripts under cdb_init.d, and have them
 * automatically installed directly in the template databases of every new
 * cluster.
 */
static void
setup_cdb_schema(void)
{
	DIR		   *dir;
	struct dirent *file;
	int			nscripts;
	char	  **scriptnames = NULL;
	int			i;

	fputs(_("creating Greenplum Database schema ... "), stdout);
	fflush(stdout);

	dir = opendir(cdb_init_d_dir);

	if (!dir)
	{
		printf(_("could not open cdb_init.d directory: %s\n"),
			   strerror(errno));
		fflush(stdout);
		exit_nicely();
	}

	/* Collect all files with .sql suffix in array. */
	nscripts = 0;
	while ((file = readdir(dir)) != NULL)
	{
		int			namelen = strlen(file->d_name);

		if (namelen > 4 &&
			strcmp(".sql", file->d_name + namelen - 4) == 0)
		{
			scriptnames = pg_realloc(scriptnames,
									 sizeof(char *) * (nscripts + 1));
			scriptnames[nscripts++] = xstrdup(file->d_name);
		}
	}

#ifdef WIN32
	/*
	 * This fix is in mingw cvs (runtime/mingwex/dirent.c rev 1.4), but not in
	 * released version
	 */
	if (GetLastError() == ERROR_NO_MORE_FILES)
		errno = 0;
#endif

	closedir(dir);

	if (errno != 0)
	{
		/* some kind of I/O error? */
		printf(_("error while reading cdb_init.d directory: %s\n"),
			   strerror(errno));
		fflush(stdout);
		exit_nicely();
	}

	/*
	 * Sort the array. This allows simple dependencies between scripts, by
	 * naming them like "01_before.sql" and "02_after.sql"
	 */
	if (nscripts > 0)
		qsort(scriptnames, nscripts, sizeof(char *), cmpstringp);

	/*
	 * Now execute each script.
	 */
	for (i = 0; i < nscripts; i++)
	{
		PG_CMD_DECL;
		char	  **line;
		char	  **lines;
		char	   *path;

		path = pg_malloc(strlen(share_path) + strlen("cdb_init.d") + strlen(scriptnames[i]) + 3);
		sprintf(path, "%s/cdb_init.d/%s", share_path, scriptnames[i]);

		lines = readfile(path);

		/*
		 * We use -j here to avoid backslashing stuff in
		 * information_schema.sql
		 */
		snprintf(cmd, sizeof(cmd),
				 "\"%s\" %s -j template1 >%s",
				 backend_exec, backend_options,
				 backend_output);

		PG_CMD_OPEN;

		for (line = lines; *line != NULL; line++)
		{
			PG_CMD_PUTS(*line);
			free(*line);
		}

		free(lines);

		PG_CMD_CLOSE;

		snprintf(cmd, sizeof(cmd),
				 "\"%s\" %s template1 >%s",
				 backend_exec, backend_options,
				 backend_output);
	}

	check_ok();
}

/*
 * Load persistent tables from pg_class, etc.
 */
static void
setup_gp_persistent_tables(void)
{
	PG_CMD_DECL;

	fprintf(stdout, _("loading file-system persistent tables for template1 (mirrored = %s) ... \n"), 
		    (gIsFileRepMirrored  ? "true" : "false"));
	fflush(stdout);

	snprintf(cmd, sizeof(cmd),
			 "\"%s\" %s -c gp_before_persistence_work=on template1 >%s",
			 backend_exec, backend_options,
			 backend_output);

	PG_CMD_OPEN;
	
	PG_CMD_PRINTF1("SELECT gp_persistent_build_db(%s);\n",
				   (gIsFileRepMirrored  ? "true" : "false"));

	PG_CMD_CLOSE;

	check_ok();
}


/*
 * clean everything up in template1
 */
static void
vacuum_db(void)
{
	PG_CMD_DECL;

	fputs(_("vacuuming database template1 ... "), stdout);
	fflush(stdout);

	snprintf(cmd, sizeof(cmd),
			 "\"%s\" %s template1 >%s",
			 backend_exec, backend_options,
			 backend_output);

	PG_CMD_OPEN;

	PG_CMD_PUTS("ANALYZE;\nVACUUM FULL;\nVACUUM FREEZE;\n");

	PG_CMD_CLOSE;

	check_ok();
}

/*
 * copy template1 to template0
 */
static void
make_template0(void)
{
	PG_CMD_DECL;
	const char **line;
	static const char *template0_setup[] = {
		"CREATE DATABASE template0;\n",
		"UPDATE pg_database SET "
		"	datistemplate = 't', "
		"	datallowconn = 'f' "
		"    WHERE datname = 'template0';\n",

		/*
		 * We use the OID of template0 to determine lastsysoid
		 */
		"UPDATE pg_database SET datlastsysoid = "
		"    (SELECT oid FROM pg_database "
		"    WHERE datname = 'template0');\n",

		/*
		 * Explicitly revoke public create-schema and create-temp-table
		 * privileges in template1 and template0; else the latter would be on
		 * by default
		 */
		"REVOKE CREATE,TEMPORARY ON DATABASE template1 FROM public;\n",
		"REVOKE CREATE,TEMPORARY ON DATABASE template0 FROM public;\n",

		/*
		 * Finally vacuum to clean up dead rows in pg_database
		 */
		"VACUUM FULL pg_database;\n",
		NULL
	};

	fputs(_("copying template1 to template0 ... "), stdout);
	fflush(stdout);

	snprintf(cmd, sizeof(cmd),
			 "\"%s\" %s template1 >%s",
			 backend_exec, backend_options,
			 backend_output);

	PG_CMD_OPEN;

	for (line = template0_setup; *line; line++)
		PG_CMD_PUTS(*line);

	PG_CMD_CLOSE;

	check_ok();
}

/*
 * copy template1 to postgres
 */
static void
make_postgres(void)
{
	PG_CMD_DECL;
	const char **line;
	static const char *postgres_setup[] = {
		"CREATE DATABASE postgres;\n",
		/*
		 * Make 'postgres' a template database
		 */
		"UPDATE pg_database SET "
		"	datistemplate = 't' "
		"    WHERE datname = 'postgres';\n",
		/*
		 * Clean out dead rows in pg_database
		 */
		"VACUUM FULL pg_database;\n",
		NULL
	};

	fputs(_("copying template1 to postgres ... "), stdout);
	fflush(stdout);

	snprintf(cmd, sizeof(cmd),
			 "\"%s\" %s template1 >%s",
			 backend_exec, backend_options,
			 backend_output);

	PG_CMD_OPEN;

	for (line = postgres_setup; *line; line++)
		PG_CMD_PUTS(*line);

	PG_CMD_CLOSE;

	check_ok();
}


/*
 * signal handler in case we are interrupted.
 *
 * The Windows runtime docs at
 * http://msdn.microsoft.com/library/en-us/vclib/html/_crt_signal.asp
 * specifically forbid a number of things being done from a signal handler,
 * including IO, memory allocation and system calls, and only allow jmpbuf
 * if you are handling SIGFPE.
 *
 * I avoided doing the forbidden things by setting a flag instead of calling
 * exit_nicely() directly.
 *
 * Also note the behaviour of Windows with SIGINT, which says this:
 *	 Note	SIGINT is not supported for any Win32 application, including
 *	 Windows 98/Me and Windows NT/2000/XP. When a CTRL+C interrupt occurs,
 *	 Win32 operating systems generate a new thread to specifically handle
 *	 that interrupt. This can cause a single-thread application such as UNIX,
 *	 to become multithreaded, resulting in unexpected behavior.
 *
 * I have no idea how to handle this. (Strange they call UNIX an application!)
 * So this will need some testing on Windows.
 */
static void
trapsig(int signum)
{
	/* handle systems that reset the handler, like Windows (grr) */
	pqsignal(signum, trapsig);
	caught_signal = true;
}

/*
 * call exit_nicely() if we got a signal, or else output "ok".
 */
static void
check_ok(void)
{
	if (caught_signal)
	{
		printf(_("caught signal\n"));
		fflush(stdout);
		exit_nicely();
	}
	else if (output_failed)
	{
		printf(_("could not write to child process: %s\n"),
			   strerror(output_errno));
		fflush(stdout);
		exit_nicely();
	}
	else
	{
		/* all seems well */
		printf(_("ok\n"));
		fflush(stdout);
	}
}

/*
 * Escape (by doubling) any single quotes or backslashes in given string
 *
 * Note: this is used to process both postgresql.conf entries and SQL
 * string literals.  Since postgresql.conf strings are defined to treat
 * backslashes as escapes, we have to double backslashes here.	Hence,
 * when using this for a SQL string literal, use E'' syntax.
 *
 * We do not need to worry about encoding considerations because all
 * valid backend encodings are ASCII-safe.
 */
static char *
escape_quotes(const char *src)
{
	int			len = strlen(src),
				i,
				j;
	char	   *result = pg_malloc(len * 2 + 1);

	for (i = 0, j = 0; i < len; i++)
	{
		if (SQL_STR_DOUBLE(src[i], true))
			result[j++] = src[i];
		result[j++] = src[i];
	}
	result[j] = '\0';
	return result;
}

/* Hack to suppress a warning about %x from some versions of gcc */
static inline size_t
my_strftime(char *s, size_t max, const char *fmt, const struct tm * tm)
{
	return strftime(s, max, fmt, tm);
}

/*
 * Determine likely date order from locale
 */
static int
locale_date_order(const char *locale)
{
	struct tm	testtime;
	char		buf[128];
	char	   *posD;
	char	   *posM;
	char	   *posY;
	char	   *save;
	size_t		res;
	int			result;

	result = DATEORDER_MDY;		/* default */

	save = setlocale(LC_TIME, NULL);
	if (!save)
		return result;
	save = xstrdup(save);

	setlocale(LC_TIME, locale);

	memset(&testtime, 0, sizeof(testtime));
	testtime.tm_mday = 22;
	testtime.tm_mon = 10;		/* November, should come out as "11" */
	testtime.tm_year = 133;		/* 2033 */

	res = my_strftime(buf, sizeof(buf), "%x", &testtime);

	setlocale(LC_TIME, save);
	free(save);

	if (res == 0)
		return result;

	posM = strstr(buf, "11");
	posD = strstr(buf, "22");
	posY = strstr(buf, "33");

	if (!posM || !posD || !posY)
		return result;

	if (posY < posM && posM < posD)
		result = DATEORDER_YMD;
	else if (posD < posM)
		result = DATEORDER_DMY;
	else
		result = DATEORDER_MDY;

	return result;
}

/*
 * check if given string is a valid locale specifier
 *
 * this should match the backend check_locale() function
 */
static bool
check_locale_name(const char *locale)
{
	bool		ret;
	int			category = LC_CTYPE;
	char	   *save;

	save = setlocale(category, NULL);
	if (!save)
		return false;			/* should not happen; */

	save = xstrdup(save);

	ret = (setlocale(category, locale) != NULL);

	setlocale(category, save);
	free(save);

	/* should we exit here? */
	if (!ret)
		fprintf(stderr, _("%s: invalid locale name \"%s\"\n"), progname, locale);

	return ret;
}

/*
 * check if the chosen encoding matches the encoding required by the locale
 *
 * this should match the similar check in the backend createdb() function
 */
static bool
check_locale_encoding(const char *locale, int user_enc)
{
	int			locale_enc;

	locale_enc = pg_get_encoding_from_locale(locale);

	/* We allow selection of SQL_ASCII --- see notes in createdb() */
	if (!(locale_enc == user_enc ||
		  locale_enc == PG_SQL_ASCII ||
		  user_enc == PG_SQL_ASCII
#ifdef WIN32

	/*
	 * On win32, if the encoding chosen is UTF8, all locales are OK
	 * (assuming the actual locale name passed the checks above). This is
	 * because UTF8 is a pseudo-codepage, that we convert to UTF16 before
	 * doing any operations on, and UTF16 supports all locales.
	 */
		  || user_enc == PG_UTF8
#endif
		  ))
	{
		fprintf(stderr, _("%s: encoding mismatch\n"), progname);
		fprintf(stderr,
			   _("The encoding you selected (%s) and the encoding that the\n"
			  "selected locale uses (%s) do not match.  This would lead to\n"
			"misbehavior in various character string processing functions.\n"
			   "Rerun %s and either do not specify an encoding explicitly,\n"
				 "or choose a matching combination.\n"),
				pg_encoding_to_char(user_enc),
				pg_encoding_to_char(locale_enc),
				progname);
		return false;
	}
	return true;
}


/*
 * set up the locale variables
 *
 * assumes we have called setlocale(LC_ALL,"")
 */
static void
setlocales(void)
{
	/* set empty lc_* values to locale config if set */

	if (strlen(locale) > 0)
	{
		if (strlen(lc_ctype) == 0)
			lc_ctype = locale;
		if (strlen(lc_collate) == 0)
			lc_collate = locale;
		if (strlen(lc_numeric) == 0)
			lc_numeric = locale;
		if (strlen(lc_time) == 0)
			lc_time = locale;
		if (strlen(lc_monetary) == 0)
			lc_monetary = locale;
		if (strlen(lc_messages) == 0)
			lc_messages = locale;
	}

	/*
	 * override absent/invalid config settings from initdb's locale settings
	 */

	if (strlen(lc_ctype) == 0 || !check_locale_name(lc_ctype))
		lc_ctype = xstrdup(setlocale(LC_CTYPE, NULL));
	if (strlen(lc_collate) == 0 || !check_locale_name(lc_collate))
		lc_collate = xstrdup(setlocale(LC_COLLATE, NULL));
	if (strlen(lc_numeric) == 0 || !check_locale_name(lc_numeric))
		lc_numeric = xstrdup(setlocale(LC_NUMERIC, NULL));
	if (strlen(lc_time) == 0 || !check_locale_name(lc_time))
		lc_time = xstrdup(setlocale(LC_TIME, NULL));
	if (strlen(lc_monetary) == 0 || !check_locale_name(lc_monetary))
		lc_monetary = xstrdup(setlocale(LC_MONETARY, NULL));
	if (strlen(lc_messages) == 0 || !check_locale_name(lc_messages))
#if defined(LC_MESSAGES) && !defined(WIN32)
	{
		/* when available get the current locale setting */
		lc_messages = xstrdup(setlocale(LC_MESSAGES, NULL));
	}
#else
	{
		/* when not available, get the CTYPE setting */
		lc_messages = xstrdup(setlocale(LC_CTYPE, NULL));
	}
#endif

}

/*
 * Try to parse value as an integer.  The accepted formats are the
 * usual decimal, octal, or hexadecimal formats.
 */
static long
parse_long(const char *value, bool blckszUnit, const char* optname)
{
    long    val;
    char   *endptr;
    double  m;

    errno = 0;
    val = strtol(value, &endptr, 0);

    if (errno ||
        endptr == value)
        goto err;

    if (blckszUnit && endptr[0])
    {
        switch (endptr[0])
        {
            case 'k':
            case 'K':
                m = 1024;
                break;

            case 'm':
            case 'M':
                m = 1024*1024;
                break;

            case 'g':
            case 'G':
                m = 1024*1024*1024;
                break;

            default:
                goto err;
        }

        if (endptr[1] != 'b' &&
            endptr[1] != 'B')
            goto err;

        endptr += 2;
        val = (long)(m * val / BLCKSZ);
	}

    /* error if extra trailing chars */
    if (endptr[0])
        goto err;

    return val;

err:
    if (blckszUnit)
        fprintf(stderr, _("%s: '%s=%s' invalid; requires an integer value, "
                          "optionally followed by kB/MB/GB suffix\n"),
                progname, optname, value);
    else
        fprintf(stderr, _("%s: '%s=%s' invalid; requires an integer value\n"),
                progname, optname, value);
    exit_nicely();
    return 0;                   /* not reached */
}                               /* parse_long */


#ifdef WIN32
typedef		BOOL(WINAPI * __CreateRestrictedToken) (HANDLE, DWORD, DWORD, PSID_AND_ATTRIBUTES, DWORD, PLUID_AND_ATTRIBUTES, DWORD, PSID_AND_ATTRIBUTES, PHANDLE);

#define DISABLE_MAX_PRIVILEGE	0x1

/*
 * Create a restricted token and execute the specified process with it.
 *
 * Returns 0 on failure, non-zero on success, same as CreateProcess().
 *
 * On NT4, or any other system not containing the required functions, will
 * NOT execute anything.
 */
static int
CreateRestrictedProcess(char *cmd, PROCESS_INFORMATION * processInfo)
{
	BOOL		b;
	STARTUPINFO si;
	HANDLE		origToken;
	HANDLE		restrictedToken;
	SID_IDENTIFIER_AUTHORITY NtAuthority = {SECURITY_NT_AUTHORITY};
	SID_AND_ATTRIBUTES dropSids[2];
	__CreateRestrictedToken _CreateRestrictedToken = NULL;
	HANDLE		Advapi32Handle;

	ZeroMemory(&si, sizeof(si));
	si.cb = sizeof(si);

	Advapi32Handle = LoadLibrary("ADVAPI32.DLL");
	if (Advapi32Handle != NULL)
	{
		_CreateRestrictedToken = (__CreateRestrictedToken) GetProcAddress(Advapi32Handle, "CreateRestrictedToken");
	}

	if (_CreateRestrictedToken == NULL)
	{
		fprintf(stderr, "WARNING: cannot create restricted tokens on this platform\n");
		if (Advapi32Handle != NULL)
			FreeLibrary(Advapi32Handle);
		return 0;
	}

	/* Open the current token to use as a base for the restricted one */
	if (!OpenProcessToken(GetCurrentProcess(), TOKEN_ALL_ACCESS, &origToken))
	{
		fprintf(stderr, "Failed to open process token: %lu\n", GetLastError());
		return 0;
	}

	/* Allocate list of SIDs to remove */
	ZeroMemory(&dropSids, sizeof(dropSids));
	if (!AllocateAndInitializeSid(&NtAuthority, 2,
		 SECURITY_BUILTIN_DOMAIN_RID, DOMAIN_ALIAS_RID_ADMINS, 0, 0, 0, 0, 0,
								  0, &dropSids[0].Sid) ||
		!AllocateAndInitializeSid(&NtAuthority, 2,
	SECURITY_BUILTIN_DOMAIN_RID, DOMAIN_ALIAS_RID_POWER_USERS, 0, 0, 0, 0, 0,
								  0, &dropSids[1].Sid))
	{
		fprintf(stderr, "Failed to allocate SIDs: %lu\n", GetLastError());
		return 0;
	}

	b = _CreateRestrictedToken(origToken,
							   DISABLE_MAX_PRIVILEGE,
							   sizeof(dropSids) / sizeof(dropSids[0]),
							   dropSids,
							   0, NULL,
							   0, NULL,
							   &restrictedToken);

	FreeSid(dropSids[1].Sid);
	FreeSid(dropSids[0].Sid);
	CloseHandle(origToken);
	FreeLibrary(Advapi32Handle);

	if (!b)
	{
		fprintf(stderr, "Failed to create restricted token: %lu\n", GetLastError());
		return 0;
	}

#ifndef __CYGWIN__
    AddUserToTokenDacl(restrictedToken);
#endif

	if (!CreateProcessAsUser(restrictedToken,
						NULL,
						cmd,
						NULL,
						NULL,
						TRUE,
						CREATE_SUSPENDED,
						NULL,
						NULL,
						&si,
						processInfo))

	{
		fprintf(stderr, "CreateProcessAsUser failed: %lu\n", GetLastError());
		return 0;
	}

	return ResumeThread(processInfo->hThread);
}
#endif

/*
 * print help text
 */
static void
usage(const char *progname)
{
	printf(_("%s initializes a PostgreSQL database cluster.\n\n"), progname);
	printf(_("Usage:\n"));
	printf(_("  %s [OPTION]... [DATADIR]\n"), progname);
	printf(_("\nOptions:\n"));
	printf(_(" [-D, --pgdata=]DATADIR     location for this database cluster\n"));
	printf(_("  -E, --encoding=ENCODING   set default encoding for new databases\n"));
	printf(_("  --locale=LOCALE           set default locale for new databases\n"));
	printf(_("  --lc-collate, --lc-ctype, --lc-messages=LOCALE\n"
			 "  --lc-monetary, --lc-numeric, --lc-time=LOCALE\n"
<<<<<<< HEAD
			 "                            initialize database cluster with given locale\n"
			 "                            in the respective category (default taken from\n"
			 "                            environment)\n"));
	printf(_("  --is_filerep_mirrored=yes|no whether or not this db directory will be mirrored by file replication\n"));
=======
			 "                            set default locale in the respective\n"
			 "                            category for new databases (default\n"
			 "                            taken from environment)\n"));
>>>>>>> 38e93482
	printf(_("  --no-locale               equivalent to --locale=C\n"));
	printf(_("  -T, --text-search-config=CFG\n"
		 "                            default text search configuration\n"));
	printf(_("  -X, --xlogdir=XLOGDIR     location for the transaction log directory\n"));
	printf(_("  -A, --auth=METHOD         default authentication method for local connections\n"));
	printf(_("  -U, --username=NAME       database superuser name\n"));
	printf(_("  -W, --pwprompt            prompt for a password for the new superuser\n"));
	printf(_("  --pwfile=FILE             read password for the new superuser from file\n"));
	printf(_("  -?, --help                show this help, then exit\n"));
	printf(_("  -V, --version             output version information, then exit\n"));
	printf(_("  --gp-version             output Greenplum version information, then exit\n"));
	printf(_("\nShared memory allocation:\n"));
	printf(_("  --max_connections=MAX-CONNECT  maximum number of allowed connections\n"));
	printf(_("  --shared_buffers=NBUFFERS number of shared buffers; or, amount of memory for\n"
			 "                            shared buffers if kB/MB/GB suffix is appended\n"));
	printf(_("  --max_fsm_pages=MAX-FSM   number of disk pages for which free space is tracked\n"));
	printf(_("\nLess commonly used options:\n"));
	printf(_("  -d, --debug               generate lots of debugging output\n"));
	printf(_("  -s, --show                show internal settings\n"));
	printf(_("  -k, --data-checksums      data page checksums\n"));
	printf(_("  -L DIRECTORY              where to find the input files\n"));
	printf(_("  -n, --noclean             do not clean up after errors\n"));
	printf(_("  -m, --formirror           only create data needed to start the backend in mirror mode\n"));
	printf(_("\nIf the data directory is not specified, the environment variable PGDATA\n"
			 "is used.\n"));
	printf(_("\nReport bugs to <bugs@greenplum.org>.\n"));
}

int
main(int argc, char *argv[])
{
	/*
	 * options with no short version return a low integer, the rest return
	 * their short version value
	 */
	static struct option long_options[] = {
		{"pgdata", required_argument, NULL, 'D'},
		{"encoding", required_argument, NULL, 'E'},
		{"locale", required_argument, NULL, 1},
		{"lc-collate", required_argument, NULL, 2},
		{"lc-ctype", required_argument, NULL, 3},
		{"lc-monetary", required_argument, NULL, 4},
		{"lc-numeric", required_argument, NULL, 5},
		{"lc-time", required_argument, NULL, 6},
		{"lc-messages", required_argument, NULL, 7},
		{"no-locale", no_argument, NULL, 8},
		{"text-search-config", required_argument, NULL, 'T'},
		{"auth", required_argument, NULL, 'A'},
		{"pwprompt", no_argument, NULL, 'W'},
		{"pwfile", required_argument, NULL, 9},
		{"username", required_argument, NULL, 'U'},
        {"max_connections", required_argument, NULL, 1001},     /*CDB*/
        {"max_fsm_pages", required_argument, NULL, 1002},       /*CDB*/
        {"shared_buffers", required_argument, NULL, 1003},      /*CDB*/
        {"is_filerep_mirrored", required_argument, NULL, 1004},      /*CDB*/
        {"backend_output", optional_argument, NULL, 1005},      /*CDB*/
		{"help", no_argument, NULL, '?'},
		{"version", no_argument, NULL, 'V'},
		{"debug", no_argument, NULL, 'd'},
		{"show", no_argument, NULL, 's'},
		{"noclean", no_argument, NULL, 'n'},
		{"xlogdir", required_argument, NULL, 'X'},
		{"data-checksums", no_argument, NULL, 'k'},
		{NULL, 0, NULL, 0}
	};

	int			c,
				i,
				ret;
	int			option_index = -1;
	char	   *short_version;
	char	   *effective_user;
	char	   *pgdenv;			/* PGDATA value gotten from and sent to
								 * environment */
	char		bin_dir[MAXPGPATH];
	char	   *pg_data_native;
	int			user_enc;

#ifdef WIN32
	char	   *restrict_env;
#endif
	static const char *subdirs[] = {
		"global",
		"pg_log",
		"pg_xlog",
		"pg_xlog/archive_status",
		"pg_clog",
		"pg_changetracking",
		"pg_subtrans",
		"pg_twophase",
		"pg_multixact/members",
		"pg_multixact/offsets",
		"pg_distributedxidmap",		// Old directory.
		"pg_distributedlog",		// New directory.
		"pg_utilitymodedtmredo",
		"base",
		"base/1",
		"pg_tblspc",
		"pg_stat_tmp"
		/* NOTE if you add to this list then please update other places (like management scripts) with this similar
		 *   (search for pg_multixact, for example) */
	};

	progname = get_progname(argv[0]);
	set_pglocale_pgservice(argv[0], PG_TEXTDOMAIN("initdb"));

	if (argc > 1)
	{
		if (strcmp(argv[1], "--help") == 0 || strcmp(argv[1], "-?") == 0)
		{
			usage(progname);
			exit(0);
		}
		if (strcmp(argv[1], "--version") == 0 || strcmp(argv[1], "-V") == 0)
		{
			puts("initdb (Greenplum Database) " PG_VERSION);
			exit(0);
		}
		if (strcmp(argv[1], "--gp-version") == 0)
		{
			puts("initdb (Greenplum Database) " GP_VERSION);
			exit(0);
		}
	}

	/* process command-line options */

	while ((c = getopt_long(argc, argv, "dD:E:kL:mnU:WA:sT:X:", long_options, &option_index)) != -1)
	{
        const char *optname;
        char        shortopt[2];

        /* CDB: Get option name for error reporting.  On Solaris, getopt_long
         * may leave garbage in option_index after parsing a short option, so
         * check carefully.
         */
        if (isalpha(c))
        {
            shortopt[0] = (char)c;
            shortopt[1] = '\0';
            optname = shortopt;
        }
        else if (option_index >= 0 &&
                 option_index < sizeof(long_options)/sizeof(long_options[0]) - 1)
            optname = long_options[option_index].name;
        else
            optname = "?!?";

		switch (c)
		{
			case 'A':
				authmethod = xstrdup(optarg);
				break;
			case 'D':
				pg_data = xstrdup(optarg);
				break;
			case 'E':
				encoding = xstrdup(optarg);
				break;
			case 'W':
				pwprompt = true;
				break;
			case 'U':
				username = xstrdup(optarg);
				break;
			case 'd':
				debug = true;
				printf(_("Running in debug mode.\n"));
				break;
			case 'm':
				forMirrorOnly = true;
				break;
			case 'n':
				noclean = true;
				printf(_("Running in noclean mode.  Mistakes will not be cleaned up.\n"));
				break;
			case 'k':
				data_checksums = true;
				break;
			case 'L':
				share_path = xstrdup(optarg);
				break;
			case 1:
				locale = xstrdup(optarg);
				break;
			case 2:
				lc_collate = xstrdup(optarg);
				break;
			case 3:
				lc_ctype = xstrdup(optarg);
				break;
			case 4:
				lc_monetary = xstrdup(optarg);
				break;
			case 5:
				lc_numeric = xstrdup(optarg);
				break;
			case 6:
				lc_time = xstrdup(optarg);
				break;
			case 7:
				lc_messages = xstrdup(optarg);
				break;
			case 8:
				locale = "C";
				break;
			case 9:
				pwfilename = xstrdup(optarg);
				break;
			case 's':
				show_setting = true;
				break;
			case 'T':
				default_text_search_config = xstrdup(optarg);
				break;
			case 'X':
				xlog_dir = xstrdup(optarg);
				break;
			case 1001:
                n_connections = parse_long(optarg, false, optname);
				break;
			case 1002:
                n_fsm_pages = parse_long(optarg, false, optname);
				break;
			case 1003:
                n_buffers = parse_long(optarg, true, optname);
				break;
            case 1004:
                if ( strcmp("yes", optarg) == 0  )
                    gIsFileRepMirrored = true;
                else if ( strcmp("no", optarg) == 0  )
                    gIsFileRepMirrored = false;
                else
                {
                    fprintf(stderr, "Invalid value for is_filerep_mirrored\n");
                    fprintf(stderr, _("Try \"%s --help\" for more information.\n"),
						progname);
    				exit(1);
                }
                break;
			case 1005:
				backend_output = xstrdup(optarg);
				break;
			default:
				/* getopt_long already emitted a complaint */
				fprintf(stderr, _("Try \"%s --help\" for more information.\n"),
						progname);
				exit(1);
		}
	}


	/* Non-option argument specifies data directory */
	if (optind < argc)
	{
		pg_data = xstrdup(argv[optind]);
		optind++;
	}

	if (optind < argc)
	{
		fprintf(stderr, _("%s: too many command-line arguments (first is \"%s\")\n"),
				progname, argv[optind]);
		fprintf(stderr, _("Try \"%s --help\" for more information.\n"),
				progname);
		exit(1);
	}

	if (pwprompt && pwfilename)
	{
		fprintf(stderr, _("%s: password prompt and password file cannot be specified together\n"), progname);
		exit(1);
	}

	if (authmethod == NULL || !strlen(authmethod))
	{
		authwarning = _("\nWARNING: enabling \"trust\" authentication for local connections\n"
						"You can change this by editing pg_hba.conf or using the -A option the\n"
						"next time you run initdb.\n");
		authmethod = "trust";
	}

	if (strcmp(authmethod, "md5") &&
		strcmp(authmethod, "ident") &&
		strncmp(authmethod, "ident ", 6) &&		/* ident with space = param */
		strcmp(authmethod, "trust") &&
#ifdef USE_PAM
		strcmp(authmethod, "pam") &&
		strncmp(authmethod, "pam ", 4) &&		/* pam with space = param */
#endif
		strcmp(authmethod, "crypt") &&
		strcmp(authmethod, "password")
		)

		/*
		 * Kerberos methods not listed because they are not supported over
		 * local connections and are rejected in hba.c
		 */
	{
		fprintf(stderr, _("%s: unrecognized authentication method \"%s\"\n"),
				progname, authmethod);
		exit(1);
	}

	if ((!strcmp(authmethod, "md5") ||
		 !strcmp(authmethod, "crypt") ||
		 !strcmp(authmethod, "password")) &&
		!(pwprompt || pwfilename))
	{
		fprintf(stderr, _("%s: must specify a password for the superuser to enable %s authentication\n"), progname, authmethod);
		exit(1);
	}

	if (strlen(pg_data) == 0)
	{
		pgdenv = getenv("PGDATA");
		if (pgdenv && strlen(pgdenv))
		{
			/* PGDATA found */
			pg_data = xstrdup(pgdenv);
		}
		else
		{
			fprintf(stderr,
					_("%s: no data directory specified\n"
					  "You must identify the directory where the data for this database system\n"
					  "will reside.  Do this with either the invocation option -D or the\n"
					  "environment variable PGDATA.\n"),
					progname);
			exit(1);
		}
	}

	pg_data_native = pg_data;
	canonicalize_path(pg_data);

#ifdef WIN32

	/*
	 * Before we execute another program, make sure that we are running with a
	 * restricted token. If not, re-execute ourselves with one.
	 */

	if ((restrict_env = getenv("PG_RESTRICT_EXEC")) == NULL
		|| strcmp(restrict_env, "1") != 0)
	{
		PROCESS_INFORMATION pi;
		char	   *cmdline;

		ZeroMemory(&pi, sizeof(pi));

		cmdline = xstrdup(GetCommandLine());

		putenv("PG_RESTRICT_EXEC=1");

		if (!CreateRestrictedProcess(cmdline, &pi))
		{
			fprintf(stderr, "Failed to re-exec with restricted token: %lu.\n", GetLastError());
		}
		else
		{
			/*
			 * Successfully re-execed. Now wait for child process to capture
			 * exitcode.
			 */
			DWORD		x;

			CloseHandle(pi.hThread);
			WaitForSingleObject(pi.hProcess, INFINITE);

			if (!GetExitCodeProcess(pi.hProcess, &x))
			{
				fprintf(stderr, "Failed to get exit code from subprocess: %lu\n", GetLastError());
				exit(1);
			}
			exit(x);
		}
	}
#endif

	/*
	 * we have to set PGDATA for postgres rather than pass it on the command
	 * line to avoid dumb quoting problems on Windows, and we would especially
	 * need quotes otherwise on Windows because paths there are most likely to
	 * have embedded spaces.
	 */
	pgdenv = pg_malloc(8 + strlen(pg_data));
	sprintf(pgdenv, "PGDATA=%s", pg_data);
	putenv(pgdenv);

	if ((ret = find_other_exec(argv[0], "postgres", PG_BACKEND_VERSIONSTR,
							   backend_exec)) < 0)
	{
		char		full_path[MAXPGPATH];

		if (find_my_exec(argv[0], full_path) < 0)
			strlcpy(full_path, progname, sizeof(full_path));

		if (ret == -1)
			fprintf(stderr,
					_("The program \"postgres\" is needed by %s "
					  "but was either not found in the "
					  "same directory as \"%s\" or failed unexpectedly.\n"
					  "Check your installation; \"postgres -V\" may have more information.\n"),
					progname, full_path);
		else
			fprintf(stderr,
					_("The program \"postgres\" was found by \"%s\"\n"
					  "but was not the same version as %s.\n"
					  "Check your installation.\n"),
					full_path, progname);
		exit(1);
	}

	/* store binary directory */
	strcpy(bin_path, backend_exec);
	*last_dir_separator(bin_path) = '\0';
	canonicalize_path(bin_path);

	if (!share_path)
	{
		share_path = pg_malloc(MAXPGPATH);
		get_share_path(backend_exec, share_path);
	}
	else if (!is_absolute_path(share_path))
	{
		fprintf(stderr, _("%s: input file location must be an absolute path\n"), progname);
		exit(1);
	}

	canonicalize_path(share_path);

	if ((short_version = get_short_version()) == NULL)
	{
		fprintf(stderr, _("%s: could not determine valid short version string\n"), progname);
		exit(1);
	}

	effective_user = get_id();
	if (strlen(username) == 0)
		username = effective_user;

	set_input(&bki_file, "postgres.bki");
	set_input(&desc_file, "postgres.description");
	set_input(&shdesc_file, "postgres.shdescription");
	set_input(&hba_file, "pg_hba.conf.sample");
	set_input(&ident_file, "pg_ident.conf.sample");
	set_input(&conf_file, "postgresql.conf.sample");
	set_input(&conversion_file, "conversion_create.sql");
	set_input(&dictionary_file, "snowball_create.sql");
	set_input(&info_schema_file, "information_schema.sql");
	set_input(&features_file, "sql_features.txt");
	set_input(&system_views_file, "system_views.sql");

	set_input(&cdb_init_d_dir, "cdb_init.d");

	set_info_version();

	if (show_setting || debug)
	{
		fprintf(stderr,
				"VERSION=%s\n"
				"PGDATA=%s\nshare_path=%s\nPGPATH=%s\n"
				"POSTGRES_SUPERUSERNAME=%s\nPOSTGRES_BKI=%s\n"
				"POSTGRES_DESCR=%s\nPOSTGRES_SHDESCR=%s\n"
				"POSTGRESQL_CONF_SAMPLE=%s\n"
				"PG_HBA_SAMPLE=%s\nPG_IDENT_SAMPLE=%s\n",
				PG_VERSION,
				pg_data, share_path, bin_path,
				username, bki_file,
				desc_file, shdesc_file,
				conf_file,
				hba_file, ident_file);
		if (show_setting)
			exit(0);
	}
	check_input(bki_file);
	check_input(desc_file);
	check_input(shdesc_file);
	check_input(hba_file);
	check_input(ident_file);
	check_input(conf_file);
	check_input(conversion_file);
	check_input(dictionary_file);
	check_input(info_schema_file);
	check_input(features_file);
	check_input(system_views_file);

	setlocales();

	printf(_("The files belonging to this database system will be owned "
			 "by user \"%s\".\n"
			 "This user must also own the server process.\n\n"),
		   effective_user);

	if (strcmp(lc_ctype, lc_collate) == 0 &&
		strcmp(lc_ctype, lc_time) == 0 &&
		strcmp(lc_ctype, lc_numeric) == 0 &&
		strcmp(lc_ctype, lc_monetary) == 0 &&
		strcmp(lc_ctype, lc_messages) == 0)
		printf(_("The database cluster will be initialized with locale %s.\n"), lc_ctype);
	else
	{
		printf(_("The database cluster will be initialized with locales\n"
				 "  COLLATE:  %s\n"
				 "  CTYPE:    %s\n"
				 "  MESSAGES: %s\n"
				 "  MONETARY: %s\n"
				 "  NUMERIC:  %s\n"
				 "  TIME:     %s\n"),
			   lc_collate,
			   lc_ctype,
			   lc_messages,
			   lc_monetary,
			   lc_numeric,
			   lc_time);
	}

	if (strlen(encoding) == 0)
	{
		int			ctype_enc;

		ctype_enc = pg_get_encoding_from_locale(lc_ctype);

		if (ctype_enc == PG_SQL_ASCII &&
			!(pg_strcasecmp(lc_ctype, "C") == 0 ||
			  pg_strcasecmp(lc_ctype, "POSIX") == 0))
		{
			/* Hmm, couldn't recognize the locale's codeset */
			fprintf(stderr, _("%s: could not find suitable encoding for locale %s\n"),
					progname, lc_ctype);
			fprintf(stderr, _("Rerun %s with the -E option.\n"), progname);
			fprintf(stderr, _("Try \"%s --help\" for more information.\n"),
					progname);
			exit(1);
		}
		else if (!pg_valid_server_encoding_id(ctype_enc))
		{
			/* We recognized it, but it's not a legal server encoding */
			fprintf(stderr,
					_("%s: locale %s requires unsupported encoding %s\n"),
					progname, lc_ctype, pg_encoding_to_char(ctype_enc));
			fprintf(stderr,
				  _("Encoding %s is not allowed as a server-side encoding.\n"
					"Rerun %s with a different locale selection.\n"),
					pg_encoding_to_char(ctype_enc), progname);
			exit(1);
		}
		else
		{
			encodingid = encodingid_to_string(ctype_enc);
			printf(_("The default database encoding has accordingly been set to %s.\n"),
				   pg_encoding_to_char(ctype_enc));
		}
	}
	else
		encodingid = get_encoding_id(encoding);

	user_enc = atoi(encodingid);
	if (!check_locale_encoding(lc_ctype, user_enc) ||
		!check_locale_encoding(lc_collate, user_enc))
		exit(1); /* check_locale_encoding printed the error */

	if (strlen(default_text_search_config) == 0)
	{
		default_text_search_config = find_matching_ts_config(lc_ctype);
		if (default_text_search_config == NULL)
		{
			printf(_("%s: could not find suitable text search configuration for locale %s\n"),
				   progname, lc_ctype);
			default_text_search_config = "simple";
		}
	}
	else
	{
		const char *checkmatch = find_matching_ts_config(lc_ctype);

		if (checkmatch == NULL)
		{
			printf(_("%s: warning: suitable text search configuration for locale %s is unknown\n"),
				   progname, lc_ctype);
		}
		else if (strcmp(checkmatch, default_text_search_config) != 0)
		{
			printf(_("%s: warning: specified text search configuration \"%s\" might not match locale %s\n"),
				   progname, default_text_search_config, lc_ctype);
		}
	}

	printf(_("The default text search configuration will be set to \"%s\".\n"),
		   default_text_search_config);

	if (data_checksums)
		printf(_("Data page checksums are enabled.\n"));
	else
		printf(_("Data page checksums are disabled.\n"));

	printf("\n");

	umask(077);

	/*
	 * now we are starting to do real work, trap signals so we can clean up
	 */

	/* some of these are not valid on Windows */
#ifdef SIGHUP
	pqsignal(SIGHUP, trapsig);
#endif
#ifdef SIGINT
	pqsignal(SIGINT, trapsig);
#endif
#ifdef SIGQUIT
	pqsignal(SIGQUIT, trapsig);
#endif
#ifdef SIGTERM
	pqsignal(SIGTERM, trapsig);
#endif

	/* Ignore SIGPIPE when writing to backend, so we can clean up */
#ifdef SIGPIPE
	pqsignal(SIGPIPE, SIG_IGN);
#endif

	switch (check_data_dir(pg_data))
	{
		case 0:
			/* PGDATA not there, must create it */
			printf(_("creating directory %s ... "),
				   pg_data);
			fflush(stdout);

			if (!mkdatadir(NULL))
				exit_nicely();
			else
				check_ok();

			made_new_pgdata = true;
			break;

		case 1:
			/* Present but empty, fix permissions and use it */
			printf(_("fixing permissions on existing directory %s ... "),
				   pg_data);
			fflush(stdout);

			if (chmod(pg_data, 0700) != 0)
			{
				fprintf(stderr, _("%s: could not change permissions of directory \"%s\": %s\n"),
						progname, pg_data, strerror(errno));
				exit_nicely();
			}
			else
				check_ok();

			found_existing_pgdata = true;
			break;

		case 2:
			/* Present and not empty */
			fprintf(stderr,
					_("%s: directory \"%s\" exists but is not empty\n"),
					progname, pg_data);
			fprintf(stderr,
					_("If you want to create a new database system, either remove or empty\n"
					  "the directory \"%s\" or run %s\n"
					  "with an argument other than \"%s\".\n"),
					pg_data, progname, pg_data);
			exit(1);			/* no further message needed */

		default:
			/* Trouble accessing directory */
			fprintf(stderr, _("%s: could not access directory \"%s\": %s\n"),
					progname, pg_data, strerror(errno));
			exit_nicely();
	}

	/* Create transaction log symlink, if required */
	if (strcmp(xlog_dir, "") != 0)
	{
		char	   *linkloc;

		/* clean up xlog directory name, check it's absolute */
		canonicalize_path(xlog_dir);
		if (!is_absolute_path(xlog_dir))
		{
			fprintf(stderr, _("%s: transaction log directory location must be an absolute path\n"), progname);
			exit_nicely();
		}

		/* check if the specified xlog directory is empty */
		switch (check_data_dir(xlog_dir))
		{
			case 0:
				/* xlog directory not there, must create it */
				printf(_("creating directory %s ... "),
					   xlog_dir);
				fflush(stdout);

				if (mkdir_p(xlog_dir, 0700) != 0)
				{
					fprintf(stderr, _("%s: could not create directory \"%s\": %s\n"),
							progname, xlog_dir, strerror(errno));
					exit_nicely();
				}
				else
					check_ok();

				made_new_xlogdir = true;
				break;
			case 1:
				/* Present but empty, fix permissions and use it */
				printf(_("fixing permissions on existing directory %s ... "),
					   xlog_dir);
				fflush(stdout);

				if (chmod(xlog_dir, 0700) != 0)
				{
					fprintf(stderr, _("%s: could not change permissions of directory \"%s\": %s\n"),
							progname, xlog_dir, strerror(errno));
					exit_nicely();
				}
				else
					check_ok();

				found_existing_xlogdir = true;
				break;
			case 2:
				/* Present and not empty */
				fprintf(stderr,
						_("%s: directory \"%s\" exists but is not empty\n"),
						progname, xlog_dir);
				fprintf(stderr,
						_("If you want to store the transaction log there, either\n"
						  "remove or empty the directory \"%s\".\n"),
						xlog_dir);
				exit_nicely();

			default:
				/* Trouble accessing directory */
				fprintf(stderr, _("%s: could not access directory \"%s\": %s\n"),
						progname, xlog_dir, strerror(errno));
				exit_nicely();
		}

		/* form name of the place where the symlink must go */
		linkloc = (char *) pg_malloc(strlen(pg_data) + 8 + 1);
		sprintf(linkloc, "%s/pg_xlog", pg_data);

#ifdef HAVE_SYMLINK
		if (symlink(xlog_dir, linkloc) != 0)
		{
			fprintf(stderr, _("%s: could not create symbolic link \"%s\": %s\n"),
					progname, linkloc, strerror(errno));
			exit_nicely();
		}
#else
		fprintf(stderr, _("%s: symlinks are not supported on this platform"));
		exit_nicely();
#endif
	}

	/* Create required subdirectories */
	printf(_("creating subdirectories ... "));
	fflush(stdout);

	for (i = 0; i < (sizeof(subdirs) / sizeof(char *)); i++)
	{
		if (!mkdatadir(subdirs[i]))
			exit_nicely();
	}

	check_ok();

	/* Top level PG_VERSION is checked by bootstrapper, so make it first */
	set_short_version(short_version, NULL);

	/* Select suitable configuration settings */
	set_null_conf("postgresql.conf");

#ifdef USE_SEGWALREP
	set_null_conf(GP_REPLICATION_CONFIG_FILENAME);
#endif

	test_config_settings();

	/* Now create all the text config files */
	setup_config();

	if ( ! forMirrorOnly)
	{
		sprintf(backend_options, backend_options_format,
			    ((gIsFileRepMirrored  ? "true" : "false")));

		/* Bootstrap template1 */
		bootstrap_template1(short_version);

		/*
		 * Make the per-database PG_VERSION for template1 only after init'ing it
		 */
		set_short_version(short_version, "base/1");

		/* Create the stuff we don't need to use bootstrap mode for */

		/*
		 * Must be the first thing we do on template1 to make sure we capture all
		 * relation creates.
		 */
		setup_gp_persistent_tables();

		setup_auth();
		if (pwprompt || pwfilename)
			get_set_pwd();

		setup_depend();

		setup_sysviews();

		setup_description();

		setup_conversion();

		setup_dictionary();

		setup_privileges();

		setup_schema();

		/* sets up the Greenplum Database admin schema */
		setup_cdb_schema();

		vacuum_db();

		make_template0();

		make_postgres();
	}

	if (authwarning != NULL)
		fprintf(stderr, "%s", authwarning);

	/* Get directory specification used to start this executable */
	strlcpy(bin_dir, argv[0], sizeof(bin_dir));
	get_parent_directory(bin_dir);

	printf(_("\nSuccess. You can now start the database server using:\n\n"
			 "    %s%s%spostgres%s -D %s%s%s\n"
			 "or\n"
			 "    %s%s%spg_ctl%s -D %s%s%s -l logfile start\n\n"),
	   QUOTE_PATH, bin_dir, (strlen(bin_dir) > 0) ? DIR_SEP : "", QUOTE_PATH,
		   QUOTE_PATH, pg_data_native, QUOTE_PATH,
	   QUOTE_PATH, bin_dir, (strlen(bin_dir) > 0) ? DIR_SEP : "", QUOTE_PATH,
		   QUOTE_PATH, pg_data_native, QUOTE_PATH);

	return 0;
}<|MERGE_RESOLUTION|>--- conflicted
+++ resolved
@@ -134,14 +134,8 @@
 static int	output_errno = 0;
 
 /* defaults */
-<<<<<<< HEAD
 static int	n_connections = 0;
 static int	n_buffers = 0;
-static int	n_fsm_pages = 0;
-=======
-static int	n_connections = 10;
-static int	n_buffers = 50;
->>>>>>> 38e93482
 
 /*
  * Warning messages for authentication methods
@@ -1237,15 +1231,8 @@
 			test_conns = n_connections;
 
 		test_buffs = MIN_BUFS_FOR_CONNS(test_conns);
-<<<<<<< HEAD
 		if (n_buffers > 0)
 			test_buffs = n_buffers;
-
-		test_max_fsm = FSM_FOR_BUFS(test_buffs);
-		if (n_fsm_pages > 0)
-			test_max_fsm = n_fsm_pages;
-=======
->>>>>>> 38e93482
 
 		snprintf(cmd, sizeof(cmd),
 				 SYSTEMQUOTE "\"%s\" --boot -x0 %s "
@@ -1253,13 +1240,8 @@
 				 "-c shared_buffers=%d "
 				 "< \"%s\" > \"%s\" 2>&1" SYSTEMQUOTE,
 				 backend_exec, boot_options,
-<<<<<<< HEAD
-				 test_conns, test_buffs, test_max_fsm,
+				 test_conns, test_buffs,
 				 DEVNULL, backend_output);
-=======
-				 test_conns, test_buffs,
-				 DEVNULL, DEVNULL);
->>>>>>> 38e93482
 		status = system(cmd);
 		if (status == 0)
 		{
@@ -1288,13 +1270,6 @@
 			n_buffers = ok_buffers;
 			break;
 		}
-<<<<<<< HEAD
-
-		test_max_fsm = FSM_FOR_BUFS(test_buffs);
-		if (n_fsm_pages > 0)
-			test_max_fsm = n_fsm_pages;
-=======
->>>>>>> 38e93482
 
 		snprintf(cmd, sizeof(cmd),
 				 SYSTEMQUOTE "\"%s\" --boot -x0 %s "
@@ -1302,13 +1277,8 @@
 				 "-c shared_buffers=%d "
 				 "< \"%s\" > \"%s\" 2>&1" SYSTEMQUOTE,
 				 backend_exec, boot_options,
-<<<<<<< HEAD
-				 n_connections, test_buffs, test_max_fsm,
+				 n_connections, test_buffs,
 				 DEVNULL, backend_output);
-=======
-				 n_connections, test_buffs,
-				 DEVNULL, DEVNULL);
->>>>>>> 38e93482
 		status = system(cmd);
 		if (status == 0)
 		{
@@ -1316,19 +1286,12 @@
 			break;
 		}
 	}
-<<<<<<< HEAD
 	if (i == bufslen)
 	{
 		fprintf(stderr, _("%s: error %d from: %s\n"),
 				progname, status, cmd);
 		exit_nicely();
 	}
-
-	if (n_fsm_pages <= 0)
-		n_fsm_pages = FSM_FOR_BUFS(n_buffers);
-=======
-	n_buffers = test_buffs;
->>>>>>> 38e93482
 
 	if ((n_buffers * (BLCKSZ / 1024)) % 1024 == 0)
 		printf("%dMB\n", (n_buffers * (BLCKSZ / 1024)) / 1024);
@@ -1362,21 +1325,12 @@
 		conflines = add_assignment(conflines, "shared_buffers", "%dkB",
 								   n_buffers * (BLCKSZ / 1024));
 
-<<<<<<< HEAD
-	conflines = add_assignment(conflines, "max_fsm_pages", "%d", n_fsm_pages);
-
 	/* Upd comment to document the default port configured by --with-pgport */
 	if (DEF_PGPORT != 5432)
 	{
 		snprintf(repltok, sizeof(repltok), "#port = %d", DEF_PGPORT);
 		conflines = replace_token(conflines, "#port = 5432", repltok);
 	}
-=======
-#if DEF_PGPORT != 5432
-	snprintf(repltok, sizeof(repltok), "#port = %d", DEF_PGPORT);
-	conflines = replace_token(conflines, "#port = 5432", repltok);
-#endif
->>>>>>> 38e93482
 
 	conflines = add_assignment(conflines, "lc_messages", "'%s'",
 							   escape_quotes(lc_messages));
@@ -2906,16 +2860,10 @@
 	printf(_("  --locale=LOCALE           set default locale for new databases\n"));
 	printf(_("  --lc-collate, --lc-ctype, --lc-messages=LOCALE\n"
 			 "  --lc-monetary, --lc-numeric, --lc-time=LOCALE\n"
-<<<<<<< HEAD
-			 "                            initialize database cluster with given locale\n"
-			 "                            in the respective category (default taken from\n"
-			 "                            environment)\n"));
-	printf(_("  --is_filerep_mirrored=yes|no whether or not this db directory will be mirrored by file replication\n"));
-=======
 			 "                            set default locale in the respective\n"
 			 "                            category for new databases (default\n"
 			 "                            taken from environment)\n"));
->>>>>>> 38e93482
+	printf(_("  --is_filerep_mirrored=yes|no whether or not this db directory will be mirrored by file replication\n"));
 	printf(_("  --no-locale               equivalent to --locale=C\n"));
 	printf(_("  -T, --text-search-config=CFG\n"
 		 "                            default text search configuration\n"));
@@ -3137,9 +3085,6 @@
 			case 1001:
                 n_connections = parse_long(optarg, false, optname);
 				break;
-			case 1002:
-                n_fsm_pages = parse_long(optarg, false, optname);
-				break;
 			case 1003:
                 n_buffers = parse_long(optarg, true, optname);
 				break;
