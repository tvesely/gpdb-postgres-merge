/*
 * psql - the PostgreSQL interactive terminal
 *
 * Copyright (c) 2000-2010, PostgreSQL Global Development Group
 *
<<<<<<< HEAD
 * src/bin/psql/describe.h
=======
 * $PostgreSQL: pgsql/src/bin/psql/describe.h,v 1.36 2008/12/19 16:25:18 petere Exp $
>>>>>>> 38e93482
 */
#ifndef DESCRIBE_H
#define DESCRIBE_H


/* \da */
extern bool describeAggregates(const char *pattern, bool verbose, bool showSystem);

/* \db */
extern bool describeTablespaces(const char *pattern, bool verbose);

/* \df, \dfa, \dfn, \dft, \dfw, etc. */
extern bool describeFunctions(const char *functypes, const char *pattern, bool verbose, bool showSystem);

/* \dT */
extern bool describeTypes(const char *pattern, bool verbose, bool showSystem);

/* \do */
extern bool describeOperators(const char *pattern, bool showSystem);

/* \du, \dg */
extern bool describeRoles(const char *pattern, bool verbose);

/* \drds */
extern bool listDbRoleSettings(const char *pattern1, const char *pattern2);

/* \z (or \dp) */
extern bool permissionsList(const char *pattern);

/* \ddp */
extern bool listDefaultACLs(const char *pattern);

/* \dd */
extern bool objectDescription(const char *pattern, bool showSystem);

/* \d foo */
extern bool describeTableDetails(const char *pattern, bool verbose, bool showSystem);

/* \dF */
extern bool listTSConfigs(const char *pattern, bool verbose);

/* \dFp */
extern bool listTSParsers(const char *pattern, bool verbose);

/* \dFd */
extern bool listTSDictionaries(const char *pattern, bool verbose);

/* \dFt */
extern bool listTSTemplates(const char *pattern, bool verbose);

/* \dF */
extern bool listTSConfigs(const char *pattern, bool verbose);

/* \dFp */
extern bool listTSParsers(const char *pattern, bool verbose);

/* \dFd */
extern bool listTSDictionaries(const char *pattern, bool verbose);

/* \dFt */
extern bool listTSTemplates(const char *pattern, bool verbose);

/* \l */
extern bool listAllDbs(bool verbose);

/* \dt, \di, \ds, \dS, etc. */
extern bool listTables(const char *tabtypes, const char *pattern, bool verbose, bool showSystem);

/* \dD */
extern bool listDomains(const char *pattern, bool showSystem);

/* \dc */
extern bool listConversions(const char *pattern, bool showSystem);

/* \dC */
extern bool listCasts(const char *pattern);

/* \dn */
extern bool listSchemas(const char *pattern, bool verbose);

<<<<<<< HEAD
/* \dx */
extern bool listExtensions(const char *pattern);

/* \dx+ */
extern bool listExtensionContents(const char *pattern);
=======
/* \dew */
extern bool listForeignDataWrappers(const char *pattern, bool verbose);

/* \des */
extern bool listForeignServers(const char *pattern, bool verbose);

/* \deu */
extern bool listUserMappings(const char *pattern, bool verbose);

>>>>>>> 38e93482

#endif   /* DESCRIBE_H */<|MERGE_RESOLUTION|>--- conflicted
+++ resolved
@@ -3,11 +3,7 @@
  *
  * Copyright (c) 2000-2010, PostgreSQL Global Development Group
  *
-<<<<<<< HEAD
  * src/bin/psql/describe.h
-=======
- * $PostgreSQL: pgsql/src/bin/psql/describe.h,v 1.36 2008/12/19 16:25:18 petere Exp $
->>>>>>> 38e93482
  */
 #ifndef DESCRIBE_H
 #define DESCRIBE_H
@@ -88,13 +84,6 @@
 /* \dn */
 extern bool listSchemas(const char *pattern, bool verbose);
 
-<<<<<<< HEAD
-/* \dx */
-extern bool listExtensions(const char *pattern);
-
-/* \dx+ */
-extern bool listExtensionContents(const char *pattern);
-=======
 /* \dew */
 extern bool listForeignDataWrappers(const char *pattern, bool verbose);
 
@@ -104,6 +93,10 @@
 /* \deu */
 extern bool listUserMappings(const char *pattern, bool verbose);
 
->>>>>>> 38e93482
+/* \dx */
+extern bool listExtensions(const char *pattern);
+
+/* \dx+ */
+extern bool listExtensionContents(const char *pattern);
 
 #endif   /* DESCRIBE_H */