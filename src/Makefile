#-------------------------------------------------------------------------
#
# Makefile for src
#
# Copyright (c) 1994, Regents of the University of California
#
# $PostgreSQL: pgsql/src/Makefile,v 1.43 2008/03/18 16:24:50 petere Exp $
#
#-------------------------------------------------------------------------

subdir = src
top_builddir = ..
include Makefile.global


all install installdirs uninstall distprep:
	$(MAKE) -C port $@
	$(MAKE) -C timezone $@
	$(MAKE) -C backend $@
	$(MAKE) -C backend/utils/mb/conversion_procs $@
	$(MAKE) -C backend/snowball $@
	$(MAKE) -C include $@
	$(MAKE) -C interfaces $@
	$(MAKE) -C bin $@
	$(MAKE) -C pl $@
	$(MAKE) -C makefiles $@
	$(MAKE) -C test/regress $@
	$(MAKE) -C tools/fsync $@

install: install-local

install-local: installdirs-local
	$(INSTALL_DATA) Makefile.global '$(DESTDIR)$(pgxsdir)/$(subdir)/Makefile.global'
	$(INSTALL_DATA) Makefile.port '$(DESTDIR)$(pgxsdir)/$(subdir)/Makefile.port'
	$(INSTALL_DATA) $(srcdir)/Makefile.shlib '$(DESTDIR)$(pgxsdir)/$(subdir)/Makefile.shlib'
	$(INSTALL_DATA) $(srcdir)/nls-global.mk '$(DESTDIR)$(pgxsdir)/$(subdir)/nls-global.mk'

installdirs: installdirs-local

installdirs-local:
	$(MKDIR_P) '$(DESTDIR)$(pgxsdir)/$(subdir)'

uninstall: uninstall-local

uninstall-local:
	rm -f $(addprefix '$(DESTDIR)$(pgxsdir)/$(subdir)'/, Makefile.global Makefile.port Makefile.shlib nls-global.mk)

clean:
	$(MAKE) -C port $@
	$(MAKE) -C timezone $@
	$(MAKE) -C backend $@
	$(MAKE) -C backend/snowball $@
	$(MAKE) -C include $@
	$(MAKE) -C interfaces $@
	$(MAKE) -C bin $@
	$(MAKE) -C pl $@
	$(MAKE) -C makefiles $@
	$(MAKE) -C test $@
	$(MAKE) -C tutorial NO_PGXS=1 $@
	$(MAKE) -C test/thread $@
	$(MAKE) -C tools/fsync $@

distclean maintainer-clean:
	$(MAKE) -C port $@
	$(MAKE) -C timezone $@
	$(MAKE) -C backend $@
	$(MAKE) -C backend/snowball $@
	$(MAKE) -C include $@
	$(MAKE) -C interfaces $@
	$(MAKE) -C bin $@
	$(MAKE) -C pl $@
	$(MAKE) -C makefiles $@
	$(MAKE) -C test $@
	$(MAKE) -C tutorial NO_PGXS=1 $@
	$(MAKE) -C test/thread $@
<<<<<<< HEAD
	$(MAKE) -C tools/fsync $@
=======
>>>>>>> f260edb1
	rm -f Makefile.port Makefile.global


.PHONY: install-local installdirs-local uninstall-local<|MERGE_RESOLUTION|>--- conflicted
+++ resolved
@@ -73,10 +73,7 @@
 	$(MAKE) -C test $@
 	$(MAKE) -C tutorial NO_PGXS=1 $@
 	$(MAKE) -C test/thread $@
-<<<<<<< HEAD
 	$(MAKE) -C tools/fsync $@
-=======
->>>>>>> f260edb1
 	rm -f Makefile.port Makefile.global
 
 
